[package]
name = "domain"
version = "0.10.1"

# This is the mimimal Rust version with minimal dependencies as specified
# below. With latest dependency versions 1.76.0 is currently required.
rust-version = "1.68.2"

edition = "2021"
authors = ["NLnet Labs <dns-team@nlnetlabs.nl>"]
description = "A DNS library for Rust."
documentation = "https://docs.rs/domain"
homepage = "https://github.com/nlnetlabs/domain/"
repository = "https://github.com/nlnetlabs/domain/"
readme = "README.md"
keywords = ["DNS", "domain"]
license = "BSD-3-Clause"

[lib]
name = "domain"
path = "src/lib.rs"

[dependencies]
octseq         =  { version = "0.5.2-dev", git = "https://github.com/NLnetLabs/octseq.git", rev ="3f7797f4274af0a52e66105250ee1186ff2ab6ac", default-features = false }
time           =  { version = "0.3.1", default-features = false }

rand           = { version = "0.8", optional = true }
arc-swap       = { version = "1.7.0", optional = true }
bytes          = { version = "1.0", optional = true, default-features = false }
chrono         = { version = "0.4.35", optional = true, default-features = false } # 0.4.35 deprecates Duration::seconds()
futures        = { version = "0.3.22", optional = true } # Force futures to at least 0.3.22 for minimal-version build
futures-util   = { version = "0.3", optional = true }
heapless       = { version = "0.8", optional = true }
libc           = { version = "0.2.153", default-features = false, optional = true } # 0.2.79 is the first version that has IP_PMTUDISC_OMIT
parking_lot    = { version = "0.12", optional = true }
moka           = { version = "0.12.3", optional = true, features = ["future"] }
proc-macro2    = { version = "1.0.69", optional = true } # Force proc-macro2 to at least 1.0.69 for minimal-version build
ring           = { version = "0.17", optional = true }
serde          = { version = "1.0.130", optional = true, features = ["derive"] }
siphasher      = { version = "1", optional = true }
smallvec       = { version = "1.3", optional = true }
tokio          = { version = "1.33", optional = true, features = ["io-util", "macros", "net", "time", "sync", "rt-multi-thread" ] }
tokio-rustls   = { version = "0.26", optional = true, default-features = false }
tracing        = { version = "0.1.40", optional = true }
tracing-subscriber = { version = "0.3.18", optional = true, features = ["env-filter"] }

<<<<<<< HEAD
# For testing in integration tests:
mock_instant = { version = "0.5.1", optional = true }

=======
>>>>>>> a3ccb52b
[features]
default     = ["std", "rand"]
bytes       = ["dep:bytes", "octseq/bytes"]
heapless    = ["dep:heapless", "octseq/heapless"]
resolv      = ["net", "smallvec", "unstable-client-transport"]
resolv-sync = ["resolv", "tokio/rt"]
serde       = ["dep:serde", "octseq/serde"]
sign        = ["std"]
smallvec    = ["dep:smallvec", "octseq/smallvec"]
std         = ["bytes?/std", "octseq/std", "time/std"]
net         = ["bytes", "futures-util", "rand", "std", "tokio"]
tsig        = ["bytes", "ring", "smallvec"]
validate    = ["bytes", "std", "ring"]
zonefile    = ["bytes", "serde", "std"]

# Unstable features
unstable-client-transport = ["moka", "net", "tracing"]
unstable-server-transport = ["arc-swap", "chrono/clock", "libc", "net", "siphasher", "tracing"]
unstable-stelline = ["tokio/test-util", "tracing", "tracing-subscriber", "unstable-server-transport", "zonefile", "mock_instant"]
unstable-validator = ["validate", "zonefile", "unstable-client-transport"]
unstable-zonetree = ["futures", "parking_lot", "serde", "tokio", "tracing"]

[dev-dependencies]
lazy_static        = { version = "1.4.0" }
rstest             = "0.19.0"
rustls-pemfile     = { version = "2.1.2" }
serde_test         = "1.0.130"
serde_json         = "1.0.113"
serde_yaml         = "0.9"
socket2            = { version = "0.5.5" }
tokio              = { version = "1.37", features = ["rt-multi-thread", "io-util", "net", "test-util"] }
tokio-rustls       = { version = "0.26", default-features = false, features = [ "ring", "logging", "tls12" ] }
tokio-test         = "0.4"
tokio-tfo          = { version = "0.2.0" }
webpki-roots       = { version = "0.26" }

# For the "mysql-zone" example
#sqlx = { version = "0.6", features = [ "runtime-tokio-native-tls", "mysql" ] }

# For testing in integration tests:
mock_instant = { version = "0.4.0" }

[package.metadata.docs.rs]
all-features = true
rustdoc-args = ["--cfg", "docsrs"]

[[example]]
name = "download-rust-lang"
required-features = ["resolv"]

[[example]]
name = "lookup"
required-features = ["resolv"]

[[example]]
name = "resolv-sync"
required-features = ["resolv-sync"]

[[example]]
name = "client"
required-features = ["std", "rand"]

[[example]]
name = "client-transports"
required-features = ["net", "unstable-client-transport"]

[[example]]
name = "server-transports"
required-features = ["net", "unstable-server-transport"]

[[example]]
name = "read-zone"
required-features = ["zonefile"]

[[example]]
name = "query-zone"
required-features = ["zonefile", "unstable-zonetree"]

[[example]]
name = "serve-zone"
required-features = ["zonefile", "net", "unstable-server-transport", "unstable-zonetree"]

# This example is commented out because it is difficult, if not impossible,
# when including the sqlx dependency, to make the dependency tree compatible
# with both `cargo +nightly update -Z minimal versions` and the crate minimum
# supported Rust version (1.67 at the time of writing), both of which are
# tested by our CI setup. To try this example, uncomment the lines below and
# the sqlx dependency above, then run `cargo run --example mysql-zone`.
#[[example]]
#name = "mysql-zone"
#path = "examples/other/mysql-zone.rs"
#required-features = ["zonefile", "net", "unstable-server-transport", "unstable-zonetree"]<|MERGE_RESOLUTION|>--- conflicted
+++ resolved
@@ -44,12 +44,6 @@
 tracing        = { version = "0.1.40", optional = true }
 tracing-subscriber = { version = "0.3.18", optional = true, features = ["env-filter"] }
 
-<<<<<<< HEAD
-# For testing in integration tests:
-mock_instant = { version = "0.5.1", optional = true }
-
-=======
->>>>>>> a3ccb52b
 [features]
 default     = ["std", "rand"]
 bytes       = ["dep:bytes", "octseq/bytes"]
@@ -90,7 +84,7 @@
 #sqlx = { version = "0.6", features = [ "runtime-tokio-native-tls", "mysql" ] }
 
 # For testing in integration tests:
-mock_instant = { version = "0.4.0" }
+mock_instant = { version = "0.5.1" }
 
 [package.metadata.docs.rs]
 all-features = true
