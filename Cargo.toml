[package]
name = "domain"
version = "0.9.4-dev"
rust-version = "1.67.0"
edition = "2021"
authors = ["NLnet Labs <dns-team@nlnetlabs.nl>"]
description = "A DNS library for Rust."
documentation = "https://docs.rs/domain"
homepage = "https://github.com/nlnetlabs/domain/"
repository = "https://github.com/nlnetlabs/domain/"
readme = "README.md"
keywords = ["DNS", "domain"]
license = "BSD-3-Clause"

[lib]
name = "domain"
path = "src/lib.rs"

[dependencies]
<<<<<<< HEAD
octseq           = "0.3"
pin-project-lite = "0.2"
time             = "0.3.1"
=======
octseq         =  { version = "0.3.2", default-features = false }
time           =  { version = "0.3.1", default-features = false }
>>>>>>> 6aa6e94f

rand           = { version = "0.8", optional = true }
bytes          = { version = "1.0", optional = true, default-features = false }
chrono         = { version = "0.4.6", optional = true, default-features = false }
futures-util   = { version = "0.3", optional = true }
heapless       = { version = "0.7", optional = true }
#openssl       = { version = "0.10", optional = true }
ring           = { version = "0.17", optional = true }
serde          = { version = "1.0.130", optional = true, features = ["derive"] }
siphasher      = { version = "1", optional = true }
smallvec       = { version = "1", optional = true }
tokio          = { version = "1.33", optional = true, features = ["io-util", "macros", "net", "time", "sync", "rt-multi-thread" ] }
tokio-rustls   = { version = "0.24", optional = true, features = [] }

# XXX Force proc-macro2 to at least 1.0.69 for minimal-version build
proc-macro2    = "1.0.69"

[target.'cfg(macos)'.dependencies]
# specifying this overrides minimum-version mio's 0.2.69 libc dependency, which allows the build to work
libc = { version = "0.2.71", default-features = false, optional = true }

[features]
default     = ["std", "rand"]
bytes       = ["dep:bytes", "octseq/bytes"]
heapless    = ["dep:heapless", "octseq/heapless"]
interop     = ["bytes", "ring"]
resolv      = ["net", "smallvec", "std", "rand", "unstable-client-transport"]
resolv-sync = ["resolv", "tokio/rt"]
serde       = ["dep:serde", "octseq/serde"]
sign        = ["std"]
smallvec    = ["dep:smallvec", "octseq/smallvec"]
<<<<<<< HEAD
std         = []
net         = ["bytes", "futures-util", "std", "tokio", "tokio-rustls"]
=======
std         = ["bytes?/std", "octseq/std", "time/std"]
>>>>>>> 6aa6e94f
tsig        = ["bytes", "ring", "smallvec"]
validate    = ["std", "ring"]
zonefile    = ["bytes", "std"]

# Unstable features
unstable-client-transport = []

# This feature should include all features that the CI should include for a
# test run. Which is everything except interop.
ci-test     = ["net", "resolv", "resolv-sync", "sign", "std", "serde", "tsig", "validate", "zonefile"]

[dev-dependencies]
rustls             = { version = "0.21.9" }
serde_test         = "1.0.130"
serde_yaml         = "0.9"
tokio              = { version = "1", features = ["rt-multi-thread", "io-util", "net"] }
tokio-test	   = "0.4"
webpki-roots       = { version = "0.25" }

[package.metadata.docs.rs]
all-features = true
rustdoc-args = ["--cfg", "docsrs"]

[[example]]
name = "readzone"
required-features = ["zonefile"]

[[example]]
name = "download-rust-lang"
required-features = ["resolv"]

[[example]]
name = "lookup"
required-features = ["resolv"]

[[example]]
name = "resolv-sync"
required-features = ["resolv-sync"]

[[example]]
name = "client"
required-features = ["std", "rand"]

[[example]]
name = "client-transports"
required-features = ["net"]<|MERGE_RESOLUTION|>--- conflicted
+++ resolved
@@ -17,14 +17,9 @@
 path = "src/lib.rs"
 
 [dependencies]
-<<<<<<< HEAD
-octseq           = "0.3"
+octseq           =  { version = "0.3.2", default-features = false }
 pin-project-lite = "0.2"
-time             = "0.3.1"
-=======
-octseq         =  { version = "0.3.2", default-features = false }
-time           =  { version = "0.3.1", default-features = false }
->>>>>>> 6aa6e94f
+time             =  { version = "0.3.1", default-features = false }
 
 rand           = { version = "0.8", optional = true }
 bytes          = { version = "1.0", optional = true, default-features = false }
@@ -56,12 +51,8 @@
 serde       = ["dep:serde", "octseq/serde"]
 sign        = ["std"]
 smallvec    = ["dep:smallvec", "octseq/smallvec"]
-<<<<<<< HEAD
-std         = []
+std         = ["bytes?/std", "octseq/std", "time/std"]
 net         = ["bytes", "futures-util", "std", "tokio", "tokio-rustls"]
-=======
-std         = ["bytes?/std", "octseq/std", "time/std"]
->>>>>>> 6aa6e94f
 tsig        = ["bytes", "ring", "smallvec"]
 validate    = ["std", "ring"]
 zonefile    = ["bytes", "std"]
