[package]
name = "domain"
version = "0.10.1"

# This is the mimimal Rust version with minimal dependencies as specified
# below. With latest dependency versions 1.76.0 is currently required.
rust-version = "1.68.2"

edition = "2021"
authors = ["NLnet Labs <dns-team@nlnetlabs.nl>"]
description = "A DNS library for Rust."
documentation = "https://docs.rs/domain"
homepage = "https://github.com/nlnetlabs/domain/"
repository = "https://github.com/nlnetlabs/domain/"
readme = "README.md"
keywords = ["DNS", "domain"]
license = "BSD-3-Clause"

[lib]
name = "domain"
path = "src/lib.rs"

[dependencies]
octseq         = { version = "0.5.2-dev", git = "https://github.com/NLnetLabs/octseq.git", rev ="3f7797f4274af0a52e66105250ee1186ff2ab6ac", default-features = false }
time           = { version = "0.3.1", default-features = false }
rand           = { version = "0.8", optional = true }
arc-swap       = { version = "1.7.0", optional = true }
bytes          = { version = "1.0", optional = true, default-features = false }
chrono         = { version = "0.4.35", optional = true, default-features = false } # 0.4.35 deprecates Duration::seconds()
futures        = { version = "0.3.22", optional = true } # Force futures to at least 0.3.22 for minimal-version build
futures-util   = { version = "0.3", optional = true }
heapless       = { version = "0.8", optional = true }
libc           = { version = "0.2.153", default-features = false, optional = true } # 0.2.79 is the first version that has IP_PMTUDISC_OMIT
parking_lot    = { version = "0.12", optional = true }
moka           = { version = "0.12.3", optional = true, features = ["future"] }
proc-macro2    = { version = "1.0.69", optional = true } # Force proc-macro2 to at least 1.0.69 for minimal-version build
ring           = { version = "0.17", optional = true }
rustversion    = { version = "1", optional = true }
serde          = { version = "1.0.130", optional = true, features = ["derive"] }
siphasher      = { version = "1", optional = true }
smallvec       = { version = "1.3", optional = true }
threadpool     = { version = "1.8", optional = true }
tokio          = { version = "1.33", optional = true, features = ["io-util", "macros", "net", "time", "sync", "rt-multi-thread" ] }
tokio-rustls   = { version = "0.26", optional = true, default-features = false }
tokio-stream   = { version = "0.1", optional = true }
tracing        = { version = "0.1.40", optional = true }
tracing-subscriber = { version = "0.3.18", optional = true, features = ["env-filter"] }

[features]
default     = ["std", "rand"]
bytes       = ["dep:bytes", "octseq/bytes"]
heapless    = ["dep:heapless", "octseq/heapless"]
resolv      = ["net", "smallvec", "unstable-client-transport"]
resolv-sync = ["resolv", "tokio/rt"]
serde       = ["dep:serde", "octseq/serde"]
sign        = ["std"]
smallvec    = ["dep:smallvec", "octseq/smallvec"]
std         = ["bytes?/std", "octseq/std", "time/std"]
net         = ["bytes", "futures-util", "rand", "std", "tokio"]
tsig        = ["bytes", "ring", "smallvec"]
validate    = ["bytes", "std", "ring"]
zonefile    = ["bytes", "serde", "std"]

# Unstable features
unstable-client-transport = ["moka", "net", "tracing"]
<<<<<<< HEAD
unstable-server-transport = ["arc-swap", "chrono/clock", "libc", "net", "rustversion", "threadpool", "tokio-stream", "tracing"]
=======
unstable-server-transport = ["arc-swap", "chrono/clock", "libc", "net", "siphasher", "tracing"]
>>>>>>> 5dd9b0ee
unstable-stelline = ["tokio/test-util", "tracing", "tracing-subscriber", "unstable-server-transport", "zonefile"]
unstable-validator = ["validate", "zonefile", "unstable-client-transport"]
unstable-zonetree = ["futures", "parking_lot", "serde", "tokio", "tracing"]

[dev-dependencies]
lazy_static        = { version = "1.4.0" }
rstest             = "0.19.0"
rustls-pemfile     = { version = "2.1.2" }
serde_test         = "1.0.130"
serde_json         = "1.0.113"
serde_yaml         = "0.9"
socket2            = { version = "0.5.5" }
tokio              = { version = "1.37", features = ["rt-multi-thread", "io-util", "net", "test-util"] }
tokio-rustls       = { version = "0.26", default-features = false, features = [ "ring", "logging", "tls12" ] }
tokio-test         = "0.4"
tokio-tfo          = { version = "0.2.0" }
webpki-roots       = { version = "0.26" }

# For the "mysql-zone" example
#sqlx = { version = "0.6", features = [ "runtime-tokio-native-tls", "mysql" ] }

# For testing in integration tests:
mock_instant = { version = "0.5.1" }

[package.metadata.docs.rs]
all-features = true
rustdoc-args = ["--cfg", "docsrs"]

[[example]]
name = "download-rust-lang"
required-features = ["resolv"]

[[example]]
name = "lookup"
required-features = ["resolv"]

[[example]]
name = "resolv-sync"
required-features = ["resolv-sync"]

[[example]]
name = "client"
required-features = ["std", "rand"]

[[example]]
name = "client-transports"
required-features = ["net", "unstable-client-transport"]

[[example]]
name = "server-transports"
required-features = ["net", "unstable-server-transport"]

[[example]]
name = "read-zone"
required-features = ["zonefile"]

[[example]]
name = "query-zone"
required-features = ["zonefile", "unstable-zonetree"]

[[example]]
name = "serve-zone"
required-features = ["zonefile", "net", "unstable-server-transport", "unstable-zonetree"]

[[example]]
name = "serve-rfc9567-agent"
required-features = ["net", "unstable-server-transport", "siphasher"]

# This example is commented out because it is difficult, if not impossible,
# when including the sqlx dependency, to make the dependency tree compatible
# with both `cargo +nightly update -Z minimal versions` and the crate minimum
# supported Rust version (1.67 at the time of writing), both of which are
# tested by our CI setup. To try this example, uncomment the lines below and
# the sqlx dependency above, then run `cargo run --example mysql-zone`.
#[[example]]
#name = "mysql-zone"
#path = "examples/other/mysql-zone.rs"
#required-features = ["zonefile", "net", "unstable-server-transport", "unstable-zonetree"]<|MERGE_RESOLUTION|>--- conflicted
+++ resolved
@@ -39,7 +39,6 @@
 serde          = { version = "1.0.130", optional = true, features = ["derive"] }
 siphasher      = { version = "1", optional = true }
 smallvec       = { version = "1.3", optional = true }
-threadpool     = { version = "1.8", optional = true }
 tokio          = { version = "1.33", optional = true, features = ["io-util", "macros", "net", "time", "sync", "rt-multi-thread" ] }
 tokio-rustls   = { version = "0.26", optional = true, default-features = false }
 tokio-stream   = { version = "0.1", optional = true }
@@ -63,11 +62,7 @@
 
 # Unstable features
 unstable-client-transport = ["moka", "net", "tracing"]
-<<<<<<< HEAD
-unstable-server-transport = ["arc-swap", "chrono/clock", "libc", "net", "rustversion", "threadpool", "tokio-stream", "tracing"]
-=======
-unstable-server-transport = ["arc-swap", "chrono/clock", "libc", "net", "siphasher", "tracing"]
->>>>>>> 5dd9b0ee
+unstable-server-transport = ["arc-swap", "chrono/clock", "libc", "net", "rustversion", "tokio-stream", "tracing"]
 unstable-stelline = ["tokio/test-util", "tracing", "tracing-subscriber", "unstable-server-transport", "zonefile"]
 unstable-validator = ["validate", "zonefile", "unstable-client-transport"]
 unstable-zonetree = ["futures", "parking_lot", "serde", "tokio", "tracing"]
