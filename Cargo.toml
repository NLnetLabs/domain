[package]
name = "domain"
version = "0.9.3-dev"
rust-version = "1.67.0"
edition = "2021"
authors = ["NLnet Labs <dns-team@nlnetlabs.nl>"]
description = "A DNS library for Rust."
documentation = "https://docs.rs/domain"
homepage = "https://github.com/nlnetlabs/domain/"
repository = "https://github.com/nlnetlabs/domain/"
readme = "README.md"
keywords = ["DNS", "domain"]
license = "BSD-3-Clause"

[lib]
name = "domain"
path = "src/lib.rs"

[dependencies]
<<<<<<< HEAD
octseq         =  { version = "0.3", default-features = false }
time           =  { version = "0.3.1", default-features = false }
=======
octseq         = { version = "0.3.2", default-features = false }
time           = { version = "0.3.1", default-features = false }
>>>>>>> aad19560

rand           = { version = "0.8", optional = true }
bytes          = { version = "1.0", optional = true, default-features = false }
chrono         = { version = "0.4.6", optional = true, default-features = false }
futures-util   = { version = "0.3", optional = true }
heapless       = { version = "0.7", optional = true }
#openssl       = { version = "0.10", optional = true }
ring           = { version = "0.17", optional = true }
serde          = { version = "1.0.130", optional = true, features = ["derive"] }
siphasher      = { version = "1", optional = true }
smallvec       = { version = "1", optional = true }
tokio          = { version = "1.0", optional = true, features = ["io-util", "macros", "net", "time"] }

[target.'cfg(macos)'.dependencies]
# specifying this overrides minimum-version mio's 0.2.69 libc dependency, which allows the build to work
libc = { version = "0.2.71", default-features = false, optional = true }

[features]
default     = ["std", "rand"]
bytes       = ["dep:bytes", "octseq/bytes"]
heapless    = ["dep:heapless", "octseq/heapless"]
interop     = ["bytes", "ring"]
resolv      = ["bytes", "futures-util", "smallvec", "std", "tokio", "libc", "rand"]
resolv-sync = ["resolv", "tokio/rt"]
serde       = ["dep:serde", "octseq/serde"]
sign        = ["std"]
smallvec    = ["dep:smallvec", "octseq/smallvec"]
<<<<<<< HEAD
std         = ["octseq/std", "time/std"]
=======
std         = ["bytes?/std", "octseq/std", "time/std"]
>>>>>>> aad19560
tsig        = ["bytes", "ring", "smallvec"]
validate    = ["std", "ring"]
zonefile    = ["bytes", "std"]

# This feature should include all features that the CI should include for a
# test run. Which is everything except interop.
ci-test     = ["resolv", "resolv-sync", "sign", "std", "serde", "tsig", "validate", "zonefile"]

[dev-dependencies]
serde_test         = "1.0.130"
serde_yaml         = "0.9"
tokio              = { version = "1", features = ["rt-multi-thread", "io-util", "net"] }

[package.metadata.docs.rs]
all-features = true
rustdoc-args = ["--cfg", "docsrs"]

[[example]]
name = "readzone"
required-features = ["zonefile"]

[[example]]
name = "download-rust-lang"
required-features = ["resolv"]

[[example]]
name = "lookup"
required-features = ["resolv"]

[[example]]
name = "resolv-sync"
required-features = ["resolv-sync"]

[[example]]
name = "client"
required-features = ["std", "rand"]
<|MERGE_RESOLUTION|>--- conflicted
+++ resolved
@@ -17,13 +17,8 @@
 path = "src/lib.rs"
 
 [dependencies]
-<<<<<<< HEAD
-octseq         =  { version = "0.3", default-features = false }
+octseq         =  { version = "0.3.2", default-features = false }
 time           =  { version = "0.3.1", default-features = false }
-=======
-octseq         = { version = "0.3.2", default-features = false }
-time           = { version = "0.3.1", default-features = false }
->>>>>>> aad19560
 
 rand           = { version = "0.8", optional = true }
 bytes          = { version = "1.0", optional = true, default-features = false }
@@ -51,11 +46,7 @@
 serde       = ["dep:serde", "octseq/serde"]
 sign        = ["std"]
 smallvec    = ["dep:smallvec", "octseq/smallvec"]
-<<<<<<< HEAD
-std         = ["octseq/std", "time/std"]
-=======
 std         = ["bytes?/std", "octseq/std", "time/std"]
->>>>>>> aad19560
 tsig        = ["bytes", "ring", "smallvec"]
 validate    = ["std", "ring"]
 zonefile    = ["bytes", "std"]
