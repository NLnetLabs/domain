//! Demonstrate the use of key sets.
use domain::base::iana::SecurityAlgorithm;
use domain::base::Name;
use domain::dnssec::sign::keys::keyset::{
    Action, Available, Error, KeySet, KeyType, RollType, UnixTime,
};
use itertools::{Either, Itertools};
use std::env;
use std::fs::File;
use std::io::Write;
use std::process::exit;
use std::str::FromStr;

fn main() {
    let args: Vec<String> = env::args().collect();
    if args.len() < 3 {
        // Should display a help message including example.
        eprintln!(
            "Subcommand required. Valid subcommands are:
	init <domain>
	addkey <key-type> <pubref> [<privref>]
	deletekey <pubref>
	start <roll-type>
	propagation1-complete <roll-type> <ttl>
	cache-expired1 <roll-type>
	propagation2-complete <roll-type> <ttl>
	cache-expired2 <roll-type>
	done <roll-type>
	actions <roll-type>
	status
	"
        );
        eprintln!();
        eprintln!(
            "Try for example the following commands:
keyset example-keyset.json init example.com
keyset example-keyset.json addkey ksk first-ksk.key
keyset example-keyset.json addkey zsk first-zsk.key first-zsk.private
keyset example-keyset.json start ksk-roll
keyset example-keyset.json propagation1-complete ksk-roll 1
keyset example-keyset.json cache-expired1 ksk-roll
keyset example-keyset.json propagation2-complete ksk-roll 1
keyset example-keyset.json cache-expired2 ksk-roll
keyset example-keyset.json done ksk-roll
keyset example-keyset.json actions ksk-roll
keyset example-keyset.json status
	"
        );
        exit(1);
    }

    let filename = &args[1];
    let command = &args[2];

    if command == "init" {
        do_init(filename, &args[3..]);
        return;
    }
    if command == "addkey" {
        do_addkey(filename, &args[3..]);
        return;
    }
    if command == "deletekey" {
        do_deletekey(filename, &args[3..]);
        return;
    }
    if command == "start" {
        do_start(filename, &args[3..]);
        return;
    }
    if command == "propagation1-complete" {
        do_propagation1(filename, &args[3..]);
        return;
    }
    if command == "cache-expired1" {
        do_cache_expired1(filename, &args[3..]);
        return;
    }
    if command == "propagation2-complete" {
        do_propagation2(filename, &args[3..]);
        return;
    }
    if command == "cache-expired2" {
        do_cache_expired2(filename, &args[3..]);
        return;
    }
    if command == "done" {
        do_done(filename, &args[3..]);
        return;
    }
    if command == "actions" {
        do_actions(filename, &args[3..]);
        return;
    }
    if command == "status" {
        do_status(filename, &args[3..]);
        return;
    }

    eprintln!("Unknown command '{command}'. Valid commands are: init, addkey, deletekey, start, propagation1-complete, cache-expired1, propagation2-complete, cache-expired2, done, actions, and status");
    exit(1);
}

fn do_init(filename: &str, args: &[String]) {
    if args.len() != 1 {
        eprintln!("Usage: ... init <domain>");
        exit(1);
    }
    let domainname = &args[0];

    let ks = KeySet::new(Name::from_str(domainname).unwrap());

    save_keyset(filename, &ks);
}

fn do_addkey(filename: &str, args: &[String]) {
    if args.len() < 2 || args.len() > 3 {
        eprintln!("Usage: ... addkey <key-type> <pubref> [<privref>]");
        exit(1);
    }
    let keytype = &args[0];
    let pubref = args[1].clone();
    let privref = if args.len() == 3 {
        Some(args[2].clone())
    } else {
        None
    };

    let mut ks = load_keyset(filename);
    if keytype == "ksk" {
        ks.add_key_ksk(
            pubref,
            privref,
            SecurityAlgorithm::ECDSAP256SHA256,
            0,
            UnixTime::now(),
<<<<<<< HEAD
            true,
=======
            Available::Available,
>>>>>>> d0a81f47
        )
        .unwrap();
    } else if keytype == "zsk" {
        ks.add_key_zsk(
            pubref,
            privref,
            SecurityAlgorithm::ECDSAP256SHA256,
            0,
            UnixTime::now(),
<<<<<<< HEAD
            true,
=======
            Available::Available,
>>>>>>> d0a81f47
        )
        .unwrap();
    } else if keytype == "csk" {
        ks.add_key_csk(
            pubref,
            privref,
            SecurityAlgorithm::ECDSAP256SHA256,
            0,
            UnixTime::now(),
<<<<<<< HEAD
            true,
=======
            Available::Available,
>>>>>>> d0a81f47
        )
        .unwrap();
    } else {
        eprintln!("Unknown key type '{keytype}'");
        exit(1);
    }
    save_keyset(filename, &ks);
}

fn do_deletekey(filename: &str, args: &[String]) {
    if args.len() != 1 {
        eprintln!("Usage: ... deletekey <pubref>");
        exit(1);
    }
    let pubref = &args[0];

    let mut ks = load_keyset(filename);
    if let Err(e) = ks.delete_key(pubref) {
        eprintln!("Unable to delete key {pubref}: {e}");
        exit(1);
    }
    save_keyset(filename, &ks);
}

fn do_start(filename: &str, args: &[String]) {
    if args.len() != 1 {
        eprintln!("Usage: ... start <roll-type>");
        exit(1);
    }
    let rolltype = &args[0];

    let rolltype = str_to_rolltype(rolltype);

    let mut ks = load_keyset(filename);

    // Find old and new keys. First find the keys that have the right type for
    // a roll type, and map to a keystate and a pubref. Filter out the keys
    // are already old, we don't take them into account for a new key roll.
    // Then split into two group: complete new keys (which are not
    // signer, present, or at_parent) and old keys that do have one of
    // those functions.
    let (old, new): (Vec<_>, Vec<_>) = ks
        .keys()
        .iter()
        .filter_map(|(pr, k)| match rolltype {
            RollType::KskRoll | RollType::KskDoubleDsRoll => {
                if let KeyType::Ksk(keystate) = k.keytype() {
                    Some((keystate.clone(), pr))
                } else {
                    None
                }
            }
            RollType::ZskRoll | RollType::ZskDoubleSignatureRoll => {
                if let KeyType::Zsk(keystate) = k.keytype() {
                    Some((keystate.clone(), pr))
                } else {
                    None
                }
            }
            RollType::CskRoll | RollType::AlgorithmRoll => {
                match k.keytype() {
                    KeyType::Ksk(keystate)
                    | KeyType::Zsk(keystate)
                    | KeyType::Csk(keystate, _) => {
                        Some((keystate.clone(), pr))
                    }
                    KeyType::Include(_) => None,
                }
            }
        })
        .filter(|(keystate, _)| !keystate.old())
        .map(|(keystate, pubref)| (keystate, pubref.to_string()))
        .partition_map(|(keystate, pubref)| {
            if keystate.signer() || keystate.present() || keystate.at_parent()
            {
                Either::Left(pubref)
            } else {
                Either::Right(pubref)
            }
        });

    let old_str: Vec<&str> = old.iter().map(|s| s.as_ref()).collect();
    let new_str: Vec<&str> = new.iter().map(|s| s.as_ref()).collect();

    let actions = ks.start_roll(rolltype, &old_str, &new_str);
    report_actions(actions, &ks);

    save_keyset(filename, &ks);
}

fn do_propagation1(filename: &str, args: &[String]) {
    if args.len() != 2 {
        eprintln!("Usage: ... propagation1-complete <roll-type> <ttl>");
        exit(1);
    }
    let rolltype = &args[0];
    let ttl = &args[1];

    let rolltype = str_to_rolltype(rolltype);
    let ttl = ttl.parse().unwrap();

    let mut ks = load_keyset(filename);

    let actions = ks.propagation1_complete(rolltype, ttl);
    report_actions(actions, &ks);

    save_keyset(filename, &ks);
}

fn do_cache_expired1(filename: &str, args: &[String]) {
    if args.len() != 1 {
        eprintln!("Usage: ... cache-expired1 <roll-type>");
        exit(1);
    }
    let rolltype = &args[0];

    let rolltype = str_to_rolltype(rolltype);

    let mut ks = load_keyset(filename);

    let actions = ks.cache_expired1(rolltype);
    report_actions(actions, &ks);

    save_keyset(filename, &ks);
}

fn do_propagation2(filename: &str, args: &[String]) {
    if args.len() != 2 {
        eprintln!("Usage: ... propagation2-complete <roll-type> <ttl>");
        exit(1);
    }
    let rolltype = &args[0];
    let ttl = &args[1];

    let rolltype = str_to_rolltype(rolltype);
    let ttl = ttl.parse().unwrap();

    let mut ks = load_keyset(filename);

    let actions = ks.propagation2_complete(rolltype, ttl);
    report_actions(actions, &ks);

    save_keyset(filename, &ks);
}

fn do_cache_expired2(filename: &str, args: &[String]) {
    if args.len() != 1 {
        eprintln!("Usage: ... cache-expired2 <roll-type>");
        exit(1);
    }
    let rolltype = &args[0];

    let rolltype = str_to_rolltype(rolltype);

    let mut ks = load_keyset(filename);

    let actions = ks.cache_expired2(rolltype);
    report_actions(actions, &ks);

    save_keyset(filename, &ks);
}

fn do_done(filename: &str, args: &[String]) {
    if args.len() != 1 {
        eprintln!("Usage: ... done <roll-type>");
        exit(1);
    }
    let rolltype = &args[0];

    let rolltype = str_to_rolltype(rolltype);

    let mut ks = load_keyset(filename);

    let actions = ks.roll_done(rolltype);
    report_actions(actions, &ks);

    save_keyset(filename, &ks);
}

fn do_actions(filename: &str, args: &[String]) {
    if args.len() != 1 {
        eprintln!("Usage: ... actions <roll-type>");
        exit(1);
    }
    let rolltype = &args[0];

    let rolltype = str_to_rolltype(rolltype);

    let ks = load_keyset(filename);

    let actions = ks.actions(rolltype);
    report_actions(Ok(actions), &ks);
}

fn do_status(filename: &str, args: &[String]) {
    if !args.is_empty() {
        eprintln!("Usage: ... status");
        exit(1);
    }

    let ks = load_keyset(filename);

    println!("Keys:");
    let mut keys: Vec<_> = ks.keys().iter().collect();
    keys.sort_by(|(pubref1, key1), (pubref2, key2)| {
        (key1.timestamps().creation(), pubref1)
            .cmp(&(key2.timestamps().creation(), pubref2))
    });
    for (pubref, key) in keys {
        match key.keytype() {
            KeyType::Ksk(keystate)
            | KeyType::Zsk(keystate)
            | KeyType::Include(keystate) => {
                println!(
                    "\t{} {}",
                    pubref,
                    key.privref().unwrap_or_default(),
                );
                println!("\t\tState: {keystate}");
            }
            KeyType::Csk(keystate_ksk, keystate_zsk) => {
                println!(
                    "\t{} {}",
                    pubref,
                    key.privref().unwrap_or_default(),
                );
                println!("\t\tKSK role state: {keystate_ksk}");
                println!("\t\tZSK role state: {keystate_zsk}");
            }
        }
        let ts = key.timestamps();
        println!(
            "\t\tCreated: {}",
            ts.creation()
                .map_or("<empty>".to_string(), |x| x.to_string()),
        );
        println!(
            "\t\tPublished: {}",
            ts.published()
                .map_or("<empty>".to_string(), |x| x.to_string())
        );
        println!(
            "\t\tVisible: {}",
            ts.visible()
                .map_or("<empty>".to_string(), |x| x.to_string()),
        );
        println!(
            "\t\tDS visible: {}",
            ts.ds_visible()
                .map_or("<empty>".to_string(), |x| x.to_string())
        );
        println!(
            "\t\tRRSIG visible: {}",
            ts.rrsig_visible()
                .map_or("<empty>".to_string(), |x| x.to_string()),
        );
        println!(
            "\t\tWithdrawn: {}",
            ts.withdrawn()
                .map_or("<empty>".to_string(), |x| x.to_string())
        );
    }
    let rolls = ks.rollstates();
    let active_rolls = rolls.keys();
    if active_rolls.len() == 0 {
        println!("No rolls in progress");
    } else {
        println!("Rolls:");
        for roll in active_rolls {
            println!("\t{roll:?}: {:?}", rolls.get(roll).unwrap());
        }
    }
}

fn save_keyset(filename: &str, ks: &KeySet) {
    let json = serde_json::to_string(&ks).unwrap();

    let mut file = File::create(filename).unwrap();
    write!(file, "{json}").unwrap();
}

fn load_keyset(filename: &str) -> KeySet {
    let file = File::open(filename).unwrap();
    let ks: KeySet = serde_json::from_reader(file).unwrap();
    ks
}

fn str_to_rolltype(rolltype: &str) -> RollType {
    match rolltype.parse() {
        Ok(r) => r,
        Err(e) => panic!("Error parsing '{rolltype}': {e}"),
    }
}

fn report_actions(actions: Result<Vec<Action>, Error>, ks: &KeySet) {
    let actions = match actions {
        Err(e) => {
            eprintln!("Error: {e}");
            exit(1);
        }
        Ok(a) => a,
    };
    if actions.is_empty() {
        println!("No actions to perform");
        return;
    }
    println!("Actions to perform:");
    for a in actions {
        match a {
            Action::UpdateDnskeyRrset => {
                println!("\tUpdate the DNSKEY RRset");
                let keys = ks.keys();
                println!("\t\tKeys in the DNSKEY RRset:");
                for (pubref, key) in keys {
                    let status = match key.keytype() {
                        KeyType::Ksk(keystate)
                        | KeyType::Zsk(keystate)
                        | KeyType::Csk(keystate, _)
                        | KeyType::Include(keystate) => keystate,
                    };
                    if status.present() {
                        println!("\t\t\t{pubref}");
                    }
                }
                println!("\t\tKeys signing the DNSKEY RRset:");
                for (pubref, key) in keys {
                    match key.keytype() {
                        KeyType::Ksk(keystate)
                        | KeyType::Csk(keystate, _) => {
                            if keystate.signer() {
                                println!("\t\t\t{pubref}");
                            }
                        }
                        KeyType::Zsk(_) | KeyType::Include(_) => (),
                    }
                }
            }
            Action::UpdateRrsig => {
                println!("\tSign the zone with the following keys:");
                let keys = ks.keys();
                for (pubref, key) in keys {
                    match key.keytype() {
                        KeyType::Zsk(keystate)
                        | KeyType::Csk(_, keystate) => {
                            if keystate.signer() {
                                println!("\t\t{pubref}");
                            }
                        }
                        KeyType::Ksk(_) | KeyType::Include(_) => (),
                    }
                }
            }
            Action::UpdateDsRrset => {
                println!("\tUpdate the DS records at the parent to contain just the following keys:");
                let keys = ks.keys();
                for (pubref, key) in keys {
                    let status = match key.keytype() {
                        KeyType::Ksk(keystate)
                        | KeyType::Zsk(keystate)
                        | KeyType::Csk(keystate, _)
                        | KeyType::Include(keystate) => keystate,
                    };
                    if status.at_parent() {
                        println!("\t\t{pubref}");
                    }
                }
            }
            Action::CreateCdsRrset => {
                println!("\tCreate CDS and CDNSKEY RRsets with the following keys:");
                let keys = ks.keys();
                for (pubref, key) in keys {
                    let status = match key.keytype() {
                        KeyType::Ksk(keystate)
                        | KeyType::Zsk(keystate)
                        | KeyType::Csk(keystate, _)
                        | KeyType::Include(keystate) => keystate,
                    };
                    if status.at_parent() {
                        println!("\t\t{pubref}");
                    }
                }
            }
            Action::RemoveCdsRrset => {
                println!("\tRemove CDS and CDNSKEY RRsets")
            }
            Action::ReportDnskeyPropagated => {
                println!("\tReport that the DNSKEY RRset has propagated")
            }
            Action::WaitDnskeyPropagated => {
                println!("\tWait until the DNSKEY RRset has propagated")
            }
            Action::ReportRrsigPropagated => {
                println!("\tReport that the RRSIG records have propagated")
            }
            Action::WaitRrsigPropagated => {
                println!("\tWait until the RRSIG records have propagated")
            }
            Action::ReportDsPropagated => println!(
                "\tReport that the DS RRset has propagated at the parent"
            ),
            Action::WaitDsPropagated => {
                println!("\tWait until DS RRset has propagated at the parent")
            }
        }
    }
}<|MERGE_RESOLUTION|>--- conflicted
+++ resolved
@@ -134,11 +134,7 @@
             SecurityAlgorithm::ECDSAP256SHA256,
             0,
             UnixTime::now(),
-<<<<<<< HEAD
-            true,
-=======
             Available::Available,
->>>>>>> d0a81f47
         )
         .unwrap();
     } else if keytype == "zsk" {
@@ -148,11 +144,7 @@
             SecurityAlgorithm::ECDSAP256SHA256,
             0,
             UnixTime::now(),
-<<<<<<< HEAD
-            true,
-=======
             Available::Available,
->>>>>>> d0a81f47
         )
         .unwrap();
     } else if keytype == "csk" {
@@ -162,11 +154,7 @@
             SecurityAlgorithm::ECDSAP256SHA256,
             0,
             UnixTime::now(),
-<<<<<<< HEAD
-            true,
-=======
             Available::Available,
->>>>>>> d0a81f47
         )
         .unwrap();
     } else {
