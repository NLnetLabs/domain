--- conflicted
+++ resolved
@@ -124,13 +124,9 @@
         1,
     );
     let svc = NotifyMiddlewareSvc::new(svc, DemoNotifyTarget);
-<<<<<<< HEAD
-    let svc = TsigMiddlewareSvc::<_, _, _, ()>::new(svc, key_store);
     let svc = CookiesMiddlewareSvc::<Vec<u8>, _, _>::with_random_secret(svc);
     let svc = EdnsMiddlewareSvc::<Vec<u8>, _, _>::new(svc);
-=======
-    let svc = TsigMiddlewareSvc::new(svc, key_store);
->>>>>>> a30ab450
+    let svc = TsigMiddlewareSvc::<_, _, _, ()>::new(svc, key_store);
     let svc = MandatoryMiddlewareSvc::<Vec<u8>, _, _>::new(svc);
     let svc = Arc::new(svc);
 
