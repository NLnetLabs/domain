--- conflicted
+++ resolved
@@ -30,20 +30,12 @@
 use domain::net::server::buf::VecBufSource;
 use domain::net::server::dgram::DgramServer;
 use domain::net::server::message::Request;
-<<<<<<< HEAD
-#[cfg(feature = "siphasher")]
 use domain::net::server::middleware::cookies::CookiesMiddlewareSvc;
 use domain::net::server::middleware::edns::EdnsMiddlewareSvc;
 use domain::net::server::middleware::mandatory::MandatoryMiddlewareSvc;
 use domain::net::server::middleware::stream::{
     MiddlewareStream, PostprocessingStream,
 };
-=======
-use domain::net::server::middleware::builder::MiddlewareBuilder;
-use domain::net::server::middleware::processor::MiddlewareProcessor;
-use domain::net::server::middleware::processors::cookies::CookiesMiddlewareProcessor;
-use domain::net::server::middleware::processors::mandatory::MandatoryMiddlewareProcessor;
->>>>>>> ec5cb5bb
 use domain::net::server::service::{
     CallResult, Service, ServiceFeedback, ServiceResult,
 };
@@ -833,35 +825,7 @@
 
     let listener = TcpListener::bind("127.0.0.1:8082").await.unwrap();
     let listener = BufferedTcpListener(listener);
-<<<<<<< HEAD
     let srv = StreamServer::new(listener, buf.clone(), query_svc);
-=======
-    let count = Arc::new(AtomicU8::new(5));
-
-    // Make our service from the `query` function with the help of the
-    // `service_fn` function.
-    let fn_svc = service_fn(query, count);
-
-    // Show that we don't have to use the same middleware with every server by
-    // creating a separate middleware chain for use just by this server, and
-    // also show that by creating the individual middleware processors
-    // ourselves we can override their default configuration.
-    let mut fn_svc_middleware = MiddlewareBuilder::new();
-    fn_svc_middleware.push(MandatoryMiddlewareProcessor::new().into());
-
-    let server_secret = "server12secret34".as_bytes().try_into().unwrap();
-    fn_svc_middleware
-        .push(CookiesMiddlewareProcessor::new(server_secret).into());
-
-    let fn_svc_middleware = fn_svc_middleware.build();
-
-    let mut conn_config = ConnectionConfig::new();
-    conn_config.set_middleware_chain(fn_svc_middleware);
-    let mut config = stream::Config::new();
-    config.set_connection_config(conn_config);
-    let srv =
-        StreamServer::with_config(listener, buf.clone(), fn_svc, config);
->>>>>>> ec5cb5bb
     let fn_join_handle = tokio::spawn(async move { srv.run().await });
 
     // -----------------------------------------------------------------------
