--- conflicted
+++ resolved
@@ -40,8 +40,6 @@
   * A sample query router, called `QnameRouter`, that routes requests based
     on the QNAME field in the request ([#353]).
 
-<<<<<<< HEAD
-=======
 * `unstable-client-transport`
   * introduce timeout option in multi_stream ([#424]).
   * improve probing in redundant ([#424]).
@@ -52,7 +50,6 @@
 * `unstable-sign`
   * add key lifecycle management ([#459]).
 
->>>>>>> 6ae24ae0
 Other changes
 
 [#353]: https://github.com/NLnetLabs/domain/pull/353
