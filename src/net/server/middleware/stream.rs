--- conflicted
+++ resolved
@@ -159,7 +159,6 @@
 
 //------------ PostprocessingStream ------------------------------------------
 
-<<<<<<< HEAD
 /// A [`futures::stream::Stream`] that post-processes responses using a
 /// provided callback.
 ///
@@ -173,9 +172,6 @@
 /// which will be invoked on each received response stream item.
 ///
 /// [`futures::stream::Stream`]: futures::stream::Stream
-pub struct PostprocessingStream<RequestOctets, Future, Stream, Metadata>
-where
-=======
 pub struct PostprocessingStream<
     RequestOctets,
     Future,
@@ -183,7 +179,6 @@
     RequestMeta,
     PostProcessingMeta,
 > where
->>>>>>> 3227bd18
     RequestOctets: Octets + Send + Sync + Unpin,
     Future: core::future::Future<Output = Stream>,
     Stream: futures_util::stream::Stream,
