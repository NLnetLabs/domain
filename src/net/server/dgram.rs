--- conflicted
+++ resolved
@@ -36,6 +36,7 @@
 use tracing::Level;
 use tracing::{enabled, error, trace};
 
+use crate::base::iana::OptRcode;
 use crate::base::message_builder::AdditionalBuilder;
 use crate::base::wire::Composer;
 use crate::base::{Message, StreamTarget};
@@ -45,6 +46,7 @@
 use crate::net::server::metrics::ServerMetrics;
 use crate::net::server::service::Service;
 use crate::net::server::sock::AsyncDgramSock;
+use crate::net::server::util::mk_error_response;
 use crate::net::server::util::to_pcap_text;
 use crate::utils::config::DefMinMax;
 
@@ -501,116 +503,7 @@
                         Err(err) => return Err(format!("Error while receiving message: {err}")),
                     };
 
-                    let received_at = Instant::now();
-                    self.metrics.inc_num_received_requests();
-
-                    if enabled!(Level::TRACE) {
-                        let pcap_text = to_pcap_text(&buf, bytes_read);
-                        trace!(%addr, pcap_text, "Received message");
-                    }
-
-<<<<<<< HEAD
-                    match Message::from_octets(buf) {
-                        Err(err) => {
-                            tracing::warn!("Failed while parsing request message: {err}");
-=======
-                    let svc = self.service.clone();
-                    let cfg = self.config.clone();
-                    let metrics = self.metrics.clone();
-                    let cloned_sock = self.sock.clone();
-                    let write_timeout = self.config.load().write_timeout;
-
-                    tokio::spawn(async move {
-                        match Message::from_octets(buf) {
-                            Err(err) => {
-                                // TO DO: Count this event?
-                                warn!("Failed while parsing request message: {err}");
-                            }
-
-                            // https://datatracker.ietf.org/doc/html/rfc1035#section-4.1.1
-                            // 4.1.1. Header section format
-                            //   "QR   A one bit field that specifies whether
-                            //         this message is a query (0), or a
-                            //         response (1)."
-                            Ok(msg) if msg.header().qr() => {
-                                // TO DO: Count this event?
-                                trace!("Ignoring received message because it is a reply, not a query.");
-                            }
-
-                            Ok(msg) => {
-                                let ctx = UdpTransportContext::new(cfg.load().max_response_size);
-                                let ctx = TransportSpecificContext::Udp(ctx);
-                                let request = Request::new(addr, received_at, msg, ctx, ());
-                                let mut stream = svc.call(request).await;
-                                while let Some(Ok(call_result)) = stream.next().await {
-                                    let (response, feedback) = call_result.into_inner();
-
-                                    if let Some(feedback) = feedback {
-                                        match feedback {
-                                            ServiceFeedback::Reconfigure {
-                                                idle_timeout: _, // N/A - only applies to connection-oriented transports
-                                            } => {
-                                                // Nothing to do.
-                                            }
-
-                                            ServiceFeedback::BeginTransaction|ServiceFeedback::EndTransaction => {
-                                                // Nothing to do.
-                                            }
-                                        }
-                                    }
-
-                                    // Process the DNS response message, if any.
-                                    if let Some(response) = response {
-                                        // Convert the DNS response message into bytes.
-                                        let target = response.finish();
-                                        let bytes = target.as_dgram_slice();
-
-                                        // Logging
-                                        if enabled!(Level::TRACE) {
-                                            let pcap_text = to_pcap_text(bytes, bytes.len());
-                                            trace!(%addr, pcap_text, "Sending response");
-                                        }
-
-                                        metrics.inc_num_pending_writes();
-
-                                        // Actually write the DNS response message bytes to the UDP
-                                        // socket.
-                                        if let Err(err) = Self::send_to(
-                                            &cloned_sock,
-                                            bytes,
-                                            &addr,
-                                            write_timeout,
-                                        )
-                                        .await
-                                        {
-                                            warn!(%addr, "Failed to send response: {err}");
-                                        }
-
-                                        metrics.dec_num_pending_writes();
-                                        metrics.inc_num_sent_responses();
-                                    }
-                                }
-                            }
->>>>>>> 442b3042
-                        }
-
-                        Ok(msg) => {
-                            let ctx = UdpTransportContext::new(self.config.load().max_response_size);
-                            let ctx = TransportSpecificContext::Udp(ctx);
-                            let request = Request::new(addr, received_at, msg, ctx, ());
-
-                            trace!(
-                                "Spawning task to handle new message with id {}",
-                                request.message().header().id()
-                            );
-
-                            let mut dispatcher = self.request_dispatcher.clone();
-                            let service = self.service.clone();
-                            tokio::spawn(async move {
-                                dispatcher.dispatch(request, service, addr).await
-                            });
-                        }
-                    }
+                    self.process_received_message(buf, addr, bytes_read);
                 }
             }
         }
@@ -665,6 +558,66 @@
         }
 
         Ok(())
+    }
+
+    fn process_received_message(
+        &self,
+        buf: <Buf as BufSource>::Output,
+        addr: SocketAddr,
+        bytes_read: usize,
+    ) {
+        let received_at = Instant::now();
+        self.metrics.inc_num_received_requests();
+
+        if enabled!(Level::TRACE) {
+            let pcap_text = to_pcap_text(&buf, bytes_read);
+            trace!(%addr, pcap_text, "Received message");
+        }
+
+        match Message::from_octets(buf) {
+            Err(err) => {
+                // TO DO: Count this event?
+                warn!("Failed while parsing request message: {err}");
+                // We can't send a response as we don't have a query ID to
+                // copy to the response.
+            }
+
+            // https://datatracker.ietf.org/doc/html/rfc1035#section-4.1.1
+            // 4.1.1. Header section format
+            //   "QR   A one bit field that specifies whether this message is
+            //         a query (0), or a response (1)."
+            Ok(msg) if msg.header().qr() => {
+                // TO DO: Count this event?
+                trace!("Ignoring received message because it is a reply, not a query.");
+                let response = mk_error_response::<Buf::Output, Svc::Target>(
+                    &msg,
+                    OptRcode::FORMERR,
+                );
+                let dispatcher = self.request_dispatcher.clone();
+                tokio::spawn(async move {
+                    dispatcher.send_response(addr, response).await;
+                });
+            }
+
+            Ok(msg) => {
+                let ctx = UdpTransportContext::new(
+                    self.config.load().max_response_size,
+                );
+                let ctx = TransportSpecificContext::Udp(ctx);
+                let request = Request::new(addr, received_at, msg, ctx, ());
+
+                trace!(
+                    "Spawning task to handle new message with id {}",
+                    request.message().header().id()
+                );
+
+                let mut dispatcher = self.request_dispatcher.clone();
+                let service = self.service.clone();
+                tokio::spawn(async move {
+                    dispatcher.dispatch(request, service, addr).await
+                });
+            }
+        }
     }
 
     /// Receive a single datagram using the user supplied network socket.
