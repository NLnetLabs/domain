//! Support for datagram based server transports.
//!
//! Wikipedia defines [Datagram] as:
//!
//! > _A datagram is a basic transfer unit associated with a packet-switched
//! > network. Datagrams are typically structured in header and payload
//! > sections. Datagrams provide a connectionless communication service
//! > across a packet-switched network. The delivery, arrival time, and order
//! > of arrival of datagrams need not be guaranteed by the network._
//!
//! [Datagram]: https://en.wikipedia.org/wiki/Datagram
use core::fmt::Debug;
use core::future::poll_fn;
use core::future::Future;
use core::ops::Deref;
use core::pin::Pin;
use core::time::Duration;

use std::boxed::Box;
use std::io;
use std::net::SocketAddr;
use std::string::String;
use std::string::ToString;
use std::sync::{Arc, Mutex};

use arc_swap::ArcSwap;
use log::{log_enabled, Level};
use octseq::Octets;
use tokio::io::ReadBuf;
use tokio::net::UdpSocket;
use tokio::sync::watch;
use tokio::time::interval;
use tokio::time::timeout;
use tokio::time::Instant;
use tokio::time::MissedTickBehavior;
use tracing::{error, trace, warn};

<<<<<<< HEAD
=======
use crate::base::iana::OptRcode;
use crate::base::message_builder::AdditionalBuilder;
use crate::base::wire::Composer;
>>>>>>> da567b19
use crate::base::Message;
use crate::base::StreamTarget;
use crate::net::server::buf::BufSource;
use crate::net::server::error::Error;
use crate::net::server::message::Request;
use crate::net::server::metrics::ServerMetrics;
use crate::net::server::service::Service;
use crate::net::server::sock::AsyncDgramSock;
use crate::net::server::util::mk_error_response;
use crate::net::server::util::to_pcap_text;
use crate::utils::config::DefMinMax;

use super::buf::VecBufSource;
use super::invoker::{InvokerStatus, ServiceInvoker};
use super::message::{TransportSpecificContext, UdpTransportContext};
use super::ServerCommand;

/// A UDP transport based DNS server transport.
///
/// UDP aka User Datagram Protocol, as implied by the name, is a datagram
/// based protocol. This type defines a type of [`DgramServer`] that expects
/// connections to be received via [`tokio::net::UdpSocket`] and can thus be
/// used to implement a UDP based DNS server.
pub type UdpServer<Svc> = DgramServer<UdpSocket, VecBufSource, Svc>;

/// Limit the time to wait for a complete message to be written to the client.
///
/// The value has to be between 1ms and 60 seconds. The default value is 5
/// seconds.
const WRITE_TIMEOUT: DefMinMax<Duration> = DefMinMax::new(
    Duration::from_secs(5),
    Duration::from_millis(1),
    Duration::from_secs(60),
);

/// Limit suggested for the maximum response size to create.
///
/// The value has to be between 512 and 4,096 per [RFC 6891]. The default
/// value is 1232 per the [2020 DNS Flag Day].
///
/// The [`Service`] and middleware chain (if any) are responsible for
/// enforcing this limit.
///
/// [2020 DNS Flag Day]: http://www.dnsflagday.net/2020/
/// [RFC 6891]: https://datatracker.ietf.org/doc/html/rfc6891#section-6.2.5
const MAX_RESPONSE_SIZE: DefMinMax<u16> = DefMinMax::new(1232, 512, 4096);

//----------- Config ---------------------------------------------------------

/// Configuration for a datagram server.
#[derive(Debug)]
pub struct Config {
    /// Limit suggested to [`Service`] on maximum response size to create.
    max_response_size: Option<u16>,

    /// Limit the time to wait for a complete message to be written to the client.
    write_timeout: Duration,
}

impl Config {
    /// Creates a new, default config.
    pub fn new() -> Self {
        Default::default()
    }

    /// Sets the limit suggested for the maximum response size to create.
    ///
    /// The value has to be between 512 and 4,096 per [RFC 6891]. The default
    /// value is 1232 per the [2020 DNS Flag Day].
    ///
    /// Pass `None` to prevent sending a limit suggestion to the middleware
    /// (if any) and service.
    ///
    /// The [`Service`] and middleware chain (if any) are responsible for
    /// enforcing the suggested limit, or deciding what to do if this is None.
    ///
    /// # Reconfigure
    ///
    /// On [`DgramServer::reconfigure`]` any change to this setting will only
    /// affect requests received after the setting is changed, in progress
    /// requests will be unaffected.
    ///
    /// [2020 DNS Flag Day]: http://www.dnsflagday.net/2020/
    /// [RFC 6891]:
    ///     https://datatracker.ietf.org/doc/html/rfc6891#section-6.2.5
    pub fn set_max_response_size(&mut self, value: Option<u16>) {
        self.max_response_size = value.map(|v| MAX_RESPONSE_SIZE.limit(v));
    }

    /// Sets the time to wait for a complete message to be written to the
    /// client.
    ///
    /// The value has to be between 1ms and 60 seconds. The default value is 5
    /// seconds.
    ///
    /// # Reconfigure
    ///
    /// On [`DgramServer::reconfigure`]` any change to this setting will only
    /// affect responses sent after the setting is changed, in-flight
    /// responses will be unaffected.
    pub fn set_write_timeout(&mut self, value: Duration) {
        self.write_timeout = value;
    }
}

//--- Default

impl Default for Config {
    fn default() -> Self {
        Self {
            max_response_size: Some(MAX_RESPONSE_SIZE.default()),
            write_timeout: WRITE_TIMEOUT.default(),
        }
    }
}

//--- Clone

impl Clone for Config {
    fn clone(&self) -> Self {
        Self {
            max_response_size: self.max_response_size,
            write_timeout: self.write_timeout,
        }
    }
}

//------------ DgramServer ---------------------------------------------------

/// A [`ServerCommand`] capable of propagating a DgramServer [`Config`] value.
type ServerCommandType = ServerCommand<Config>;

/// A thread safe sender of [`ServerCommand`]s.
type CommandSender = Arc<Mutex<watch::Sender<ServerCommandType>>>;

/// A thread safe receiver of [`ServerCommand`]s.
type CommandReceiver = watch::Receiver<ServerCommandType>;

/// A server for connecting clients via a datagram based network transport to
/// a [`Service`].
///
/// [`DgramServer`] doesn't itself define how messages should be received,
/// message buffers should be allocated, message lengths should be determined
/// or how request messages should be received and responses sent. Instead it
/// is generic over types that provide these abilities.
///
/// By using different implementations of these traits, or even your own
/// implementations, the behaviour of [`DgramServer`] can be tuned as needed.
///
/// The [`DgramServer`] needs a socket to receive incoming messages, a
/// [`BufSource`] to create message buffers on demand, and a [`Service`] to
/// handle received request messages and generate corresponding response
/// messages for [`DgramServer`] to deliver to the client.
///
/// A socket is anything that implements the [`AsyncDgramSock`] trait. This
/// crate provides an implementation for [`tokio::net::UdpSocket`]. When
/// wrapped inside an [`Arc`] the same `UdpSocket` can be [`Arc::clone`]d to
/// multiple instances of [`DgramServer`] potentially increasing throughput.
///
/// # Examples
///
/// The example below shows how to create, run and shutdown a [`DgramServer`]
/// configured to receive requests and write responses via a
/// [`tokio::net::UdpSocket`] using a [`VecBufSource`] for buffer allocation
/// and a [`Service`] to generate responses to requests.
///
/// ```no_run
/// use std::boxed::Box;
/// use std::future::{Future, Ready};
/// use std::pin::Pin;
/// use std::sync::Arc;
///
/// use tokio::net::UdpSocket;
///
/// use domain::base::Message;
/// use domain::net::server::buf::VecBufSource;
/// use domain::net::server::dgram::DgramServer;
/// use domain::net::server::message::Request;
/// use domain::net::server::service::ServiceResult;
/// use domain::net::server::stream::StreamServer;
/// use domain::net::server::util::service_fn;
///
/// fn my_service(msg: Request<Vec<u8>, ()>, _meta: ()) -> ServiceResult<Vec<u8>>
/// {
///     todo!()
/// }
///
/// #[tokio::main]
/// async fn main() {
///     // Create a service impl from the service fn
///     let svc = service_fn(my_service, ());
///
///     // Bind to a local port and listen for incoming UDP messages.
///     let udpsocket = UdpSocket::bind("127.0.0.1:8053").await.unwrap();
///
///     // Create a server that will accept those connections and pass
///     // received messages to your service and in turn pass generated
///     // responses back to the client.
///     let srv = Arc::new(DgramServer::new(udpsocket, VecBufSource, svc));
///
///     // Run the server.
///     let spawned_srv = srv.clone();
///     tokio::spawn(async move { spawned_srv.run().await });
///
///     // ... do something ...
///
///     // Shutdown the server.
///     srv.shutdown().unwrap();
/// }
/// ```
///
/// [`Service`]: super::service::Service
/// [`VecBufSource`]: super::buf::VecBufSource
/// [`tokio::net::TcpListener`]:
///     https://docs.rs/tokio/latest/tokio/net/struct.TcpListener.html
pub struct DgramServer<Sock, Buf, Svc>
where
    Sock: AsyncDgramSock + Send + Sync + 'static,
    Buf: BufSource + Send + Sync,
    <Buf as BufSource>::Output: Octets + Send + Sync + Unpin + 'static,
    Svc: Service<<Buf as BufSource>::Output, ()> + Clone,
{
    /// The configuration of the server.
    config: Arc<ArcSwap<Config>>,

    /// A receiver for receiving [`ServerCommand`]s.
    ///
    /// Used by both the server and spawned connections to react to sent
    /// commands.
    command_rx: CommandReceiver,

    /// A sender for sending [`ServerCommand`]s.
    ///
    /// Used to signal the server to stop, reconfigure, etc.
    command_tx: CommandSender,

    /// The network socket over which client requests will be received
    /// and responses sent.
    sock: Arc<Sock>,

    /// A [`BufSource`] for creating buffers on demand.
    buf: Buf,

    /// A [`Service`] for handling received requests and generating responses.
    service: Svc,

    /// [`ServerMetrics`] describing the status of the server.
    metrics: Arc<ServerMetrics>,

    /// Dispatches requests to the service and enqueues responses for sending.
    request_dispatcher: ServiceResponseHandler<Sock>,
}

/// Creation
///
impl<Sock, Buf, Svc> DgramServer<Sock, Buf, Svc>
where
    Sock: AsyncDgramSock + Send + Sync,
    Buf: BufSource + Send + Sync,
    <Buf as BufSource>::Output: Octets + Send + Sync + Unpin,
    Svc: Service<<Buf as BufSource>::Output, ()> + Clone,
{
    /// Constructs a new [`DgramServer`] with default configuration.
    ///
    /// See [`Self::with_config`].
    #[must_use]
    pub fn new(sock: Sock, buf: Buf, service: Svc) -> Self {
        Self::with_config(sock, buf, service, Config::default())
    }

    /// Constructs a new [`DgramServer`] with a given configuration.
    ///
    /// Takes:
    /// - A socket which must implement [`AsyncDgramSock`] and is responsible
    ///   receiving new messages and send responses back to the client.
    /// - A [`BufSource`] for creating buffers on demand.
    /// - A [`Service`] for handling received requests and generating
    ///   responses.
    /// - A [`Config`] with settings to control the server behaviour.
    ///
    /// Invoke [`run`] to receive and process incoming messages.
    ///
    /// [`run`]: Self::run()
    #[must_use]
    pub fn with_config(
        sock: Sock,
        buf: Buf,
        service: Svc,
        config: Config,
    ) -> Self {
        let (command_tx, command_rx) = watch::channel(ServerCommand::Init);
        let command_tx = Arc::new(Mutex::new(command_tx));
        let metrics = Arc::new(ServerMetrics::connection_less());
        let config = Arc::new(ArcSwap::from_pointee(config));
        let sock = Arc::new(sock);

        let request_dispatcher = ServiceResponseHandler::new(
            config.clone(),
            sock.clone(),
            metrics.clone(),
        );

        DgramServer {
            config,
            command_tx,
            command_rx,
            sock,
            buf,
            service,
            metrics,
            request_dispatcher,
        }
    }
}

/// Access
///
impl<Sock, Buf, Svc> DgramServer<Sock, Buf, Svc>
where
    Sock: AsyncDgramSock + Send + Sync,
    Buf: BufSource + Send + Sync,
    <Buf as BufSource>::Output: Octets + Send + Sync + Unpin,
    Svc: Service<<Buf as BufSource>::Output, ()> + Clone,
{
    /// Get a reference to the network source being used to receive messages.
    #[must_use]
    pub fn source(&self) -> Arc<Sock> {
        self.sock.clone()
    }

    /// Get a reference to the metrics for this server.
    #[must_use]
    pub fn metrics(&self) -> Arc<ServerMetrics> {
        self.metrics.clone()
    }
}

/// Control
///
impl<Sock, Buf, Svc> DgramServer<Sock, Buf, Svc>
where
    Sock: AsyncDgramSock + Send + Sync + 'static,
    Buf: BufSource + Send + Sync,
    <Buf as BufSource>::Output: Octets + Send + Sync + 'static + Unpin,
    Svc: Service<<Buf as BufSource>::Output, ()> + Clone,
{
    /// Start the server.
    ///
    /// # Drop behaviour
    ///
    /// When dropped [`shutdown`] will be invoked.
    ///
    /// [`shutdown`]: Self::shutdown
    pub async fn run(&self) {
        if let Err(err) = self.run_until_error().await {
            error!("Server stopped due to error: {err}");
        }
    }

    /// Reconfigure the server while running.
    ///
    ///
    pub fn reconfigure(&self, config: Config) -> Result<(), Error> {
        self.command_tx
            .lock()
            .map_err(|_| Error::CommandCouldNotBeSent)?
            .send(ServerCommand::Reconfigure(config))
            .map_err(|_| Error::CommandCouldNotBeSent)
    }

    /// Stop the server.
    ///
    /// In-flight requests will continue being processed but no new messages
    /// will be accepted. Pending responses will be written as long as the
    /// socket that was given to the server when it was created remains
    /// operational.
    ///
    /// [`Self::is_shutdown`] can be used to dertermine if shutdown is
    /// complete.
    ///
    /// [`Self::await_shutdown`] can be used to wait for shutdown to complete.
    pub fn shutdown(&self) -> Result<(), Error> {
        self.command_tx
            .lock()
            .map_err(|_| Error::CommandCouldNotBeSent)?
            .send(ServerCommand::Shutdown)
            .map_err(|_| Error::CommandCouldNotBeSent)
    }

    /// Check if shutdown has completed.
    ///
    /// Note that until shutdown is fully complete some Tokio background tasks
    /// may remain scheduled or active to process in-flight requests.
    pub fn is_shutdown(&self) -> bool {
        self.metrics.num_inflight_requests() == 0
            && self.metrics.num_pending_writes() == 0
    }

    /// Wait for an in-progress shutdown to complete.
    ///
    /// Returns true if the server shutdown in the given time period, false
    /// otherwise.
    ///
    /// To start the shutdown process first call [`Self::shutdown`] then use
    /// this method to wait for the shutdown process to complete.
    pub async fn await_shutdown(&self, duration: Duration) -> bool {
        timeout(duration, async {
            let mut interval = interval(Duration::from_millis(100));
            interval.set_missed_tick_behavior(MissedTickBehavior::Skip);
            while !self.is_shutdown() {
                interval.tick().await;
            }
        })
        .await
        .is_ok()
    }
}

//--- Internal details

impl<Sock, Buf, Svc> DgramServer<Sock, Buf, Svc>
where
    Sock: AsyncDgramSock + Send + Sync,
    Buf: BufSource + Send + Sync,
    <Buf as BufSource>::Output: Octets + Send + Sync + Unpin,
    Svc: Service<<Buf as BufSource>::Output, ()> + Clone,
{
    /// Receive incoming messages until shutdown or fatal error.
    async fn run_until_error(&self) -> Result<(), String> {
        let mut command_rx = self.command_rx.clone();

        loop {
            tokio::select! {
                // Poll futures in match arm order, not randomly.
                biased;

                // First, prefer obeying `ServerCommand`s over everything
                // else.
                res = command_rx.changed() => {
                    self.process_server_command(res, &mut command_rx)?;
                }

                _ = self.sock.readable() => {
                    let (buf, addr, bytes_read) = match self.recv_from() {
                        Ok(res) => res,
                        Err(err) if err.kind() == io::ErrorKind::WouldBlock => continue,
                        Err(err) => return Err(format!("Error while receiving message: {err}")),
                    };

<<<<<<< HEAD
                    let received_at = Instant::now();
                    self.metrics.inc_num_received_requests();

                    if log_enabled!(Level::Trace) {
                        let pcap_text = to_pcap_text(&buf, bytes_read);
                        trace!(%addr, pcap_text, "Received message");
                    }

                    let svc = self.service.clone();
                    let cfg = self.config.clone();
                    let metrics = self.metrics.clone();
                    let cloned_sock = self.sock.clone();
                    let write_timeout = self.config.load().write_timeout;

                    trace!("Spawning task to handle new message");
                    tokio::spawn(async move {
                        // If we don't see the next log message it may be
                        // because the stream listener was originally an std
                        // listener, not a Tokio listener, and it was not
                        // properly put in non-blocking mode before being
                        // passed to us. This then causes .recv() above to
                        // block, preventing this task from running if it is
                        // scheduled on the same thread.
                        trace!("Task spawned to handle message");

                        match Message::from_octets(buf) {
                            Err(err) => {
                                // TO DO: Count this event?
                                warn!("Failed while parsing request message: {err}");
                            }

                            // https://datatracker.ietf.org/doc/html/rfc1035#section-4.1.1
                            // 4.1.1. Header section format
                            //   "QR   A one bit field that specifies whether
                            //         this message is a query (0), or a
                            //         response (1)."
                            Ok(msg) if msg.header().qr() => {
                                // TO DO: Count this event?
                                trace!("Ignoring received message because it is a reply, not a query.");
                            }

                            Ok(msg) => {
                                trace!("Message decoded");
                                let ctx = UdpTransportContext::new(cfg.load().max_response_size);
                                let ctx = TransportSpecificContext::Udp(ctx);
                                let request = Request::new(addr, received_at, msg, ctx, ());

                                let request_id = request.message().header().id();
                                trace!(
                                    "Calling service for request id {request_id}"
                                );

                                let mut stream = svc.call(request).await;

                                trace!("Awaiting service call results for request id {request_id}");
                                while let Some(Ok(call_result)) = stream.next().await {
                                    trace!("Processing service call result for request id {request_id}");
                                    let (response, feedback) = call_result.into_inner();

                                    if let Some(feedback) = feedback {
                                        match feedback {
                                            ServiceFeedback::Reconfigure {
                                                idle_timeout: _, // N/A - only applies to connection-oriented transports
                                            } => {
                                                // Nothing to do.
                                            }

                                            ServiceFeedback::BeginTransaction|ServiceFeedback::EndTransaction => {
                                                // Nothing to do.
                                            }
                                        }
                                    }

                                    // Process the DNS response message, if any.
                                    if let Some(response) = response {
                                        // Convert the DNS response message into bytes.
                                        let target = response.finish();
                                        let bytes = target.as_dgram_slice();

                                        // Logging
                                        if log_enabled!(Level::Trace) {
                                            let pcap_text = to_pcap_text(bytes, bytes.len());
                                            trace!(%addr, pcap_text, "Sending response");
                                        }

                                        metrics.inc_num_pending_writes();

                                        // Actually write the DNS response message bytes to the UDP
                                        // socket.
                                        if let Err(err) = Self::send_to(
                                            &cloned_sock,
                                            bytes,
                                            &addr,
                                            write_timeout,
                                        )
                                        .await
                                        {
                                            warn!(%addr, "Failed to send response: {err}");
                                        }

                                        metrics.dec_num_pending_writes();
                                        metrics.inc_num_sent_responses();
                                    }
                                }
                                trace!("Finished processing service call results for request id {request_id}");
                            }
                        }
                    });
=======
                    self.process_received_message(buf, addr, bytes_read);
>>>>>>> da567b19
                }
            }
        }
    }

    /// Decide what to do with a received [`ServerCommand`].
    fn process_server_command(
        &self,
        res: Result<(), watch::error::RecvError>,
        command_rx: &mut CommandReceiver,
    ) -> Result<(), String> {
        // If the parent server no longer exists but was not cleanly shutdown
        // then the command channel will be closed and attempting to check for
        // a new command will fail. Advise the caller to break the connection
        // and cleanup if such a problem occurs.
        res.map_err(|err| format!("Error while receiving command: {err}"))?;

        // Get the changed command.
        let lock = command_rx.borrow_and_update();
        let command = lock.deref();

        // And process it.
        match command {
            ServerCommand::Init => {
                // The initial "Init" value in the watch channel is never
                // actually seen because changed() is required to return true
                // before we call borrow_and_update() but the initial value in
                // the channel, Init, is not considered a "change". So the
                // only way to end up here would be if we somehow wrongly
                // placed another ServerCommand::Init value into the watch
                // channel after the initial one.
                unreachable!()
            }

            ServerCommand::CloseConnection => {
                // A datagram server does not have connections so handling the
                // close of a connection which can never happen has no meaning
                // as it cannot occur. However a Service impl cannot know
                // which server will receive the ServerCommand if it is
                // shared between multiple servers and so we should just
                // ignore this if we receive it.
            }

            ServerCommand::Reconfigure(new_config) => {
                self.config.store(Arc::new(new_config.clone()));
            }

            ServerCommand::Shutdown => {
                // Stop receiving new messages.
                return Err("Shutdown command received".to_string());
            }
        }

        Ok(())
    }

    fn process_received_message(
        &self,
        buf: <Buf as BufSource>::Output,
        addr: SocketAddr,
        bytes_read: usize,
    ) {
        let received_at = Instant::now();
        self.metrics.inc_num_received_requests();

        if log_enabled!(Level::Trace) {
            let pcap_text = to_pcap_text(&buf, bytes_read);
            trace!(%addr, pcap_text, "Received message");
        }

        match Message::from_octets(buf) {
            Err(err) => {
                // TO DO: Count this event?
                warn!("Failed while parsing request message: {err}");
                // We can't send a response as we don't have a query ID to
                // copy to the response.
            }

            // https://datatracker.ietf.org/doc/html/rfc1035#section-4.1.1
            // 4.1.1. Header section format
            //   "QR   A one bit field that specifies whether this message is
            //         a query (0), or a response (1)."
            Ok(msg) if msg.header().qr() => {
                // TO DO: Count this event?
                trace!("Ignoring received message because it is a reply, not a query.");
                let response = mk_error_response::<Buf::Output, Svc::Target>(
                    &msg,
                    OptRcode::FORMERR,
                );
                let dispatcher = self.request_dispatcher.clone();
                tokio::spawn(async move {
                    dispatcher.send_response(addr, response).await;
                });
            }

            Ok(msg) => {
                let ctx = UdpTransportContext::new(
                    self.config.load().max_response_size,
                );
                let ctx = TransportSpecificContext::Udp(ctx);
                let request = Request::new(addr, received_at, msg, ctx, ());

                trace!(
                    "Spawning task to handle new message with id {}",
                    request.message().header().id()
                );

                let mut dispatcher = self.request_dispatcher.clone();
                let service = self.service.clone();
                tokio::spawn(async move {
                    dispatcher.dispatch(request, service, addr).await
                });
            }
        }
    }

    /// Receive a single datagram using the user supplied network socket.
    fn recv_from(
        &self,
    ) -> Result<(Buf::Output, SocketAddr, usize), io::Error> {
        let mut msg = self.buf.create_buf();
        let mut buf = ReadBuf::new(msg.as_mut());
        self.sock
            .try_recv_buf_from(&mut buf)
            .map(|(bytes_read, addr)| (msg, addr, bytes_read))
    }
}

//--- Drop

impl<Sock, Buf, Svc> Drop for DgramServer<Sock, Buf, Svc>
where
    Sock: AsyncDgramSock + Send + Sync + 'static,
    Buf: BufSource + Send + Sync,
    <Buf as BufSource>::Output: Octets + Send + Sync + Unpin + 'static,
    Svc: Service<<Buf as BufSource>::Output, ()> + Clone,
{
    fn drop(&mut self) {
        // Shutdown the DgramServer. Don't handle the failure case here as
        // I'm not sure if it's safe to log or write to stderr from a Drop
        // impl.
        let _ = self.shutdown();
    }
}

//------------ ServiceResponseHandler -----------------------------------------

/// Handles responses from the [`Service`] impl.
struct ServiceResponseHandler<Sock> {
    /// User supplied settings that influence our behaviour.
    ///
    /// May updated during request and response processing based on received
    /// [`ServiceFeedback`].
    config: Arc<ArcSwap<Config>>,

    /// The network socket to which responses will be sent.
    sock: Arc<Sock>,

    /// [`ServerMetrics`] describing the status of the server.
    metrics: Arc<ServerMetrics>,

    /// The status of the service invoker.
    status: InvokerStatus,
}

impl<Sock> ServiceResponseHandler<Sock>
where
    Sock: AsyncDgramSock + Send + Sync + 'static,
{
    /// Creates a new instance of the service response handler.
    fn new(
        config: Arc<ArcSwap<Config>>,
        sock: Arc<Sock>,
        metrics: Arc<ServerMetrics>,
    ) -> Self {
        Self {
            config,
            sock,
            metrics,
            status: InvokerStatus::Normal,
        }
    }

    /// Send a response from the [`Service`] impl to the client.
    async fn send_response<Target: Composer>(
        &self,
        addr: SocketAddr,
        response: AdditionalBuilder<StreamTarget<Target>>,
    ) {
        // Convert the DNS response message into bytes.
        let target = response.finish();
        let bytes = target.as_dgram_slice();

        // Logging
        if log_enabled!(Level::Trace) {
            let pcap_text = to_pcap_text(bytes, bytes.len());
            trace!(%addr, pcap_text, "Sending {} bytes of response tp {addr}", bytes.len());
        }

        self.metrics.inc_num_pending_writes();

        let write_timeout = self.config.load().write_timeout;

        // Actually write the DNS response message bytes to the UDP
        // socket.
        if let Err(err) =
            Self::write_to_network(&self.sock, bytes, &addr, write_timeout)
                .await
        {
            warn!(%addr, "Failed to send response: {err}");
        }

        self.metrics.dec_num_pending_writes();
        self.metrics.inc_num_sent_responses();
    }

    /// Send a single datagram using the user supplied network socket.
    async fn write_to_network(
        sock: &Sock,
        data: &[u8],
        dest: &SocketAddr,
        limit: Duration,
    ) -> Result<(), io::Error> {
        let send_res =
            timeout(limit, poll_fn(|ctx| sock.poll_send_to(ctx, data, dest)))
                .await;

        let Ok(send_res) = send_res else {
            return Err(io::ErrorKind::TimedOut.into());
        };

        let sent = send_res?;

        if sent != data.len() {
            Err(io::Error::other("short send"))
        } else {
            Ok(())
        }
    }
}

//--- Clone

impl<Sock> Clone for ServiceResponseHandler<Sock> {
    fn clone(&self) -> Self {
        Self {
            config: self.config.clone(),
            sock: self.sock.clone(),
            metrics: self.metrics.clone(),
            status: InvokerStatus::Normal,
        }
    }
}

//--- ServiceInvoker

impl<Sock, RequestOctets, Svc, RequestMeta> ServiceInvoker<RequestOctets, Svc, RequestMeta, SocketAddr>
    for ServiceResponseHandler<Sock>
where
    RequestOctets: Octets + Send + Sync + 'static,
    RequestMeta: Clone + Default + Send + 'static,
    Sock: AsyncDgramSock + Send + Sync + 'static,
<<<<<<< HEAD
    Buf: BufSource + Send + Sync,
    <Buf as BufSource>::Output: Octets + Send + Sync + Unpin + 'static,
    Svc: Service<<Buf as BufSource>::Output, ()> + Clone,
=======
    Svc: Service<RequestOctets, RequestMeta> + Clone,
    Svc::Target: 'static,
>>>>>>> da567b19
{
    fn status(&self) -> InvokerStatus {
        self.status
    }

    fn set_status(&mut self, status: InvokerStatus) {
        self.status = status;
    }

    fn reconfigure(&self, _idle_timeout: Option<Duration>) {
        // N/A
    }

    fn enqueue_response<'a>(
        &'a self,
        response: AdditionalBuilder<StreamTarget<Svc::Target>>,
        addr: &'a SocketAddr,
    ) -> Pin<Box<dyn Future<Output = ()> + Send + 'a>> {
        Box::pin(async move { self.send_response(*addr, response).await })
    }
}<|MERGE_RESOLUTION|>--- conflicted
+++ resolved
@@ -35,12 +35,9 @@
 use tokio::time::MissedTickBehavior;
 use tracing::{error, trace, warn};
 
-<<<<<<< HEAD
-=======
 use crate::base::iana::OptRcode;
 use crate::base::message_builder::AdditionalBuilder;
 use crate::base::wire::Composer;
->>>>>>> da567b19
 use crate::base::Message;
 use crate::base::StreamTarget;
 use crate::net::server::buf::BufSource;
@@ -490,118 +487,7 @@
                         Err(err) => return Err(format!("Error while receiving message: {err}")),
                     };
 
-<<<<<<< HEAD
-                    let received_at = Instant::now();
-                    self.metrics.inc_num_received_requests();
-
-                    if log_enabled!(Level::Trace) {
-                        let pcap_text = to_pcap_text(&buf, bytes_read);
-                        trace!(%addr, pcap_text, "Received message");
-                    }
-
-                    let svc = self.service.clone();
-                    let cfg = self.config.clone();
-                    let metrics = self.metrics.clone();
-                    let cloned_sock = self.sock.clone();
-                    let write_timeout = self.config.load().write_timeout;
-
-                    trace!("Spawning task to handle new message");
-                    tokio::spawn(async move {
-                        // If we don't see the next log message it may be
-                        // because the stream listener was originally an std
-                        // listener, not a Tokio listener, and it was not
-                        // properly put in non-blocking mode before being
-                        // passed to us. This then causes .recv() above to
-                        // block, preventing this task from running if it is
-                        // scheduled on the same thread.
-                        trace!("Task spawned to handle message");
-
-                        match Message::from_octets(buf) {
-                            Err(err) => {
-                                // TO DO: Count this event?
-                                warn!("Failed while parsing request message: {err}");
-                            }
-
-                            // https://datatracker.ietf.org/doc/html/rfc1035#section-4.1.1
-                            // 4.1.1. Header section format
-                            //   "QR   A one bit field that specifies whether
-                            //         this message is a query (0), or a
-                            //         response (1)."
-                            Ok(msg) if msg.header().qr() => {
-                                // TO DO: Count this event?
-                                trace!("Ignoring received message because it is a reply, not a query.");
-                            }
-
-                            Ok(msg) => {
-                                trace!("Message decoded");
-                                let ctx = UdpTransportContext::new(cfg.load().max_response_size);
-                                let ctx = TransportSpecificContext::Udp(ctx);
-                                let request = Request::new(addr, received_at, msg, ctx, ());
-
-                                let request_id = request.message().header().id();
-                                trace!(
-                                    "Calling service for request id {request_id}"
-                                );
-
-                                let mut stream = svc.call(request).await;
-
-                                trace!("Awaiting service call results for request id {request_id}");
-                                while let Some(Ok(call_result)) = stream.next().await {
-                                    trace!("Processing service call result for request id {request_id}");
-                                    let (response, feedback) = call_result.into_inner();
-
-                                    if let Some(feedback) = feedback {
-                                        match feedback {
-                                            ServiceFeedback::Reconfigure {
-                                                idle_timeout: _, // N/A - only applies to connection-oriented transports
-                                            } => {
-                                                // Nothing to do.
-                                            }
-
-                                            ServiceFeedback::BeginTransaction|ServiceFeedback::EndTransaction => {
-                                                // Nothing to do.
-                                            }
-                                        }
-                                    }
-
-                                    // Process the DNS response message, if any.
-                                    if let Some(response) = response {
-                                        // Convert the DNS response message into bytes.
-                                        let target = response.finish();
-                                        let bytes = target.as_dgram_slice();
-
-                                        // Logging
-                                        if log_enabled!(Level::Trace) {
-                                            let pcap_text = to_pcap_text(bytes, bytes.len());
-                                            trace!(%addr, pcap_text, "Sending response");
-                                        }
-
-                                        metrics.inc_num_pending_writes();
-
-                                        // Actually write the DNS response message bytes to the UDP
-                                        // socket.
-                                        if let Err(err) = Self::send_to(
-                                            &cloned_sock,
-                                            bytes,
-                                            &addr,
-                                            write_timeout,
-                                        )
-                                        .await
-                                        {
-                                            warn!(%addr, "Failed to send response: {err}");
-                                        }
-
-                                        metrics.dec_num_pending_writes();
-                                        metrics.inc_num_sent_responses();
-                                    }
-                                }
-                                trace!("Finished processing service call results for request id {request_id}");
-                            }
-                        }
-                    });
-=======
                     self.process_received_message(buf, addr, bytes_read);
->>>>>>> da567b19
                 }
             }
         }
@@ -864,14 +750,8 @@
     RequestOctets: Octets + Send + Sync + 'static,
     RequestMeta: Clone + Default + Send + 'static,
     Sock: AsyncDgramSock + Send + Sync + 'static,
-<<<<<<< HEAD
-    Buf: BufSource + Send + Sync,
-    <Buf as BufSource>::Output: Octets + Send + Sync + Unpin + 'static,
-    Svc: Service<<Buf as BufSource>::Output, ()> + Clone,
-=======
     Svc: Service<RequestOctets, RequestMeta> + Clone,
     Svc::Target: 'static,
->>>>>>> da567b19
 {
     fn status(&self) -> InvokerStatus {
         self.status
