//! The application logic of a DNS server.
//!
//! The [`Service::call`] function defines how the service should respond to a
//! given DNS request. resulting in a future that yields a stream of one or
//! more future DNS responses, and/or [`ServiceFeedback`].
use core::fmt::Display;
use core::ops::Deref;

use std::time::Duration;

use crate::base::iana::Rcode;
use crate::base::message_builder::{AdditionalBuilder, PushError};
use crate::base::wire::{Composer, ParseError};
use crate::base::StreamTarget;

use super::message::Request;

//------------ Service -------------------------------------------------------

/// The type of item that `Service` implementations stream as output.
pub type ServiceResult<Target> = Result<CallResult<Target>, ServiceError>;

/// `Service`s are responsible for determining how to respond to DNS requests.
///
/// For an overview of how services fit into the total flow of request and
/// response handling see the [`net::server`] module documentation.
///
/// Each `Service` implementation defines a [`call`] function which takes a
/// [`Request`] DNS request as input and returns a future that yields a stream
/// of one or more items each of which is either a [`CallResult`] or
/// [`ServiceError`].
///
/// Most DNS requests result in a single response, with the exception of AXFR
/// and IXFR requests which can result in a stream of responses.
///
/// # Usage
///
/// You can either implement the [`Service`] trait on a struct or use the
/// helper function [`service_fn`] to turn a function into a [`Service`].
///
/// # Implementing the `Service` trait on a `struct`
///
/// ```
/// use core::future::ready;
/// use core::future::Ready;
/// use core::pin::Pin;
///
/// use std::task::{Context, Poll};
///
/// use futures_util::stream::{once, Once, Stream};
///
/// use domain::base::iana::{Class, Rcode};
/// use domain::base::message_builder::AdditionalBuilder;
/// use domain::base::{Name, Message, MessageBuilder, StreamTarget};
/// use domain::net::server::message::Request;
/// use domain::net::server::service::{CallResult, Service, ServiceResult};
/// use domain::net::server::util::mk_builder_for_target;
/// use domain::rdata::A;
///
/// fn mk_answer(
///     msg: &Request<Vec<u8>, ()>,
///     builder: MessageBuilder<StreamTarget<Vec<u8>>>,
/// ) -> AdditionalBuilder<StreamTarget<Vec<u8>>> {
///     let mut answer = builder
///         .start_answer(msg.message(), Rcode::NOERROR)
///         .unwrap();
///     answer.push((
///         Name::root_ref(),
///         Class::IN,
///         86400,
///         A::from_octets(192, 0, 2, 1),
///     )).unwrap();
///     answer.additional()
/// }
///
/// fn mk_response_stream(msg: &Request<Vec<u8>, ()>)
///   -> Once<Ready<ServiceResult<Vec<u8>>>>
/// {
///     let builder = mk_builder_for_target();
///     let additional = mk_answer(msg, builder);
///     let item = Ok(CallResult::new(additional));
///     once(ready(item))
/// }
///
/// //------------ A synchronous service example ------------------------------
/// struct MySyncService;
///
/// impl Service<Vec<u8>, ()> for MySyncService {
///     type Target = Vec<u8>;
///     type Stream = Once<Ready<ServiceResult<Self::Target>>>;
///     type Future = Ready<Self::Stream>;
///     
///     fn call(
///         &self,
///         msg: Request<Vec<u8>, ()>,
///     ) -> Self::Future {
///         ready(mk_response_stream(&msg))
///     }
/// }
///
<<<<<<< HEAD
=======
/// //------------ An anonymous async block service example -------------------
/// struct MyAsyncBlockService;
///
/// impl Service<Vec<u8>, ()> for MyAsyncBlockService {
///     type Target = Vec<u8>;
///     type Stream = Once<Ready<ServiceResult<Self::Target>>>;
///     type Future = Pin<Box<dyn std::future::Future<Output = Self::Stream> + Send>>;
///
///     fn call(
///         &self,
///         msg: Request<Vec<u8>, ()>,
///     ) -> Self::Future {
///         Box::pin(async move { mk_response_stream(&msg) })
///     }
/// }
///
>>>>>>> ad4ab9a4
/// //------------ A named Future service example -----------------------------
/// struct MyFut(Request<Vec<u8>, ()>);
///
/// impl std::future::Future for MyFut {
///     type Output = Once<Ready<ServiceResult<Vec<u8>>>>;
///
///     fn poll(self: Pin<&mut Self>, cx: &mut Context<'_>) -> Poll<Self::Output> {
///         Poll::Ready(mk_response_stream(&self.0))
///     }
/// }
///
/// struct MyNamedFutureService;
///
/// impl Service<Vec<u8>, ()> for MyNamedFutureService {
///     type Target = Vec<u8>;
///     type Stream = Once<Ready<ServiceResult<Self::Target>>>;
///     type Future = MyFut;
///     
///     fn call(&self, msg: Request<Vec<u8>, ()>) -> Self::Future { MyFut(msg) }
/// }
/// ```
///
/// The above are minimalist examples to illustrate what you need to do, but
/// lacking any actual useful behaviour. They also only demonstrate returning
/// a response stream containing a single immediately available value via
/// `futures_util::stream::Once` and `std::future::Ready`.
///
/// In your own [`Service`] impl you would implement actual business logic
/// returning single or multiple responses synchronously or asynchronously as
/// needed.
///
/// # Advanced usage
///
/// The [`Service`] trait takes two generic types which in most cases you
/// don't need to specify as the defaults will be fine.
///
/// For more advanced cases you may need to override these defaults.
///
/// - `RequestMeta`: Use this to pass additional custom data to your service.
///   [Middleware] services use this to pass data to the next layer.
///
/// - `RequestOctets`: By specifying your own `RequestOctets` type you can use
///   a type other than `Vec<u8>` to transport request bytes through your
///   application.
///
/// [`DgramServer`]: crate::net::server::dgram::DgramServer
/// [`StreamServer`]: crate::net::server::stream::StreamServer
/// [middleware]: crate::net::server::middleware
/// [`net::server`]: crate::net::server
/// [`call`]: Self::call()
/// [`service_fn`]: crate::net::server::util::service_fn()
pub trait Service<
    RequestOctets: AsRef<[u8]> + Send + Sync,
    RequestMeta: Clone + Default,
>: Send + Sync + 'static
{
    /// The underlying byte storage type used to hold generated responses.
    type Target: Composer + Default + Send + Sync;

    /// The type of stream that the service produces.
    type Stream: futures_util::stream::Stream<Item = ServiceResult<Self::Target>>
        + Unpin
        + Send;

    /// The type of future that will yield the service result stream.
    type Future: core::future::Future<Output = Self::Stream> + Send;

    /// Generate a response to a fully pre-processed request.
    fn call(
        &self,
        request: Request<RequestOctets, RequestMeta>,
    ) -> Self::Future;
}

//--- impl Service for Deref

/// Helper trait impl to treat a [`Deref<Target = impl Service>`] as a [`Service`].
impl<RequestOctets, RequestMeta, T, U> Service<RequestOctets, RequestMeta>
    for U
where
    RequestOctets: Unpin + Send + Sync + AsRef<[u8]>,
    T: Service<RequestOctets, RequestMeta>,
    U: Deref<Target = T> + Clone + Send + Sync + 'static,
    RequestMeta: Clone + Default,
{
    type Target = T::Target;
    type Stream = T::Stream;
    type Future = T::Future;

    fn call(
        &self,
        request: Request<RequestOctets, RequestMeta>,
    ) -> Self::Future {
        (**self).call(request)
    }
}

//------------ ServiceError --------------------------------------------------

/// An error reported by a `Service`.
#[derive(Debug)]
pub enum ServiceError {
    /// The service was unable to parse the request.
    FormatError,

    /// The service encountered a service-specific error condition.
    InternalError,

    /// The service was unable to assemble the response.
    NotImplemented,

    /// The service declined to handle the request.
    Refused,
}

impl ServiceError {
    /// The DNS RCODE to send back to the client for this error.
    pub fn rcode(&self) -> Rcode {
        match self {
            Self::FormatError => Rcode::FORMERR,
            Self::InternalError => Rcode::SERVFAIL,
            Self::NotImplemented => Rcode::NOTIMP,
            Self::Refused => Rcode::REFUSED,
        }
    }
}

//--- Display and Error

impl Display for ServiceError {
    fn fmt(&self, f: &mut core::fmt::Formatter<'_>) -> core::fmt::Result {
        match self {
            Self::FormatError => write!(f, "Format error"),
            Self::InternalError => write!(f, "Internal error"),
            Self::NotImplemented => write!(f, "Not implemented"),
            Self::Refused => write!(f, "Refused"),
        }
    }
}

#[cfg(feature = "std")]
impl std::error::Error for ServiceError {}

//--- From<PushError>

impl From<PushError> for ServiceError {
    fn from(_: PushError) -> Self {
        Self::InternalError
    }
}

//--- From<ParseError>

impl From<ParseError> for ServiceError {
    fn from(_: ParseError) -> Self {
        Self::FormatError
    }
}

//------------ ServiceFeedback -----------------------------------------------

/// Feedback from a `Service` to a server asking it to do something.
#[derive(Copy, Clone, Debug)]
pub enum ServiceFeedback {
    /// Ask the server to alter its configuration. For connection-oriented
    /// servers the changes will only apply to the current connection.
    Reconfigure {
        /// If `Some`, the new idle timeout the `Service` would like the
        /// server to use.
        idle_timeout: Option<Duration>,
    },

    /// Ask the server to wait much longer for responses than it usually would
    /// in order to ensure that an entire set of related response messages are
    /// all sent back to the caller rather than being dropped if the outgoing
    /// queue is full.
    BeginTransaction,

    /// Signal to the server that the transaction that we began has ended.
    EndTransaction,
}

//------------ CallResult ----------------------------------------------------

/// The result of processing a DNS request via [`Service::call`].
///
/// Directions to a server on how to respond to a request.
///
/// In most cases a [`CallResult`] will be a DNS response message.
///
/// If needed a [`CallResult`] can instead, or additionally, contain a
/// [`ServiceFeedback`] directing the server or connection handler handling
/// the request to adjust its own configuration, or even to terminate the
/// connection.
#[derive(Clone, Debug)]
pub struct CallResult<Target> {
    /// Optional response to send back to the client.
    response: Option<AdditionalBuilder<StreamTarget<Target>>>,

    /// Optional feedback from the `Service` to the server.
    feedback: Option<ServiceFeedback>,
}

impl<Target> CallResult<Target> {
    /// Construct a [`CallResult`] from a DNS response message.
    #[must_use]
    pub fn new(response: AdditionalBuilder<StreamTarget<Target>>) -> Self {
        Self {
            response: Some(response),
            feedback: None,
        }
    }

    /// Construct a [`CallResult`] from a [`ServiceFeedback`].
    #[must_use]
    pub fn feedback_only(command: ServiceFeedback) -> Self {
        Self {
            response: None,
            feedback: Some(command),
        }
    }

    /// Add a [`ServiceFeedback`] to an existing [`CallResult`].
    #[must_use]
    pub fn with_feedback(mut self, feedback: ServiceFeedback) -> Self {
        self.feedback = Some(feedback);
        self
    }

    /// Get the contained feedback, if any.
    #[must_use]
    pub fn feedback(&self) -> Option<ServiceFeedback> {
        self.feedback
    }

    /// Get a mutable reference to the contained DNS response message, if any.
    #[must_use]
    pub fn response(
        &self,
    ) -> Option<&AdditionalBuilder<StreamTarget<Target>>> {
        self.response.as_ref()
    }

    /// Get a mutable reference to the contained DNS response message, if any.
    #[must_use]
    pub fn response_mut(
        &mut self,
    ) -> Option<&mut AdditionalBuilder<StreamTarget<Target>>> {
        self.response.as_mut()
    }

    /// Convert the [`CallResult`] into the contained DNS response message and command.
    #[must_use]
    pub fn into_inner(
        self,
    ) -> (
        Option<AdditionalBuilder<StreamTarget<Target>>>,
        Option<ServiceFeedback>,
    ) {
        let CallResult { response, feedback } = self;
        (response, feedback)
    }
}

//--- From<AdditionalBuilder>

impl<Target> From<AdditionalBuilder<StreamTarget<Target>>>
    for CallResult<Target>
{
    fn from(response: AdditionalBuilder<StreamTarget<Target>>) -> Self {
        Self::new(response)
    }
}

//--- From<ServiceFeedback>

impl<Target> From<ServiceFeedback> for CallResult<Target> {
    fn from(feedback: ServiceFeedback) -> Self {
        Self::feedback_only(feedback)
    }
}<|MERGE_RESOLUTION|>--- conflicted
+++ resolved
@@ -98,8 +98,6 @@
 ///     }
 /// }
 ///
-<<<<<<< HEAD
-=======
 /// //------------ An anonymous async block service example -------------------
 /// struct MyAsyncBlockService;
 ///
@@ -116,7 +114,6 @@
 ///     }
 /// }
 ///
->>>>>>> ad4ab9a4
 /// //------------ A named Future service example -----------------------------
 /// struct MyFut(Request<Vec<u8>, ()>);
 ///
