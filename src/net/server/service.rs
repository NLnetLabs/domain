//! The application logic of a DNS server.
//!
//! The [`Service::call`] function defines how the service should respond to a
//! given DNS request. resulting in a [`Transaction`] containing a transaction
//! that yields one or more future DNS responses, and/or a
//! [`ServiceFeedback`].
use core::fmt::Display;
use core::ops::Deref;

use std::boxed::Box;
use std::future::Future;
use std::pin::Pin;
use std::sync::Arc;
use std::time::Duration;
use std::vec::Vec;

use futures_util::stream::FuturesOrdered;
use futures_util::{FutureExt, StreamExt};

use super::message::Request;
use crate::base::iana::Rcode;
use crate::base::message_builder::{AdditionalBuilder, PushError};
<<<<<<< HEAD
use crate::base::wire::ParseError;
use crate::base::StreamTarget;
use octseq::{OctetsBuilder, ShortBuf};
=======
use crate::base::wire::{Composer, ParseError};
use crate::base::StreamTarget;

use super::message::Request;
>>>>>>> 83c6a7cc

//------------ Service -------------------------------------------------------

/// [`Service`]s are responsible for determining how to respond to valid DNS
/// requests.
///
/// A request is "valid" if it passed successfully through the underlying
/// server (e.g. [`DgramServer`] or [`StreamServer`]) and [`MiddlewareChain`]
/// stages.
///
/// For an overview of how services fit into the total flow of request and
/// response handling see the [net::server module documentation].
///
/// Each [`Service`] implementation defines a [`call`] function which takes a
/// [`Request`] DNS request as input and returns either a [`Transaction`] on
/// success, or a [`ServiceError`] on failure, as output.
///
/// Each [`Transaction`] contains either a single DNS response message, or a
/// stream of DNS response messages (e.g. for a zone transfer). Each response
/// message is returned as a [`Future`] which the underlying server will
/// resolve to a [`CallResult`].
///
/// # Usage
///
/// There are three ways to implement the [`Service`] trait:
///
///   1. Implement the [`Service`] trait on a struct.
///   2. Define a function compatible with the [`Service`] trait.
///   3. Define a function compatible with [`service_fn`].
///
/// <div class="warning">
///
/// Whichever approach you choose it is important to minimize the work done
/// before returning from [`Service::call`], as time spent here blocks the
/// caller. Instead as much work as possible should be delegated to the
/// futures returned as a [`Transaction`].
///
/// </div>
///
/// # Implementing the [`Service`] trait on a `struct`
///
/// ```
/// use core::future::ready;
/// use core::future::Ready;
///
/// use domain::base::iana::{Class, Rcode};
/// use domain::base::message_builder::AdditionalBuilder;
/// use domain::base::{Dname, Message, MessageBuilder, StreamTarget};
/// use domain::net::server::message::Request;
/// use domain::net::server::service::{
///     CallResult, Service, ServiceError, Transaction
/// };
/// use domain::net::server::util::mk_builder_for_target;
/// use domain::rdata::A;
///
/// fn mk_answer(
///     msg: &Request<Vec<u8>>,
///     builder: MessageBuilder<StreamTarget<Vec<u8>>>,
/// ) -> Result<AdditionalBuilder<StreamTarget<Vec<u8>>>, ServiceError> {
///     let mut answer = builder.start_answer(msg.message(), Rcode::NOERROR)?;
///     answer.push((
///         Dname::root_ref(),
///         Class::IN,
///         86400,
///         A::from_octets(192, 0, 2, 1),
///     ))?;
///     Ok(answer.additional())
/// }
///
/// struct MyService;
///
/// impl Service<Vec<u8>> for MyService {
///     type Target = Vec<u8>;
///     type Future = Ready<Result<CallResult<Self::Target>, ServiceError>>;
///
///     fn call(
///         &self,
///         msg: Request<Vec<u8>>,
<<<<<<< HEAD
///     ) -> Result<Transaction<Self::Target, Self::Future>, ServiceError> {
=======
///     ) -> Result<
///             Transaction<
///             Result<CallResult<Self::Target>, ServiceError>,
///             Self::Future,
///         >,
///         ServiceError,
///     > {
>>>>>>> 83c6a7cc
///         let builder = mk_builder_for_target();
///         let additional = mk_answer(&msg, builder)?;
///         let item = ready(Ok(CallResult::new(additional)));
///         let txn = Transaction::single(item);
///         Ok(txn)
///     }
/// }
/// ```
///
/// # Define a function compatible with the [`Service`] trait
///
/// ```
/// use core::fmt::Debug;
/// use core::future::ready;
/// use core::future::Future;
///
/// use domain::base::{Dname, Message};
/// use domain::base::iana::{Class, Rcode};
/// use domain::base::name::ToLabelIter;
/// use domain::base::wire::Composer;
/// use domain::dep::octseq::{OctetsBuilder, FreezeBuilder, Octets};
/// use domain::net::server::message::Request;
/// use domain::net::server::service::{CallResult, ServiceError, Transaction};
/// use domain::net::server::util::mk_builder_for_target;
/// use domain::rdata::A;
///
/// fn name_to_ip<Target>(
///     msg: Request<Vec<u8>>,
/// ) -> Result<
<<<<<<< HEAD
///     Transaction<Target,
=======
///     Transaction<
///         Result<CallResult<Target>, ServiceError>,
>>>>>>> 83c6a7cc
///         impl Future<
///             Output = Result<CallResult<Target>, ServiceError>
///         > + Send,
///     >,
///     ServiceError,
/// >
/// where
///     Target: Composer + Octets + FreezeBuilder<Octets = Target> + Default + Send,
///     <Target as OctetsBuilder>::AppendError: Debug,
/// {
///     let mut out_answer = None;
///     if let Ok(question) = msg.message().sole_question() {
///         let qname = question.qname();
///         let num_labels = qname.label_count();
///         if num_labels >= 5 {
///             let mut iter = qname.iter_labels();
///             let a = iter.nth(num_labels - 5).unwrap();
///             let b = iter.next().unwrap();
///             let c = iter.next().unwrap();
///             let d = iter.next().unwrap();
///             let a_rec: Result<A, _> = format!("{a}.{b}.{c}.{d}").parse();
///             if let Ok(a_rec) = a_rec {
///                 let builder = mk_builder_for_target();
///                 let mut answer =
///                     builder
///                         .start_answer(msg.message(), Rcode::NOERROR)
///                         .unwrap();
///                 answer
///                     .push((Dname::root_ref(), Class::IN, 86400, a_rec))
///                     .unwrap();
///                 out_answer = Some(answer);
///             }
///         }
///     }
///
///     if out_answer.is_none() {
///         let builder = mk_builder_for_target();
///         let answer = builder
///             .start_answer(msg.message(), Rcode::REFUSED)
///             .unwrap();
///         out_answer = Some(answer);
///     }
///
///     let additional = out_answer.unwrap().additional();
///     let item = Ok(CallResult::new(additional));
///     Ok(Transaction::single(ready(item)))
/// }
/// ```
///
/// Now when you want to use the service pass it to the server:
///
/// ```ignore
/// let srv = DgramServer::new(sock, buf, name_to_ip);
/// ```
///
/// # Define a function compatible with [`service_fn`]
///
/// See [`service_fn`] for an example of how to use it to create a [`Service`]
/// impl from a funciton.
///
/// [`MiddlewareChain`]:
///     crate::net::server::middleware::chain::MiddlewareChain
/// [`DgramServer`]: crate::net::server::dgram::DgramServer
/// [`StreamServer`]: crate::net::server::stream::StreamServer
/// [net::server module documentation]: crate::net::server
/// [`call`]: Self::call()
/// [`service_fn`]: crate::net::server::util::service_fn()
pub trait Service<RequestOctets: AsRef<[u8]> = Vec<u8>> {
    /// The type of buffer in which response messages are stored.
    type Target;

    /// The type of future returned by [`Service::call`] via
    /// [`Transaction::single`].
    type Future: std::future::Future<
<<<<<<< HEAD
        Output = Result<CallResult<Self::Target>, ServiceError>,
    >;
=======
            Output = Result<CallResult<Self::Target>, ServiceError>,
        > + Send;
>>>>>>> 83c6a7cc

    /// Generate a response to a fully pre-processed request.
    #[allow(clippy::type_complexity)]
    fn call(
        &self,
        request: Request<RequestOctets>,
<<<<<<< HEAD
    ) -> Result<Transaction<Self::Target, Self::Future>, ServiceError>;
=======
    ) -> Result<
        Transaction<
            Result<CallResult<Self::Target>, ServiceError>,
            Self::Future,
        >,
        ServiceError,
    >;
>>>>>>> 83c6a7cc
}

/// Helper trait impl to treat an [`Arc<impl Service>`] as a [`Service`].
impl<RequestOctets: AsRef<[u8]>, T: Service<RequestOctets>>
    Service<RequestOctets> for Arc<T>
{
    type Target = T::Target;
    type Future = T::Future;

    fn call(
        &self,
        request: Request<RequestOctets>,
<<<<<<< HEAD
    ) -> Result<Transaction<Self::Target, Self::Future>, ServiceError> {
=======
    ) -> Result<
        Transaction<
            Result<CallResult<Self::Target>, ServiceError>,
            Self::Future,
        >,
        ServiceError,
    > {
>>>>>>> 83c6a7cc
        Arc::deref(self).call(request)
    }
}

/// Helper trait impl to treat a function as a [`Service`].
impl<RequestOctets, Target, Future, F> Service<RequestOctets> for F
where
    F: Fn(
        Request<RequestOctets>,
<<<<<<< HEAD
    ) -> Result<Transaction<Target, Future>, ServiceError>,
    RequestOctets: AsRef<[u8]>,
    Future: std::future::Future<
        Output = Result<CallResult<Target>, ServiceError>,
    >,
=======
    ) -> Result<
        Transaction<Result<CallResult<Target>, ServiceError>, Future>,
        ServiceError,
    >,
    RequestOctets: AsRef<[u8]>,
    Target: Composer + Default + Send + Sync + 'static,
    Future: std::future::Future<Output = Result<CallResult<Target>, ServiceError>>
        + Send,
>>>>>>> 83c6a7cc
{
    type Target = Target;
    type Future = Future;

    fn call(
        &self,
        request: Request<RequestOctets>,
<<<<<<< HEAD
    ) -> Result<Transaction<Self::Target, Self::Future>, ServiceError> {
=======
    ) -> Result<
        Transaction<
            Result<CallResult<Self::Target>, ServiceError>,
            Self::Future,
        >,
        ServiceError,
    > {
>>>>>>> 83c6a7cc
        (*self)(request)
    }
}

//------------ ServiceError --------------------------------------------------

/// An error reported by a [`Service`].
#[derive(Debug)]
pub enum ServiceError {
    /// The service was unable to parse the request.
    FormatError,

    /// The service encountered a service-specific error condition.
    InternalError,

    /// The service was unable to assemble the response.
    NotImplemented,

    /// The service declined to handle the request.
    Refused,
}

impl ServiceError {
    /// The DNS RCODE to send back to the client for this error.
    pub fn rcode(&self) -> Rcode {
        match self {
            Self::FormatError => Rcode::FORMERR,
            Self::InternalError => Rcode::SERVFAIL,
            Self::NotImplemented => Rcode::NOTIMP,
            Self::Refused => Rcode::REFUSED,
        }
    }
}

//--- Display

impl Display for ServiceError {
    fn fmt(&self, f: &mut core::fmt::Formatter<'_>) -> core::fmt::Result {
        match self {
            Self::FormatError => write!(f, "Format error"),
            Self::InternalError => write!(f, "Internal error"),
            Self::NotImplemented => write!(f, "Not implemented"),
            Self::Refused => write!(f, "Refused"),
        }
    }
}

//--- From<PushError>

impl From<PushError> for ServiceError {
    fn from(_: PushError) -> Self {
        Self::InternalError
    }
}

//--- From<ParseError>

impl From<ParseError> for ServiceError {
    fn from(_: ParseError) -> Self {
        Self::FormatError
    }
}

//------------ ServiceFeedback -----------------------------------------------

/// Feedback from a [`Service`] to a server asking it to do something.
#[derive(Copy, Clone, Debug)]
pub enum ServiceFeedback {
    /// Ask the server to alter its configuration. For connection-oriented
    /// servers the changes will only apply to the current connection.
    Reconfigure {
        /// If `Some`, the new idle timeout the [`Service`] would like the
        /// server to use.
        idle_timeout: Option<Duration>,
    },
}

//------------ CallResult ----------------------------------------------------

/// The result of processing a DNS request via [`Service::call`].
///
/// Directions to a server on how to respond to a request.
///
/// In most cases a [`CallResult`] will be a DNS response message.
///
/// If needed a [`CallResult`] can instead, or additionally, contain a
/// [`ServiceFeedback`] directing the server or connection handler handling
/// the request to adjust its own configuration, or even to terminate the
/// connection.
#[derive(Clone, Debug)]
pub struct CallResult<Target> {
    /// Optional response to send back to the client.
    response: Option<AdditionalBuilder<StreamTarget<Target>>>,

    /// Optioanl feedback from the [`Service`] to the server.
    feedback: Option<ServiceFeedback>,
}

impl<Target> CallResult<Target>
where
    Target: OctetsBuilder + AsRef<[u8]> + AsMut<[u8]>,
    Target::AppendError: Into<ShortBuf>,
{
    /// Construct a [`CallResult`] from a DNS response message.
    #[must_use]
    pub fn new(response: AdditionalBuilder<StreamTarget<Target>>) -> Self {
        Self {
            response: Some(response),
            feedback: None,
        }
    }

    /// Construct a [`CallResult`] from a [`ServiceFeedback`].
    #[must_use]
    pub fn feedback_only(command: ServiceFeedback) -> Self {
        Self {
            response: None,
            feedback: Some(command),
        }
    }

    /// Add a [`ServiceFeedback`] to an existing [`CallResult`].
    #[must_use]
    pub fn with_feedback(mut self, feedback: ServiceFeedback) -> Self {
        self.feedback = Some(feedback);
        self
    }

    /// Get the contained feedback, if any.
    #[must_use]
    pub fn feedback(&self) -> Option<ServiceFeedback> {
        self.feedback
    }

    /// Get a mutable reference to the contained DNS response message, if any.
    #[must_use]
    pub fn get_response_mut(
        &mut self,
    ) -> Option<&mut AdditionalBuilder<StreamTarget<Target>>> {
        self.response.as_mut()
    }

    /// Convert the [`CallResult`] into the contained DNS response message and command.
    #[must_use]
    #[allow(clippy::type_complexity)]
    pub fn into_inner(
        self,
    ) -> (
        Option<AdditionalBuilder<StreamTarget<Target>>>,
        Option<ServiceFeedback>,
    ) {
        let CallResult { response, feedback } = self;
        (response, feedback)
    }
}

//------------ Transaction ---------------------------------------------------

/// Zero or more DNS response futures relating to a single DNS request.
///
/// A transaction is either empty, a single DNS response future, or a stream
/// of DNS response futures.
///
/// # Usage
///
/// Either:
///   - Construct a transaction for a [`single`] response future, OR
///   - Construct a transaction [`stream`] and [`push`] response futures into
///     it.
///
/// Then iterate over the response futures one at a time using [`next`].
///
/// [`single`]: Self::single()
/// [`stream`]: Self::stream()
/// [`push`]: TransactionStream::push()
/// [`next`]: Self::next()
pub struct Transaction<Target, Future>(TransactionInner<Target, Future>)
where
    Future: std::future::Future<
        Output = Result<CallResult<Target>, ServiceError>,
    >;

impl<Target, Future> Transaction<Target, Future>
where
    Future: std::future::Future<
        Output = Result<CallResult<Target>, ServiceError>,
    >,
{
    /// Construct a transaction for a single immediate response.
    pub(crate) fn immediate(
        item: Result<CallResult<Target>, ServiceError>,
    ) -> Self {
        Self(TransactionInner::Immediate(Some(item)))
    }

    /// Construct an empty transaction.
    pub fn empty() -> Self {
        Self(TransactionInner::Single(None))
    }

    /// Construct a transaction for a single response future.
    pub fn single(fut: Future) -> Self {
        Self(TransactionInner::Single(Some(fut)))
    }

    /// Construct a transaction for a future stream of response futures.
    ///
    /// The given future should build the stream of response futures that will
    /// eventually be resolved by [`Self::next`].
    ///
    /// This takes a future instead of a [`TransactionStream`] because the
    /// caller may not yet know how many futures they need to push into the
    /// stream and we don't want them to block us while they work that out.
    pub fn stream(
        fut: Pin<
            Box<dyn std::future::Future<Output = Stream<Target>> + Send>,
        >,
    ) -> Self {
        Self(TransactionInner::PendingStream(fut))
    }

    /// Take the next response from the transaction, if any.
    ///
    /// This function provides a single way to take futures from the
    /// transaction without needing to handle which type of transaction it is.
    ///
    /// Returns None if there are no (more) responses to take, Some(future)
    /// otherwise.
    pub async fn next(
        &mut self,
    ) -> Option<Result<CallResult<Target>, ServiceError>> {
        match &mut self.0 {
            TransactionInner::Immediate(item) => item.take(),

            TransactionInner::Single(opt_fut) => match opt_fut.take() {
                Some(fut) => Some(fut.await),
                None => None,
            },

            TransactionInner::PendingStream(stream_fut) => {
                let mut stream = stream_fut.await;
                let next = stream.next().await;
                self.0 = TransactionInner::Stream(stream);
                next
            }

            TransactionInner::Stream(stream) => stream.next().await,
        }
    }
}

//------------ TransactionInner ----------------------------------------------

/// Private inner details of the [`Transaction`] type.
///
/// This type exists to (a) hide the `Immediate` variant from the consumer of
/// this library as it is for internal use only and not something a
/// [`Service`] impl should return, and (b) to control the interface offered
/// to consumers of this type and avoid them having to work with the enum
/// variants directly.
enum TransactionInner<Target, Future>
where
    Future: std::future::Future<
        Output = Result<CallResult<Target>, ServiceError>,
    >,
{
    /// The transaction will result in a single immediate response.
    ///
    /// This variant is for internal use only when aborting Middleware
    /// processing early.
    Immediate(Option<Result<CallResult<Target>, ServiceError>>),

    /// The transaction will result in at most a single response future.
    Single(Option<Future>),

    /// The transaction will result in stream of multiple response futures.
    PendingStream(
        Pin<Box<dyn std::future::Future<Output = Stream<Target>> + Send>>,
    ),

    /// The transaction is a stream of multiple response futures.
    Stream(Stream<Target>),
}

//------------ TransacationStream --------------------------------------------

/// A [`TransactionStream`] of [`Service`] results.
type Stream<Target> =
    TransactionStream<Result<CallResult<Target>, ServiceError>>;

/// A stream of zero or more DNS response futures relating to a single DNS request.
pub struct TransactionStream<Item> {
    /// An ordered sequence of futures that will resolve to responses to be
    /// sent back to the client.
    stream: FuturesOrdered<Pin<Box<dyn Future<Output = Item> + Send>>>,
}

impl<Item> TransactionStream<Item> {
    /// Add a response future to a transaction stream.
    pub fn push<T: Future<Output = Item> + Send + 'static>(
        &mut self,
        fut: T,
    ) {
        self.stream.push_back(fut.boxed());
    }

    /// Fetch the next message from the stream, if any.
    async fn next(&mut self) -> Option<Item> {
        self.stream.next().await
    }
}

impl<Item> Default for TransactionStream<Item> {
    fn default() -> Self {
        Self {
            stream: Default::default(),
        }
    }
}

impl<Item> std::fmt::Debug for TransactionStream<Item> {
    fn fmt(&self, f: &mut core::fmt::Formatter<'_>) -> core::fmt::Result {
        f.debug_struct("TransactionStream").finish()
    }
}<|MERGE_RESOLUTION|>--- conflicted
+++ resolved
@@ -20,16 +20,9 @@
 use super::message::Request;
 use crate::base::iana::Rcode;
 use crate::base::message_builder::{AdditionalBuilder, PushError};
-<<<<<<< HEAD
 use crate::base::wire::ParseError;
 use crate::base::StreamTarget;
 use octseq::{OctetsBuilder, ShortBuf};
-=======
-use crate::base::wire::{Composer, ParseError};
-use crate::base::StreamTarget;
-
-use super::message::Request;
->>>>>>> 83c6a7cc
 
 //------------ Service -------------------------------------------------------
 
@@ -108,17 +101,7 @@
 ///     fn call(
 ///         &self,
 ///         msg: Request<Vec<u8>>,
-<<<<<<< HEAD
 ///     ) -> Result<Transaction<Self::Target, Self::Future>, ServiceError> {
-=======
-///     ) -> Result<
-///             Transaction<
-///             Result<CallResult<Self::Target>, ServiceError>,
-///             Self::Future,
-///         >,
-///         ServiceError,
-///     > {
->>>>>>> 83c6a7cc
 ///         let builder = mk_builder_for_target();
 ///         let additional = mk_answer(&msg, builder)?;
 ///         let item = ready(Ok(CallResult::new(additional)));
@@ -148,12 +131,7 @@
 /// fn name_to_ip<Target>(
 ///     msg: Request<Vec<u8>>,
 /// ) -> Result<
-<<<<<<< HEAD
 ///     Transaction<Target,
-=======
-///     Transaction<
-///         Result<CallResult<Target>, ServiceError>,
->>>>>>> 83c6a7cc
 ///         impl Future<
 ///             Output = Result<CallResult<Target>, ServiceError>
 ///         > + Send,
@@ -228,30 +206,15 @@
     /// The type of future returned by [`Service::call`] via
     /// [`Transaction::single`].
     type Future: std::future::Future<
-<<<<<<< HEAD
         Output = Result<CallResult<Self::Target>, ServiceError>,
     >;
-=======
-            Output = Result<CallResult<Self::Target>, ServiceError>,
-        > + Send;
->>>>>>> 83c6a7cc
 
     /// Generate a response to a fully pre-processed request.
     #[allow(clippy::type_complexity)]
     fn call(
         &self,
         request: Request<RequestOctets>,
-<<<<<<< HEAD
     ) -> Result<Transaction<Self::Target, Self::Future>, ServiceError>;
-=======
-    ) -> Result<
-        Transaction<
-            Result<CallResult<Self::Target>, ServiceError>,
-            Self::Future,
-        >,
-        ServiceError,
-    >;
->>>>>>> 83c6a7cc
 }
 
 /// Helper trait impl to treat an [`Arc<impl Service>`] as a [`Service`].
@@ -264,17 +227,7 @@
     fn call(
         &self,
         request: Request<RequestOctets>,
-<<<<<<< HEAD
     ) -> Result<Transaction<Self::Target, Self::Future>, ServiceError> {
-=======
-    ) -> Result<
-        Transaction<
-            Result<CallResult<Self::Target>, ServiceError>,
-            Self::Future,
-        >,
-        ServiceError,
-    > {
->>>>>>> 83c6a7cc
         Arc::deref(self).call(request)
     }
 }
@@ -284,22 +237,11 @@
 where
     F: Fn(
         Request<RequestOctets>,
-<<<<<<< HEAD
     ) -> Result<Transaction<Target, Future>, ServiceError>,
     RequestOctets: AsRef<[u8]>,
     Future: std::future::Future<
         Output = Result<CallResult<Target>, ServiceError>,
     >,
-=======
-    ) -> Result<
-        Transaction<Result<CallResult<Target>, ServiceError>, Future>,
-        ServiceError,
-    >,
-    RequestOctets: AsRef<[u8]>,
-    Target: Composer + Default + Send + Sync + 'static,
-    Future: std::future::Future<Output = Result<CallResult<Target>, ServiceError>>
-        + Send,
->>>>>>> 83c6a7cc
 {
     type Target = Target;
     type Future = Future;
@@ -307,17 +249,7 @@
     fn call(
         &self,
         request: Request<RequestOctets>,
-<<<<<<< HEAD
     ) -> Result<Transaction<Self::Target, Self::Future>, ServiceError> {
-=======
-    ) -> Result<
-        Transaction<
-            Result<CallResult<Self::Target>, ServiceError>,
-            Self::Future,
-        >,
-        ServiceError,
-    > {
->>>>>>> 83c6a7cc
         (*self)(request)
     }
 }
