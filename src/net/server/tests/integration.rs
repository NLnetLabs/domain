--- conflicted
+++ resolved
@@ -560,17 +560,10 @@
 //------------ TestKeyStore ---------------------------------------------------
 
 // KeyStore is impl'd elsewhere for HashMap<(KeyName, Algorithm), K, S>.
-<<<<<<< HEAD
-type TestKeyStore = HashMap<(KeyName, Algorithm), Key>;
-
-impl KeyStore for Arc<TestKeyStore> {
-    type Key = Key;
-=======
 type TestKeyStore = HashMap<(KeyName, Algorithm), Arc<Key>>;
 
 impl KeyStore for Arc<TestKeyStore> {
     type Key = Arc<Key>;
->>>>>>> e2338c93
 
     fn get_key<N: ToName>(
         &self,
