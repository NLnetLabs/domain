--- conflicted
+++ resolved
@@ -24,17 +24,10 @@
 use crate::base::net::IpAddr;
 use crate::base::wire::Composer;
 use crate::base::Rtype;
-<<<<<<< HEAD
 use crate::net::client::request::{
     RequestMessage, RequestMessageMulti, SendRequest, SendRequestMulti,
 };
-use crate::net::client::tsig::{
-    AuthenticatedRequestMessage, AuthenticatedRequestMessageMulti,
-};
-=======
-use crate::net::client::request::{RequestMessage, RequestMessageMulti};
 use crate::net::client::tsig::AuthenticatedRequestMessage;
->>>>>>> e6dd9a8a
 use crate::net::client::{dgram, stream, tsig};
 use crate::net::server;
 use crate::net::server::buf::VecBufSource;
@@ -745,10 +738,15 @@
         );
         let client = dgram::Connection::with_config(dgram_conn, dgram_config);
 
-        let client = Ok(Some(Box::new(tsig::Connection::new(key, client))
-            as Box<dyn SendRequest<RequestMessage<Octs>> + Send + Sync>));
-
-        Box::pin(ready(client))
+        let client = if let Some(key) = key {
+            Box::new(tsig::Connection::new(key, client))
+                as Box<dyn SendRequest<RequestMessage<Octs>> + Send + Sync>
+        } else {
+            Box::new(client)
+                as Box<dyn SendRequest<RequestMessage<Octs>> + Send + Sync>
+        };
+
+        Box::pin(ready(Ok(Some(client))))
     }
 
     fn get_tcp<K, Octs>(
@@ -768,31 +766,52 @@
         // Allow much more time for an XFR streaming response.
         stream_config.set_streaming_response_timeout(Duration::from_secs(30));
 
-        let (client, transport) = {
-            let stream_conn = stelline::connection::Connection::new(
-                self.stelline.clone(),
-                self.step_value.clone(),
-            );
-            stream::Connection::<
-                AuthenticatedRequestMessage<RequestMessage<Octs>, K>,
-                AuthenticatedRequestMessageMulti<
+        let stream_conn = stelline::connection::Connection::new(
+            self.stelline.clone(),
+            self.step_value.clone(),
+        );
+
+        let client = if let Some(key) = key {
+            let (client, transport) = {
+                stream::Connection::<
+                    AuthenticatedRequestMessage<RequestMessage<Octs>, K>,
+                    AuthenticatedRequestMessage<RequestMessageMulti<Octs>, K>,
+                >::with_config(stream_conn, stream_config)
+            };
+
+            tokio::spawn(async move {
+                transport.run().await;
+                trace!("TCP connection terminated");
+            });
+
+            Box::new(tsig::Connection::new(key, client))
+                as Box<
+                    dyn SendRequestMulti<RequestMessageMulti<Octs>>
+                        + Send
+                        + Sync,
+                >
+        } else {
+            let (client, transport) = {
+                stream::Connection::<
+                    RequestMessage<Octs>,
                     RequestMessageMulti<Octs>,
-                    K,
-                >,
-            >::with_config(stream_conn, stream_config)
+                >::with_config(stream_conn, stream_config)
+            };
+
+            tokio::spawn(async move {
+                transport.run().await;
+                trace!("TCP connection terminated");
+            });
+
+            Box::new(client)
+                as Box<
+                    dyn SendRequestMulti<RequestMessageMulti<Octs>>
+                        + Send
+                        + Sync,
+                >
         };
 
-        tokio::spawn(async move {
-            transport.run().await;
-            trace!("TCP connection terminated");
-        });
-
-        let client = Ok(Some(Box::new(tsig::Connection::new(key, client))
-            as Box<
-                dyn SendRequestMulti<RequestMessageMulti<Octs>> + Send + Sync,
-            >));
-
-        Box::pin(ready(client))
+        Box::pin(ready(Ok(Some(client))))
     }
 }
 
