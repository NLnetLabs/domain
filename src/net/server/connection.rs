--- conflicted
+++ resolved
@@ -225,17 +225,10 @@
 /// A handler for a single stream connection between client and server.
 pub struct Connection<Stream, Buf, Svc, RequestMeta>
 where
-<<<<<<< HEAD
     RequestMeta: Default + Clone + Send + 'static,
     Buf: BufSource,
     Buf::Output: Send + Sync + Unpin,
     Svc: Service<Buf::Output, RequestMeta> + Clone,
-=======
-    Buf: BufSource + Clone + Send + Sync + 'static,
-    Buf::Output: Octets + Send + Sync + Unpin,
-    Svc: Service<Buf::Output> + Clone + Send + Sync + 'static,
-    Svc::Target: Composer + Default + Send,
->>>>>>> 43493a13
 {
     /// Flag used by the Drop impl to track if the metric count has to be
     /// decreased or not.
@@ -283,7 +276,7 @@
     metrics: Arc<ServerMetrics>,
 
     /// Dispatches requests to the service and enqueues responses for sending.
-    request_dispatcher: ServiceResponseHandler<Buf::Output, Svc>,
+    request_dispatcher: ServiceResponseHandler<Buf::Output, Svc, RequestMeta>,
 }
 
 /// Creation
@@ -294,14 +287,7 @@
     Stream: AsyncRead + AsyncWrite,
     Buf: BufSource + Clone + Send + Sync,
     Buf::Output: Octets + Send + Sync + Unpin,
-<<<<<<< HEAD
     Svc: Service<Buf::Output, RequestMeta> + Clone,
-=======
-    Svc: Service<Buf::Output> + Clone + Send + Sync,
-    Svc::Target: Composer + Default + Send,
-    Svc::Stream: Send,
-    Svc::Future: Send,
->>>>>>> 43493a13
 {
     /// Creates a new handler for an accepted stream connection.
     #[must_use]
@@ -381,14 +367,7 @@
     Stream: AsyncRead + AsyncWrite + Send + Sync + 'static,
     Buf: BufSource + Send + Sync + Clone + 'static,
     Buf::Output: Octets + Send + Sync + Unpin,
-<<<<<<< HEAD
     Svc: Service<Buf::Output, RequestMeta> + Clone,
-=======
-    Svc: Service<Buf::Output> + Clone + Send + Sync + 'static,
-    Svc::Target: Composer + Default + Send,
-    Svc::Stream: Send,
-    Svc::Future: Send,
->>>>>>> 43493a13
 {
     /// Start reading requests and writing responses to the stream.
     ///
@@ -422,14 +401,7 @@
     Stream: AsyncRead + AsyncWrite + Send + Sync + 'static,
     Buf: BufSource + Send + Sync + Clone + 'static,
     Buf::Output: Octets + Send + Sync + Unpin,
-<<<<<<< HEAD
     Svc: Service<Buf::Output, RequestMeta> + Clone,
-=======
-    Svc: Service<Buf::Output> + Clone + Send + Sync + 'static,
-    Svc::Target: Composer + Default + Send,
-    Svc::Future: Send,
-    Svc::Stream: Send,
->>>>>>> 43493a13
 {
     /// Connection handler main loop.
     async fn run_until_error(
@@ -744,13 +716,8 @@
                             self.addr,
                             received_at,
                             msg,
-<<<<<<< HEAD
-                            ctx,
+                            TransportSpecificContext::NonUdp(ctx),
                             Default::default(),
-=======
-                            TransportSpecificContext::NonUdp(ctx),
-                            (),
->>>>>>> 43493a13
                         );
 
                         trace!(
@@ -779,17 +746,10 @@
 impl<Stream, Buf, Svc, RequestMeta> Drop
     for Connection<Stream, Buf, Svc, RequestMeta>
 where
-<<<<<<< HEAD
     RequestMeta: Default + Clone + Send + 'static,
     Buf: BufSource,
     Buf::Output: Send + Sync + Unpin,
     Svc: Service<Buf::Output, RequestMeta> + Clone,
-=======
-    Buf: BufSource + Clone + Send + Sync,
-    Buf::Output: Octets + Send + Sync + Unpin,
-    Svc: Service<Buf::Output> + Clone + Send + Sync,
-    Svc::Target: Composer + Default + Send,
->>>>>>> 43493a13
 {
     fn drop(&mut self) {
         if self.active {
@@ -1054,11 +1014,11 @@
 //------------ ServiceResponseHandler -----------------------------------------
 
 /// Handles responses from the [`Service`] impl.
-struct ServiceResponseHandler<RequestOctets, Svc>
+struct ServiceResponseHandler<RequestOctets, Svc, RequestMeta>
 where
-    RequestOctets: Octets + Send + Sync,
-    Svc: Service<RequestOctets> + Clone + Send + Sync + 'static,
-    Svc::Target: Composer + Default + Send,
+    RequestOctets: AsRef<[u8]> + Send + Sync,
+    RequestMeta: Clone + Default,
+    Svc: Service<RequestOctets, RequestMeta> + Clone,
 {
     /// User supplied settings that influence our behaviour.
     ///
@@ -1077,11 +1037,11 @@
     status: InvokerStatus,
 }
 
-impl<RequestOctets, Svc> ServiceResponseHandler<RequestOctets, Svc>
+impl<RequestOctets, Svc, RequestMeta> ServiceResponseHandler<RequestOctets, Svc, RequestMeta>
 where
-    RequestOctets: Octets + Send + Sync,
-    Svc: Service<RequestOctets> + Clone + Send + Sync,
-    Svc::Target: Composer + Default + Send,
+    RequestOctets: AsRef<[u8]> + Send + Sync,
+    RequestMeta: Clone + Default,
+    Svc: Service<RequestOctets, RequestMeta> + Clone,
 {
     /// Creates a new instance of the service response handler.
     fn new(
@@ -1149,11 +1109,11 @@
 
 //--- Clone
 
-impl<RequestOctets, Svc> Clone for ServiceResponseHandler<RequestOctets, Svc>
+impl<RequestOctets, Svc, RequestMeta> Clone for ServiceResponseHandler<RequestOctets, Svc, RequestMeta>
 where
-    RequestOctets: Octets + Send + Sync,
-    Svc: Service<RequestOctets> + Clone + Send + Sync + 'static,
-    Svc::Target: Composer + Default + Send,
+    RequestOctets: AsRef<[u8]> + Send + Sync,
+    RequestMeta: Clone + Default,
+    Svc: Service<RequestOctets, RequestMeta> + Clone,
 {
     fn clone(&self) -> Self {
         Self {
@@ -1167,12 +1127,12 @@
 
 //--- ServiceInvoker
 
-impl<RequestOctets, Svc> ServiceInvoker<RequestOctets, Svc, ()>
-    for ServiceResponseHandler<RequestOctets, Svc>
+impl<RequestOctets, Svc, RequestMeta> ServiceInvoker<RequestOctets, Svc, RequestMeta, ()>
+    for ServiceResponseHandler<RequestOctets, Svc, RequestMeta>
 where
     RequestOctets: Octets + Send + Sync + 'static,
-    Svc: Service<RequestOctets> + Clone + Send + Sync,
-    Svc::Target: Composer + Default + Send,
+    RequestMeta: Clone + Default + Send + 'static,
+    Svc: Service<RequestOctets, RequestMeta> + Clone,
 {
     fn status(&self) -> InvokerStatus {
         self.status
