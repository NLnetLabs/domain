--- conflicted
+++ resolved
@@ -271,13 +271,8 @@
     Listener: AsyncAccept + Send + Sync,
     Buf: BufSource + Send + Sync + Clone,
     Buf::Output: Octets + Send + Sync + Unpin,
-<<<<<<< HEAD
-    Svc: Service<Buf::Output, ()> + Send + Sync + Clone,
+    Svc: Service<Buf::Output> + Send + Sync + Clone,
     Svc::Target: Composer + Default,
-=======
-    Svc: Service<Buf::Output> + Send + Sync + Clone,
-    Svc::Target: Composer + Default, // + 'static,
->>>>>>> a0e1a1d8
 {
     /// The configuration of the server.
     config: Arc<ArcSwap<Config>>,
@@ -316,11 +311,7 @@
     Listener: AsyncAccept + Send + Sync,
     Buf: BufSource + Send + Sync + Clone,
     Buf::Output: Octets + Send + Sync + Unpin,
-<<<<<<< HEAD
-    Svc: Service<Buf::Output, ()> + Send + Sync + Clone,
-=======
     Svc: Service<Buf::Output> + Send + Sync + Clone,
->>>>>>> a0e1a1d8
     Svc::Target: Composer + Default,
 {
     /// Creates a new [`StreamServer`] instance.
@@ -399,11 +390,7 @@
     Listener: AsyncAccept + Send + Sync,
     Buf: BufSource + Send + Sync + Clone,
     Buf::Output: Octets + Debug + Send + Sync + Unpin,
-<<<<<<< HEAD
-    Svc: Service<Buf::Output, ()> + Send + Sync + Clone,
-=======
     Svc: Service<Buf::Output> + Send + Sync + Clone,
->>>>>>> a0e1a1d8
     Svc::Target: Composer + Default,
 {
     /// Get a reference to the source for this server.
@@ -426,11 +413,7 @@
     Listener: AsyncAccept + Send + Sync,
     Buf: BufSource + Send + Sync + Clone,
     Buf::Output: Octets + Send + Sync + Unpin,
-<<<<<<< HEAD
-    Svc: Service<Buf::Output, ()> + Send + Sync + Clone,
-=======
     Svc: Service<Buf::Output> + Send + Sync + Clone,
->>>>>>> a0e1a1d8
     Svc::Target: Composer + Default,
 {
     /// Start the server.
@@ -525,11 +508,7 @@
     Listener: AsyncAccept + Send + Sync,
     Buf: BufSource + Send + Sync + Clone,
     Buf::Output: Octets + Send + Sync + Unpin,
-<<<<<<< HEAD
-    Svc: Service<Buf::Output, ()> + Send + Sync + Clone,
-=======
     Svc: Service<Buf::Output> + Send + Sync + Clone,
->>>>>>> a0e1a1d8
     Svc::Target: Composer + Default,
 {
     /// Accept stream connections until shutdown or fatal error.
@@ -724,11 +703,7 @@
     Listener: AsyncAccept + Send + Sync,
     Buf: BufSource + Send + Sync + Clone,
     Buf::Output: Octets + Send + Sync + Unpin,
-<<<<<<< HEAD
-    Svc: Service<Buf::Output, ()> + Send + Sync + Clone,
-=======
     Svc: Service<Buf::Output> + Send + Sync + Clone,
->>>>>>> a0e1a1d8
     Svc::Target: Composer + Default,
 {
     fn drop(&mut self) {
