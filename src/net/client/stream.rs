//! A client transport using a stream socket.

// RFC 7766 describes DNS over TCP
// RFC 7828 describes the edns-tcp-keepalive option

// TODO:
// - errors
//   - connect errors? Retry after connection refused?
//   - server errors
//     - ID out of range
//     - ID not in use
//     - reply for wrong query
// - timeouts
//   - request timeout
// - create new connection after end/failure of previous one

use core::cmp;
use core::future::ready;

use std::boxed::Box;
use std::fmt::Debug;
use std::future::Future;
use std::pin::Pin;
use std::sync::Arc;
use std::time::{Duration, Instant};
use std::vec::Vec;

use bytes::{Bytes, BytesMut};
use octseq::Octets;
use tokio::io::{AsyncRead, AsyncReadExt, AsyncWrite, AsyncWriteExt};
use tokio::sync::{mpsc, oneshot};
use tokio::time::sleep;
use tracing::trace;

use crate::base::iana::Rcode;
use crate::base::message::Message;
use crate::base::message_builder::StreamTarget;
use crate::base::opt::{AllOptData, OptRecord, TcpKeepalive};
use crate::base::{ParsedName, Rtype, Serial};
use crate::net::client::request::{
    ComposeRequest, Error, GetResponse, SendRequest,
};
use crate::rdata::AllRecordData;
use crate::utils::config::DefMinMax;

use super::request::{
    ComposeRequestMulti, GetResponseMulti, SendRequestMulti,
};

//------------ Configuration Constants ----------------------------------------

/// Default response timeout.
///
/// Note: nsd has 120 seconds, unbound has 3 seconds.
const RESPONSE_TIMEOUT: DefMinMax<Duration> = DefMinMax::new(
    Duration::from_secs(19),
    Duration::from_millis(1),
    Duration::from_secs(600),
);

/// Default idle timeout.
///
/// Note that RFC 7766, Secton 6.2.3 says: "DNS clients SHOULD close the
/// TCP connection of an idle session, unless an idle timeout has been
/// established using some other signalling mechanism, for example,
/// [edns-tcp-keepalive]."
/// However, RFC 7858, Section 3.4 says: "In order to amortize TCP and TLS
/// connection setup costs, clients and servers SHOULD NOT immediately close
/// a connection after each response.  Instead, clients and servers SHOULD
/// reuse existing connections for subsequent queries as long as they have
/// sufficient resources.".
/// We set the default to 10 seconds, which is that same as what stubby
/// uses. Minimum zero to allow idle timeout to be disabled. Assume that
/// one hour is more than enough as maximum.
const IDLE_TIMEOUT: DefMinMax<Duration> = DefMinMax::new(
    Duration::from_secs(10),
    Duration::ZERO,
    Duration::from_secs(3600),
);

/// Capacity of the channel that transports `ChanReq`s.
const DEF_CHAN_CAP: usize = 8;

/// Capacity of a private channel dispatching responses.
const READ_REPLY_CHAN_CAP: usize = 8;

//------------ Config ---------------------------------------------------------

/// Configuration for a stream transport connection.
#[derive(Clone, Debug)]
pub struct Config {
    /// Response timeout currently in effect.
    response_timeout: Duration,

    /// Single response timeout.
    single_response_timeout: Duration,

    /// Streaming response timeout.
    streaming_response_timeout: Duration,

    /// Default idle timeout.
    ///
    /// This value is used if the other side does not send a TcpKeepalive
    /// option.
    idle_timeout: Duration,
}

impl Config {
    /// Creates a new, default config.
    pub fn new() -> Self {
        Default::default()
    }

    /// Returns the response timeout.
    ///
    /// This is the amount of time to wait on a non-idle connection for a
    /// response to an outstanding request.
    pub fn response_timeout(&self) -> Duration {
        self.response_timeout
    }

    /// Sets the response timeout.
    ///
    /// For requests where ComposeRequest::is_streaming() returns true see
    /// set_streaming_response_timeout() instead.    
    ///
    /// Excessive values are quietly trimmed.
    //
    //  XXX Maybe that’s wrong and we should rather return an error?
    pub fn set_response_timeout(&mut self, timeout: Duration) {
        self.response_timeout = RESPONSE_TIMEOUT.limit(timeout);
        self.streaming_response_timeout = self.response_timeout;
    }

    /// Returns the streaming response timeout.
    pub fn streaming_response_timeout(&self) -> Duration {
        self.streaming_response_timeout
    }

    /// Sets the streaming response timeout.
    ///
    /// Only used for requests where ComposeRequest::is_streaming() returns
    /// true as it is typically desirable that such response streams be
    /// allowed to complete even if the individual responses arrive very
    /// slowly.
    ///
    /// Excessive values are quietly trimmed.
    pub fn set_streaming_response_timeout(&mut self, timeout: Duration) {
        self.streaming_response_timeout = RESPONSE_TIMEOUT.limit(timeout);
    }

    /// Returns the initial idle timeout, if set.
    pub fn idle_timeout(&self) -> Duration {
        self.idle_timeout
    }

    /// Sets the initial idle timeout.
    ///
    /// By default the stream is immediately closed if there are no pending
    /// requests or responses.
    ///  
    /// Set this to allow requests to be sent in sequence with delays between
    /// such as a SOA query followed by AXFR for more efficient use of the
    /// stream per RFC 9103.
    ///
    /// Note: May be overridden by an RFC 7828 edns-tcp-keepalive timeout
    /// received from a server.
    ///
    /// Excessive values are quietly trimmed.
    pub fn set_idle_timeout(&mut self, timeout: Duration) {
        self.idle_timeout = IDLE_TIMEOUT.limit(timeout)
    }
}

impl Default for Config {
    fn default() -> Self {
        Self {
            response_timeout: RESPONSE_TIMEOUT.default(),
            single_response_timeout: RESPONSE_TIMEOUT.default(),
            streaming_response_timeout: RESPONSE_TIMEOUT.default(),
            idle_timeout: IDLE_TIMEOUT.default(),
        }
    }
}

//------------ Connection -----------------------------------------------------

/// A connection to a single stream transport.
#[derive(Debug)]
pub struct Connection<Req, ReqMulti> {
    /// The sender half of the request channel.
    sender: mpsc::Sender<ChanReq<Req, ReqMulti>>,
}

impl<Req, ReqMulti> Connection<Req, ReqMulti> {
    /// Creates a new stream transport with default configuration.
    ///
    /// Returns a connection and a future that drives the transport using
    /// the provided stream. This future needs to be run while any queries
    /// are active. This is most easly achieved by spawning it into a runtime.
    /// It terminates when the last connection is dropped.
    pub fn new<Stream>(
        stream: Stream,
    ) -> (Self, Transport<Stream, Req, ReqMulti>) {
        Self::with_config(stream, Default::default())
    }

    /// Creates a new stream transport with the given configuration.
    ///
    /// Returns a connection and a future that drives the transport using
    /// the provided stream. This future needs to be run while any queries
    /// are active. This is most easly achieved by spawning it into a runtime.
    /// It terminates when the last connection is dropped.
    pub fn with_config<Stream>(
        stream: Stream,
        config: Config,
    ) -> (Self, Transport<Stream, Req, ReqMulti>) {
        let (sender, transport) = Transport::new(stream, config);
        (Self { sender }, transport)
    }
}

impl<Req, ReqMulti> Connection<Req, ReqMulti>
where
    Req: ComposeRequest + 'static,
    ReqMulti: ComposeRequestMulti + 'static,
{
    /// Start a DNS request.
    ///
    /// This function takes a precomposed message as a parameter and
    /// returns a [`Message`] object wrapped in a [`Result`].
    async fn handle_request_impl(
        self,
        msg: Req,
    ) -> Result<Message<Bytes>, Error> {
        let (sender, receiver) = oneshot::channel();
        let sender = ReplySender::Single(Some(sender));
        let msg = ReqSingleMulti::Single(msg);
        let req = ChanReq { sender, msg };
        self.sender.send(req).await.map_err(|_| {
            // Send error. The receiver is gone, this means that the
            // connection is closed.
            Error::ConnectionClosed
        })?;
        receiver.await.map_err(|_| Error::StreamReceiveError)?
    }

    /// TODO: Document me.
    async fn handle_streaming_request_impl(
        self,
        msg: ReqMulti,
        sender: mpsc::Sender<Result<Option<Message<Bytes>>, Error>>,
    ) -> Result<(), Error> {
        let reply_sender = ReplySender::Stream(sender);
        let msg = ReqSingleMulti::Multi(msg);
        let req = ChanReq {
            sender: reply_sender,
            msg,
        };
        self.sender.send(req).await.map_err(|_| {
            // Send error. The receiver is gone, this means that the
            // connection is closed.
            Error::ConnectionClosed
        })?;
        Ok(())
    }

    /// Returns a request handler for this connection.
    pub fn get_request(&self, request_msg: Req) -> Request {
        if request_msg.is_streaming() {
            Request {
                fut: Box::pin(ready(Err(Error::FormError))),
            }
        } else {
            Request {
                fut: Box::pin(self.clone().handle_request_impl(request_msg)),
            }
        }
    }

    /// TODO
    pub fn get_streaming_request(
        &self,
        request_msg: ReqMulti,
    ) -> RequestMulti {
        let (sender, receiver) = mpsc::channel(DEF_CHAN_CAP);
        if !request_msg.is_streaming() {
            RequestMulti {
                stream: receiver,
                fut: Some(Box::pin(ready(Err(Error::FormError)))),
            }
        } else {
            RequestMulti {
                stream: receiver,
                fut: Some(Box::pin(
                    self.clone()
                        .handle_streaming_request_impl(request_msg, sender),
                )),
            }
        }
    }
}

impl<Req, ReqMulti> Clone for Connection<Req, ReqMulti> {
    fn clone(&self) -> Self {
        Self {
            sender: self.sender.clone(),
        }
    }
}

impl<Req, ReqMulti> SendRequest<Req> for Connection<Req, ReqMulti>
where
    Req: ComposeRequest + 'static,
    ReqMulti: ComposeRequestMulti + Debug + Send + Sync + 'static,
{
    fn send_request(
        &self,
        request_msg: Req,
    ) -> Box<dyn GetResponse + Send + Sync> {
        Box::new(self.get_request(request_msg))
    }
}

impl<Req, ReqMulti> SendRequestMulti<ReqMulti> for Connection<Req, ReqMulti>
where
    Req: ComposeRequest + Debug + Send + Sync + 'static,
    ReqMulti: ComposeRequestMulti + 'static,
{
    fn send_request(
        &self,
        request_msg: ReqMulti,
    ) -> Box<dyn GetResponseMulti + Send + Sync> {
        Box::new(self.get_streaming_request(request_msg))
    }
}

//------------ Request -------------------------------------------------------

/// An active request.
pub struct Request {
    /// The underlying future.
    fut: Pin<
        Box<dyn Future<Output = Result<Message<Bytes>, Error>> + Send + Sync>,
    >,
}

impl Request {
    /// Async function that waits for the future stored in Request to complete.
    async fn get_response_impl(&mut self) -> Result<Message<Bytes>, Error> {
        (&mut self.fut).await
    }
}

impl GetResponse for Request {
    fn get_response(
        &mut self,
    ) -> Pin<
        Box<
            dyn Future<Output = Result<Message<Bytes>, Error>>
                + Send
                + Sync
                + '_,
        >,
    > {
        Box::pin(self.get_response_impl())
    }
}

impl Debug for Request {
    fn fmt(&self, f: &mut std::fmt::Formatter) -> std::fmt::Result {
        f.debug_struct("Request")
            .field("fut", &format_args!("_"))
            .finish()
    }
}

//------------ RequestMulti --------------------------------------------------

/// An active request.
pub struct RequestMulti {
    /// TODO
    stream: mpsc::Receiver<Result<Option<Message<Bytes>>, Error>>,

    /// The underlying future.
    #[allow(clippy::type_complexity)]
    fut: Option<
        Pin<Box<dyn Future<Output = Result<(), Error>> + Send + Sync>>,
    >,
}

impl RequestMulti {
    /// Async function that waits for the future stored in Request to complete.
    async fn get_response_impl(
        &mut self,
    ) -> Result<Option<Message<Bytes>>, Error> {
        if self.fut.is_some() {
            let fut = self.fut.take().expect("Some expected");
            fut.await?;
        }

        // Fetch from the stream
        self.stream
            .recv()
            .await
            .ok_or(Error::ConnectionClosed)
            .map_err(|_| Error::ConnectionClosed)?
    }
}

impl GetResponseMulti for RequestMulti {
    fn get_response(
        &mut self,
    ) -> Pin<
        Box<
            dyn Future<Output = Result<Option<Message<Bytes>>, Error>>
                + Send
                + Sync
                + '_,
        >,
    > {
        let fut = self.get_response_impl();
        Box::pin(fut)
    }
}

impl Debug for RequestMulti {
    fn fmt(&self, f: &mut std::fmt::Formatter) -> std::fmt::Result {
        f.debug_struct("Request")
            .field("fut", &format_args!("_"))
            .finish()
    }
}

//------------ Transport -----------------------------------------------------

/// The underlying machinery of a stream transport.
#[derive(Debug)]
pub struct Transport<Stream, Req, ReqMulti> {
    /// The stream socket towards the remote end.
    stream: Stream,

    /// Transport configuration.
    config: Config,

    /// The receiver half of request channel.
    receiver: mpsc::Receiver<ChanReq<Req, ReqMulti>>,
}

/// This is the type of sender in [ChanReq].
#[derive(Debug)]
enum ReplySender {
    /// TODO
    Single(Option<oneshot::Sender<ChanResp>>),

    /// TODO
    Stream(mpsc::Sender<Result<Option<Message<Bytes>>, Error>>),
}

impl ReplySender {
    /// TODO
    async fn send(&mut self, resp: ChanResp) -> Result<(), ()> {
        match self {
            ReplySender::Single(sender) => match sender.take() {
                Some(sender) => sender.send(resp).map_err(|_| ()),
                None => Err(()),
            },
            ReplySender::Stream(sender) => {
                sender.send(resp.map(Some)).await.map_err(|_| ())
            }
        }
    }

    /// Send EOF on a response stream.
    async fn send_eof(&mut self) -> Result<(), ()> {
        match self {
            ReplySender::Single(_) => {
                panic!("cannot send EOF for Single");
            }
            ReplySender::Stream(sender) => {
                sender.send(Ok(None)).await.map_err(|_| ())
            }
        }
    }

    /// TODO
    pub fn is_stream(&self) -> bool {
        matches!(self, Self::Stream(_))
    }
}

#[derive(Debug)]
/// Enum that can either store a request for a single response or one for
/// multiple responses.
enum ReqSingleMulti<Req, ReqMulti> {
    /// Single response request.
    Single(Req),
    /// Multi-response request.
    Multi(ReqMulti),
}

/// A message from a [`Request`] to start a new request.
#[derive(Debug)]
struct ChanReq<Req, ReqMulti> {
    /// DNS request message
    msg: ReqSingleMulti<Req, ReqMulti>,

    /// Sender to send result back to [`Request`]
    sender: ReplySender,
}

/// A message back to [`Request`] returning a response.
type ChanResp = Result<Message<Bytes>, Error>;

/// Internal datastructure of [Transport::run] to keep track of
/// the status of the connection.
// The types Status and ConnState are only used in Transport
struct Status {
    /// State of the connection.
    state: ConnState,

    /// Do we need to include edns-tcp-keepalive in an outogoing request.
    ///
    /// Typically this is true at the start of the connection and gets
    /// cleared when we successfully managed to include the option in a
    /// request.
    send_keepalive: bool,

    /// Time we are allow to keep the connection open when idle.
    ///
    /// Initially we set the idle timeout to the default in config. A received
    /// edns-tcp-keepalive option may change that.
    idle_timeout: Duration,
}

/// Status of the connection. Used in [`Status`].
enum ConnState {
    /// The connection is in this state from the start and when at least
    /// one active DNS request is present.
    ///
    /// The instant contains the time of the first request or the
    /// most recent response that was received.
    Active(Option<Instant>),

    /// This state represent a connection that went idle and has an
    /// idle timeout.
    ///
    /// The instant contains the time the connection went idle.
    Idle(Instant),

    /// This state represent an idle connection where either there was no
    /// idle timeout or the idle timer expired.
    IdleTimeout,

    /// A read error occurred.
    ReadError(Error),

    /// It took too long to receive a response.
    ReadTimeout,

    /// A write error occurred.
    WriteError(Error),
}

//--- Display
impl std::fmt::Display for ConnState {
    fn fmt(&self, f: &mut core::fmt::Formatter<'_>) -> core::fmt::Result {
        match self {
            ConnState::Active(instant) => f.write_fmt(format_args!(
                "Active (since {}s ago)",
                instant
                    .map(|v| Instant::now().duration_since(v).as_secs())
                    .unwrap_or_default()
            )),
            ConnState::Idle(instant) => f.write_fmt(format_args!(
                "Idle (since {}s ago)",
                Instant::now().duration_since(*instant).as_secs()
            )),
            ConnState::IdleTimeout => f.write_str("IdleTimeout"),
            ConnState::ReadError(err) => {
                f.write_fmt(format_args!("ReadError: {err}"))
            }
            ConnState::ReadTimeout => f.write_str("ReadTimeout"),
            ConnState::WriteError(err) => {
                f.write_fmt(format_args!("WriteError: {err}"))
            }
        }
    }
}

<<<<<<< HEAD
impl<Stream, Req> Transport<Stream, Req> {
=======
#[derive(Debug)]
/// State of an AXFR or IXFR responses stream for detecting the end of the
/// stream.
enum XFRState {
    /// Start of AXFR.
    AXFRInit,
    /// After the first SOA record has been encountered.
    AXFRFirstSoa(Serial),
    /// Start of IXFR.
    IXFRInit,
    /// After the first SOA record has been encountered.
    IXFRFirstSoa(Serial),
    /// After the first SOA record in a diff section has been encountered.
    IXFRFirstDiffSoa(Serial),
    /// After the second SOA record in a diff section has been encountered.
    IXFRSecondDiffSoa(Serial),
    /// End of the stream has been found.
    Done,
    /// An error has occured.
    Error,
}

/*
#[derive(Debug)]
struct XFRData {
    /// State needed for AXFR and IXFR.
    state: XFRState,

    ///
    serial: Serial,
}
*/

impl<Stream, Req, ReqMulti> Transport<Stream, Req, ReqMulti> {
>>>>>>> e8341617
    /// Creates a new transport.
    fn new(
        stream: Stream,
        config: Config,
    ) -> (mpsc::Sender<ChanReq<Req, ReqMulti>>, Self) {
        let (sender, receiver) = mpsc::channel(DEF_CHAN_CAP);
        (
            sender,
            Self {
                config,
                stream,
                receiver,
            },
        )
    }
}

impl<Stream, Req, ReqMulti> Transport<Stream, Req, ReqMulti>
where
    Stream: AsyncRead + AsyncWrite,
    Req: ComposeRequest,
    ReqMulti: ComposeRequestMulti,
{
    /// Run the transport machinery.
    pub async fn run(mut self) {
        let (reply_sender, mut reply_receiver) =
            mpsc::channel::<Message<Bytes>>(READ_REPLY_CHAN_CAP);

        let (read_stream, mut write_stream) = tokio::io::split(self.stream);

        let reader_fut = Self::reader(read_stream, reply_sender);
        tokio::pin!(reader_fut);

        let mut status = Status {
            state: ConnState::Active(None),
            idle_timeout: self.config.idle_timeout,
            send_keepalive: true,
        };
        let mut query_vec =
            Queries::<(ChanReq<Req, ReqMulti>, Option<XFRState>)>::new();

        let mut reqmsg: Option<Vec<u8>> = None;
        let mut reqmsg_offset = 0;

        loop {
            let opt_timeout = match status.state {
                ConnState::Active(opt_instant) => {
                    if let Some(instant) = opt_instant {
                        let elapsed = instant.elapsed();
                        if elapsed > self.config.response_timeout {
                            Self::error(
                                Error::StreamReadTimeout,
                                &mut query_vec,
                            );
                            status.state = ConnState::ReadTimeout;
                            break;
                        }
                        Some(self.config.response_timeout - elapsed)
                    } else {
                        None
                    }
                }
                ConnState::Idle(instant) => {
                    let elapsed = instant.elapsed();
                    if elapsed >= status.idle_timeout {
                        // Move to IdleTimeout and end
                        // the loop
                        status.state = ConnState::IdleTimeout;
                        break;
                    }
                    Some(status.idle_timeout - elapsed)
                }
                ConnState::IdleTimeout
                | ConnState::ReadError(_)
                | ConnState::WriteError(_) => None, // No timers here
                ConnState::ReadTimeout => {
                    panic!("should not be in loop with ReadTimeout");
                }
            };

            // For simplicity, make sure we always have a timeout
            let timeout = match opt_timeout {
                Some(timeout) => timeout,
                None =>
                // Just use the response timeout
                {
                    self.config.response_timeout
                }
            };

            let sleep_fut = sleep(timeout);
            let recv_fut = self.receiver.recv();

            let (do_write, msg) = match &reqmsg {
                None => {
                    let msg: &[u8] = &[];
                    (false, msg)
                }
                Some(msg) => {
                    let msg: &[u8] = msg;
                    (true, msg)
                }
            };

            tokio::select! {
                biased;
                res = &mut reader_fut => {
                    match res {
                        Ok(_) =>
                            // The reader should not
                            // terminate without
                            // error.
                            panic!("reader terminated"),
                        Err(error) => {
                            Self::error(error.clone(), &mut query_vec);
                            status.state = ConnState::ReadError(error);
                            // Reader failed. Break
                            // out of loop and
                            // shut down
                            break
                        }
                    }
                }
                opt_answer = reply_receiver.recv() => {
                    let answer = opt_answer.expect("reader died?");
                    // Check for a edns-tcp-keepalive option
                    let opt_record = answer.opt();
                    if let Some(ref opts) = opt_record {
                        Self::handle_opts(opts,
                            &mut status);
                    };
                    drop(opt_record);
                    Self::demux_reply(answer, &mut status, &mut query_vec).await;
                }
                res = write_stream.write(&msg[reqmsg_offset..]),
                if do_write => {
            match res {
            Err(error) => {
                let error =
                Error::StreamWriteError(Arc::new(error));
                Self::error(error.clone(), &mut query_vec);
                status.state =
                ConnState::WriteError(error);
                break;
            }
            Ok(len) => {
                reqmsg_offset += len;
                if reqmsg_offset >= msg.len() {
                reqmsg = None;
                reqmsg_offset = 0;
                }
            }
            }
                }
                res = recv_fut, if !do_write => {
                    match res {
                        Some(req) => {
                            if req.sender.is_stream() {
                                self.config.response_timeout =
                                    self.config.streaming_response_timeout;
                            } else {
                                self.config.response_timeout =
                                    self.config.single_response_timeout;
                            }
                            Self::insert_req(
                                req, &mut status, &mut reqmsg, &mut query_vec
                            );
                        }
                        None => {
                            // All references to the connection object have
                            // been dropped. Shutdown.
                            break;
                        }
                    }
                }
                _ = sleep_fut => {
                    // Timeout expired, just
                    // continue with the loop
                }

            }

            // Check if the connection is idle
            match status.state {
                ConnState::Active(_) | ConnState::Idle(_) => {
                    // Keep going
                }
                ConnState::IdleTimeout => break,
                ConnState::ReadError(_)
                | ConnState::ReadTimeout
                | ConnState::WriteError(_) => {
                    panic!("Should not be here");
                }
            }
        }

        trace!("Closing TCP connecting in state: {}", status.state);

        // Send FIN
        _ = write_stream.shutdown().await;
    }

    /// This function reads a DNS message from the connection and sends
    /// it to [Transport::run].
    ///
    /// Reading has to be done in two steps: first read a two octet value
    /// the specifies the length of the message, and then read in a loop the
    /// body of the message.
    ///
    /// This function is not async cancellation safe.
    async fn reader(
        mut sock: tokio::io::ReadHalf<Stream>,
        sender: mpsc::Sender<Message<Bytes>>,
    ) -> Result<(), Error> {
        loop {
            let read_res = sock.read_u16().await;
            let len = match read_res {
                Ok(len) => len,
                Err(error) => {
                    return Err(Error::StreamReadError(Arc::new(error)));
                }
            } as usize;

            let mut buf = BytesMut::with_capacity(len);

            loop {
                let curlen = buf.len();
                if curlen >= len {
                    if curlen > len {
                        panic!(
                        "reader: got too much data {curlen}, expetect {len}");
                    }

                    // We got what we need
                    break;
                }

                let read_res = sock.read_buf(&mut buf).await;

                match read_res {
                    Ok(readlen) => {
                        if readlen == 0 {
                            return Err(Error::StreamUnexpectedEndOfData);
                        }
                    }
                    Err(error) => {
                        return Err(Error::StreamReadError(Arc::new(error)));
                    }
                };

                // Check if we are done at the head of the loop
            }

            let reply_message = Message::<Bytes>::from_octets(buf.into());
            match reply_message {
                Ok(answer) => {
                    sender
                        .send(answer)
                        .await
                        .expect("can't send reply to run");
                }
                Err(_) => {
                    // The only possible error is short message
                    return Err(Error::ShortMessage);
                }
            }
        }
    }

    /// Reports an error to all outstanding queries.
    fn error(
        error: Error,
        query_vec: &mut Queries<(ChanReq<Req, ReqMulti>, Option<XFRState>)>,
    ) {
        // Update all requests that are in progress. Don't wait for
        // any reply that may be on its way.
        for (mut req, _) in query_vec.drain() {
            _ = req.sender.send(Err(error.clone()));
        }
    }

    /// Handles received EDNS options.
    ///
    /// In particular, it processes the edns-tcp-keepalive option.
    fn handle_opts<Octs: Octets + AsRef<[u8]>>(
        opts: &OptRecord<Octs>,
        status: &mut Status,
    ) {
        // XXX This handles _all_ keepalive options. I think just using the
        //     first option as returned by Opt::tcp_keepalive should be good
        //     enough? -- M.
        for option in opts.opt().iter().flatten() {
            if let AllOptData::TcpKeepalive(tcpkeepalive) = option {
                Self::handle_keepalive(tcpkeepalive, status);
            }
        }
    }

    /// Demultiplexes a response and sends it to the right query.
    ///
    /// In addition, the status is updated to IdleTimeout or Idle if there
    /// are no remaining pending requests.
    async fn demux_reply(
        answer: Message<Bytes>,
        status: &mut Status,
        query_vec: &mut Queries<(ChanReq<Req, ReqMulti>, Option<XFRState>)>,
    ) {
        // We got an answer, reset the timer
        status.state = ConnState::Active(Some(Instant::now()));

        let id = answer.header().id();

        // Get the correct query and send it the reply.
        let (mut req, mut opt_xfr_data) = match query_vec.try_remove(id) {
            Some(req) => req,
            None => {
                // No query with this ID. We should
                // mark the connection as broken
                return;
            }
        };
        let mut send_eof = false;
        let answer = if match &req.msg {
            ReqSingleMulti::Single(msg) => msg.is_answer(answer.for_slice()),
            ReqSingleMulti::Multi(msg) => {
                let xfr_data =
                    opt_xfr_data.expect("xfr_data should be present");
                let (eof, xfr_data, is_answer) =
                    check_stream(msg, xfr_data, &answer);
                send_eof = eof;
                opt_xfr_data = Some(xfr_data);
                is_answer
            }
        } {
            Ok(answer)
        } else {
            Err(Error::WrongReplyForQuery)
        };
        _ = req.sender.send(answer).await;

        if req.sender.is_stream() {
            if send_eof {
                _ = req.sender.send_eof().await;
            } else {
                query_vec.insert_at(id, (req, opt_xfr_data));
            }
        }

        if query_vec.is_empty() {
            // Clear the activity timer. There is no need to do
            // this because state will be set to either IdleTimeout
            // or Idle just below. However, it is nicer to keep
            // this independent.
            status.state = ConnState::Active(None);

            status.state = if status.idle_timeout.is_zero() {
                // Assume that we can just move to IdleTimeout
                // state
                ConnState::IdleTimeout
            } else {
                ConnState::Idle(Instant::now())
            }
        }
    }

    /// Insert a request in query_vec and return the request to be sent
    /// in *reqmsg.
    ///
    /// First the status is checked, an error is returned if not Active or
    /// idle. Addend a edns-tcp-keepalive option if needed.
    // Note: maybe reqmsg should be a return value.
    fn insert_req(
        mut req: ChanReq<Req, ReqMulti>,
        status: &mut Status,
        reqmsg: &mut Option<Vec<u8>>,
        query_vec: &mut Queries<(ChanReq<Req, ReqMulti>, Option<XFRState>)>,
    ) {
        match &status.state {
            ConnState::Active(timer) => {
                // Set timer if we don't have one already
                if timer.is_none() {
                    status.state = ConnState::Active(Some(Instant::now()));
                }
            }
            ConnState::Idle(_) => {
                // Go back to active
                status.state = ConnState::Active(Some(Instant::now()));
            }
            ConnState::IdleTimeout => {
                // The connection has been closed. Report error
                _ = req.sender.send(Err(Error::StreamIdleTimeout));
                return;
            }
            ConnState::ReadError(error) => {
                _ = req.sender.send(Err(error.clone()));
                return;
            }
            ConnState::ReadTimeout => {
                _ = req.sender.send(Err(Error::StreamReadTimeout));
                return;
            }
            ConnState::WriteError(error) => {
                _ = req.sender.send(Err(error.clone()));
                return;
            }
        }

        let xfr_data = match &req.msg {
            ReqSingleMulti::Single(_) => None,
            ReqSingleMulti::Multi(msg) => {
                let qtype = match msg.to_message().and_then(|m| {
                    m.sole_question()
                        .map_err(|_| Error::MessageParseError)
                        .map(|q| q.qtype())
                }) {
                    Ok(msg) => msg,
                    Err(e) => {
                        _ = req.sender.send(Err(e));
                        return;
                    }
                };
                if qtype == Rtype::AXFR {
                    Some(XFRState::AXFRInit)
                } else if qtype == Rtype::IXFR {
                    Some(XFRState::IXFRInit)
                } else {
                    // Stream requests should be either AXFR or IXFR.
                    _ = req.sender.send(Err(Error::FormError));
                    return;
                }
            }
        };

        // Note that insert may fail if there are too many
        // outstanding queries. First call insert before checking
        // send_keepalive.
        let (index, (req, _)) = match query_vec.insert((req, xfr_data)) {
            Ok(res) => res,
            Err((mut req, _)) => {
                // Send an appropriate error and return.
                _ = req
                    .sender
                    .send(Err(Error::StreamTooManyOutstandingQueries));
                return;
            }
        };

        // We set the ID to the array index. Defense in depth
        // suggests that a random ID is better because it works
        // even if TCP sequence numbers could be predicted. However,
        // Section 9.3 of RFC 5452 recommends retrying over TCP
        // if many spoofed answers arrive over UDP: "TCP, by the
        // nature of its use of sequence numbers, is far more
        // resilient against forgery by third parties."

        let hdr = match &mut req.msg {
            ReqSingleMulti::Single(msg) => msg.header_mut(),
            ReqSingleMulti::Multi(msg) => msg.header_mut(),
        };
        hdr.set_id(index);

        if status.send_keepalive
            && match &mut req.msg {
                ReqSingleMulti::Single(msg) => {
                    msg.add_opt(&TcpKeepalive::new(None)).is_ok()
                }
                // Do we need to set TcpKeepalive for XFR?
                ReqSingleMulti::Multi(msg) => {
                    msg.add_opt(&TcpKeepalive::new(None)).is_ok()
                }
            }
        {
            status.send_keepalive = false;
        }

        match Self::convert_query(&req.msg) {
            Ok(msg) => {
                *reqmsg = Some(msg);
            }
            Err(err) => {
                // Take the sender out again and return the error.
                if let Some((mut req, _)) = query_vec.try_remove(index) {
                    _ = req.sender.send(Err(err));
                }
            }
        }
    }

    /// Handle a received edns-tcp-keepalive option.
    fn handle_keepalive(opt_value: TcpKeepalive, status: &mut Status) {
        if let Some(value) = opt_value.timeout() {
            let value_dur = Duration::from(value);
            status.idle_timeout = value_dur;
        }
    }

    /// Convert the query message to a vector.
    fn convert_query(
        msg: &ReqSingleMulti<Req, ReqMulti>,
    ) -> Result<Vec<u8>, Error> {
        match msg {
            ReqSingleMulti::Single(msg) => {
                let mut target = StreamTarget::new_vec();
                msg.append_message(&mut target)
                    .map_err(|_| Error::StreamLongMessage)?;
                Ok(target.into_target())
            }
            ReqSingleMulti::Multi(msg) => {
                let target = StreamTarget::new_vec();
                let target = msg
                    .append_message(target)
                    .map_err(|_| Error::StreamLongMessage)?;
                Ok(target.finish().into_target())
            }
        }
    }
}

/// Upstate the response stream state based on a response message.
fn check_stream<CRM>(
    msg: &CRM,
    mut xfr_state: XFRState,
    answer: &Message<Bytes>,
) -> (bool, XFRState, bool)
where
    CRM: ComposeRequestMulti,
{
    // First check if the reply matches the request.
    // RFC 5936, Section 2.2.2:
    // "In the first response message, this section MUST be copied from the
    // query.  In subsequent messages, this section MAY be copied from the
    // query, or it MAY be empty.  However, in an error response message
    // (see Section 2.2), this section MUST be copied as well."
    match xfr_state {
        XFRState::AXFRInit | XFRState::IXFRInit => {
            if !msg.is_answer(answer.for_slice()) {
                xfr_state = XFRState::Error;
                // If we detect an error, then keep the stream open. We are
                // likely out of sync with respect to the sender.
                return (false, xfr_state, false);
            }
        }
        XFRState::AXFRFirstSoa(_)
        | XFRState::IXFRFirstSoa(_)
        | XFRState::IXFRFirstDiffSoa(_)
        | XFRState::IXFRSecondDiffSoa(_) =>
            // No need to check anything.
            {}
        XFRState::Done => {
            // We should not be here. Switch to error state.
            xfr_state = XFRState::Error;
            return (false, xfr_state, false);
        }
        XFRState::Error =>
        // Keep the stream open.
        {
            return (false, xfr_state, false)
        }
    }

    // Then check if the reply status an error.
    if answer.header().rcode() != Rcode::NOERROR {
        // Also check if this answers the question.
        if !msg.is_answer(answer.for_slice()) {
            xfr_state = XFRState::Error;
            // If we detect an error, then keep the stream open. We are
            // likely out of sync with respect to the sender.
            return (false, xfr_state, false);
        }
        return (true, xfr_state, true);
    }

    let ans_sec = match answer.answer() {
        Ok(ans) => ans,
        Err(_) => {
            // Bad message, switch to error state.
            xfr_state = XFRState::Error;
            // If we detect an error, then keep the stream open.
            return (true, xfr_state, false);
        }
    };
    for rr in
        ans_sec.into_records::<AllRecordData<Bytes, ParsedName<Bytes>>>()
    {
        let rr = match rr {
            Ok(rr) => rr,
            Err(_) => {
                // Bad message, switch to error state.
                xfr_state = XFRState::Error;
                return (true, xfr_state, false);
            }
        };
        match xfr_state {
            XFRState::AXFRInit => {
                // The first record has to be a SOA record.
                if let AllRecordData::Soa(soa) = rr.data() {
                    xfr_state = XFRState::AXFRFirstSoa(soa.serial());
                    continue;
                }
                // Bad data. Switch to error status.
                xfr_state = XFRState::Error;
                return (false, xfr_state, false);
            }
            XFRState::AXFRFirstSoa(serial) => {
                // Find the SOA at the end.
                if let AllRecordData::Soa(soa) = rr.data() {
                    if serial == soa.serial() {
                        // We found a match.
                        xfr_state = XFRState::Done;
                        continue;
                    }

                    // Serial does not match. Move to error state.
                    xfr_state = XFRState::Error;
                    return (false, xfr_state, false);
                }

                // Any other record, just continue.
            }
            XFRState::IXFRInit => {
                // The first record has to be a SOA record.
                if let AllRecordData::Soa(soa) = rr.data() {
                    xfr_state = XFRState::IXFRFirstSoa(soa.serial());
                    continue;
                }
                // Bad data. Switch to error status.
                xfr_state = XFRState::Error;
                return (false, xfr_state, false);
            }
            XFRState::IXFRFirstSoa(serial) => {
                // We have three possibilities:
                // 1) The record is not a SOA. In that case the format is AXFR.
                // 2) The record is a SOA and the serial is not the current
                //    serial. That is expected for an IXFR format. Move to
                //    IXFRFirstDiffSoa.
                // 3) The record is a SOA and the serial is equal to the
                //    current serial. Treat this as a strange empty AXFR.
                if let AllRecordData::Soa(soa) = rr.data() {
                    if serial == soa.serial() {
                        // We found a match.
                        xfr_state = XFRState::Done;
                        continue;
                    }

                    xfr_state = XFRState::IXFRFirstDiffSoa(serial);
                    continue;
                }

                // Any other record, move to AXFRFirstSoa.
                xfr_state = XFRState::AXFRFirstSoa(serial);
            }
            XFRState::IXFRFirstDiffSoa(serial) => {
                // Move to IXFRSecondDiffSoa if the record is a SOA record,
                // otherwise stay in the current state.
                if let AllRecordData::Soa(_) = rr.data() {
                    xfr_state = XFRState::IXFRSecondDiffSoa(serial);
                    continue;
                }

                // Any other record, just continue.
            }
            XFRState::IXFRSecondDiffSoa(serial) => {
                // Move to Done if the record is a SOA record and the
                // serial is the one from the first SOA record, move to
                // IXFRFirstDiffSoa for any other SOA record and
                // otherwise stay in the current state.
                if let AllRecordData::Soa(soa) = rr.data() {
                    if serial == soa.serial() {
                        // We found a match.
                        xfr_state = XFRState::Done;
                        continue;
                    }

                    xfr_state = XFRState::IXFRFirstDiffSoa(serial);
                    continue;
                }

                // Any other record, just continue.
            }
            XFRState::Done => {
                // We got a record after we are done. Switch to error state.
                xfr_state = XFRState::Error;
                return (false, xfr_state, false);
            }
            XFRState::Error => panic!("should not be here"),
        }
    }

    // Check the final state.
    match xfr_state {
        XFRState::AXFRInit | XFRState::IXFRInit => {
            // Still in one of the init state. So the data section was empty.
            // Switch to error state.
            xfr_state = XFRState::Error;
            return (false, xfr_state, false);
        }
        XFRState::AXFRFirstSoa(_)
        | XFRState::IXFRFirstDiffSoa(_)
        | XFRState::IXFRSecondDiffSoa(_) =>
            // Just continue.
            {}
        XFRState::IXFRFirstSoa(_) => {
            // We are still in IXFRFirstSoa. Assume the other side doesn't
            // have anything more to say. We could check the SOA serial in
            // the request. Just assume that we are done.
            xfr_state = XFRState::Done;
            return (true, xfr_state, true);
        }
        XFRState::Done => return (true, xfr_state, true),
        XFRState::Error => panic!("should not be here"),
    }

    // (eof, xfr_data, is_answer)
    (false, xfr_state, true)
}

//------------ Queries -------------------------------------------------------

/// Mapping outstanding queries to their ID.
///
/// This is generic over anything rather than our concrete request type for
/// easier testing.
#[derive(Clone, Debug)]
struct Queries<T> {
    /// The number of elements in `vec` that are not None.
    count: usize,

    /// Index in `vec` where to look for a space for a new query.
    curr: usize,

    /// Vector of senders to forward a DNS reply message (or error) to.
    vec: Vec<Option<T>>,
}

impl<T> Queries<T> {
    /// Creates a new empty value.
    fn new() -> Self {
        Self {
            count: 0,
            curr: 0,
            vec: Vec::new(),
        }
    }

    /// Returns whether there are no more outstanding queries.
    fn is_empty(&self) -> bool {
        self.count == 0
    }

    /// Inserts the given query.
    ///
    /// Upon success, returns the index and a mutable reference to the stored
    /// query.
    ///
    /// Upon error, which means the set is full, returns the query.
    fn insert(&mut self, req: T) -> Result<(u16, &mut T), T> {
        // Fail if there are to many entries already in this vector
        // We cannot have more than u16::MAX entries because the
        // index needs to fit in an u16. For efficiency we want to
        // keep the vector half empty. So we return a failure if
        // 2*count > u16::MAX
        if 2 * self.count > u16::MAX.into() {
            return Err(req);
        }

        // If more than half the vec is empty, we try and find the index of
        // an empty slot.
        let idx = if self.vec.len() >= 2 * self.count {
            let mut found = None;
            for idx in self.curr..self.vec.len() {
                if self.vec[idx].is_none() {
                    found = Some(idx);
                    break;
                }
            }
            found
        } else {
            None
        };

        // If we have an index, we can insert there, otherwise we need to
        // append.
        let idx = match idx {
            Some(idx) => {
                self.vec[idx] = Some(req);
                idx
            }
            None => {
                let idx = self.vec.len();
                self.vec.push(Some(req));
                idx
            }
        };

        self.count += 1;
        if idx == self.curr {
            self.curr += 1;
        }
        let req = self.vec[idx].as_mut().expect("no inserted item?");
        let idx = u16::try_from(idx).expect("query vec too large");
        Ok((idx, req))
    }

    /// Inserts the given query at a specified position. The slot has to be
    /// empty.
    fn insert_at(&mut self, id: u16, req: T) {
        let id = id as usize;
        self.vec[id] = Some(req);

        self.count += 1;
        if id == self.curr {
            self.curr += 1;
        }
    }

    /// Tries to remove and return the query at the given index.
    ///
    /// Returns `None` if there was no query there.
    fn try_remove(&mut self, index: u16) -> Option<T> {
        let res = self.vec.get_mut(usize::from(index))?.take()?;
        self.count = self.count.saturating_sub(1);
        self.curr = cmp::min(self.curr, index.into());
        Some(res)
    }

    /// Removes all queries and returns an iterator over them.
    fn drain(&mut self) -> impl Iterator<Item = T> + '_ {
        let res = self.vec.drain(..).flatten(); // Skips all the `None`s.
        self.count = 0;
        self.curr = 0;
        res
    }
}

//============ Tests =========================================================

#[cfg(test)]
mod test {
    use super::*;

    #[test]
    #[allow(clippy::needless_range_loop)]
    fn queries_insert_remove() {
        // Insert items, remove a few, insert a few more. Check that
        // everything looks right.
        let mut idxs = [None; 20];
        let mut queries = Queries::new();

        for i in 0..12 {
            let (idx, item) = queries.insert(i).expect("test failed");
            idxs[i] = Some(idx);
            assert_eq!(i, *item);
        }
        assert_eq!(queries.count, 12);
        assert_eq!(queries.vec.iter().flatten().count(), 12);

        for i in [1, 2, 3, 4, 7, 9] {
            let item = queries
                .try_remove(idxs[i].expect("test failed"))
                .expect("test failed");
            assert_eq!(i, item);
            idxs[i] = None;
        }
        assert_eq!(queries.count, 6);
        assert_eq!(queries.vec.iter().flatten().count(), 6);

        for i in 12..20 {
            let (idx, item) = queries.insert(i).expect("test failed");
            idxs[i] = Some(idx);
            assert_eq!(i, *item);
        }
        assert_eq!(queries.count, 14);
        assert_eq!(queries.vec.iter().flatten().count(), 14);

        for i in 0..20 {
            if let Some(idx) = idxs[i] {
                let item = queries.try_remove(idx).expect("test failed");
                assert_eq!(i, item);
            }
        }
        assert_eq!(queries.count, 0);
        assert_eq!(queries.vec.iter().flatten().count(), 0);
    }

    #[test]
    fn queries_overrun() {
        // This is just a quick check that inserting to much stuff doesn’t
        // break.
        let mut queries = Queries::new();
        for i in 0..usize::from(u16::MAX) * 2 {
            let _ = queries.insert(i);
        }
    }
}<|MERGE_RESOLUTION|>--- conflicted
+++ resolved
@@ -588,9 +588,6 @@
     }
 }
 
-<<<<<<< HEAD
-impl<Stream, Req> Transport<Stream, Req> {
-=======
 #[derive(Debug)]
 /// State of an AXFR or IXFR responses stream for detecting the end of the
 /// stream.
@@ -625,7 +622,6 @@
 */
 
 impl<Stream, Req, ReqMulti> Transport<Stream, Req, ReqMulti> {
->>>>>>> e8341617
     /// Creates a new transport.
     fn new(
         stream: Stream,
