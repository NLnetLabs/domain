//! A client transport using a stream socket.

// RFC 7766 describes DNS over TCP
// RFC 7828 describes the edns-tcp-keepalive option

// TODO:
// - errors
//   - connect errors? Retry after connection refused?
//   - server errors
//     - ID out of range
//     - ID not in use
//     - reply for wrong query
// - timeouts
//   - request timeout
// - create new connection after end/failure of previous one

<<<<<<< HEAD
=======
use super::request::{
    ComposeRequest, ComposeRequestMulti, Error, GetResponse,
    GetResponseMulti, SendRequest, SendRequestMulti,
};
use crate::base::iana::{Rcode, Rtype};
use crate::base::message::Message;
use crate::base::message_builder::StreamTarget;
use crate::base::opt::{AllOptData, OptRecord, TcpKeepalive};
use crate::base::{ParsedName, Serial};
use crate::rdata::AllRecordData;
use crate::utils::config::DefMinMax;
use bytes::{Bytes, BytesMut};
>>>>>>> 767fac44
use core::cmp;
use core::future::ready;

use std::boxed::Box;
use std::fmt::Debug;
use std::future::ready;
use std::future::Future;
use std::pin::Pin;
use std::sync::Arc;
use std::time::{Duration, Instant};
use std::vec::Vec;

use bytes::{Bytes, BytesMut};
use octseq::Octets;
use tokio::io::{AsyncRead, AsyncReadExt, AsyncWrite, AsyncWriteExt};
use tokio::sync::mpsc::{UnboundedReceiver, UnboundedSender};
use tokio::sync::{mpsc, oneshot};
use tokio::time::sleep;
use tracing::trace;
<<<<<<< HEAD

use crate::base::message::Message;
use crate::base::message_builder::StreamTarget;
use crate::base::opt::{AllOptData, OptRecord, TcpKeepalive};
use crate::net::client::request::{
    ComposeRequest, Error, GetResponse, SendRequest,
};
use crate::utils::config::DefMinMax;
=======
>>>>>>> 767fac44

//------------ Configuration Constants ----------------------------------------

/// Default response timeout.
///
/// Note: nsd has 120 seconds, unbound has 3 seconds.
const RESPONSE_TIMEOUT: DefMinMax<Duration> = DefMinMax::new(
    Duration::from_secs(19),
    Duration::from_millis(1),
    Duration::from_secs(600),
);

/// Default idle timeout.
///
/// Note that RFC 7766, Secton 6.2.3 says: "DNS clients SHOULD close the
/// TCP connection of an idle session, unless an idle timeout has been
/// established using some other signalling mechanism, for example,
/// [edns-tcp-keepalive]."
/// However, RFC 7858, Section 3.4 says: "In order to amortize TCP and TLS
/// connection setup costs, clients and servers SHOULD NOT immediately close
/// a connection after each response.  Instead, clients and servers SHOULD
/// reuse existing connections for subsequent queries as long as they have
/// sufficient resources.".
/// We set the default to 10 seconds, which is that same as what stubby
/// uses. Minimum zero to allow idle timeout to be disabled. Assume that
/// one hour is more than enough as maximum.
const IDLE_TIMEOUT: DefMinMax<Duration> = DefMinMax::new(
    Duration::from_secs(10),
    Duration::ZERO,
    Duration::from_secs(3600),
);

/// Capacity of the channel that transports `ChanReq`s.
const DEF_CHAN_CAP: usize = 8;

/// Capacity of a private channel dispatching responses.
const READ_REPLY_CHAN_CAP: usize = 8;

//------------ Config ---------------------------------------------------------

/// Configuration for a stream transport connection.
#[derive(Clone, Debug)]
pub struct Config {
    /// Response timeout currently in effect.
    response_timeout: Duration,

    /// Single response timeout.
    single_response_timeout: Duration,

    /// Streaming response timeout.
    streaming_response_timeout: Duration,

    /// Default idle timeout.
    ///
    /// This value is used if the other side does not send a TcpKeepalive
    /// option.
    idle_timeout: Duration,
}

impl Config {
    /// Creates a new, default config.
    pub fn new() -> Self {
        Default::default()
    }

    /// Returns the response timeout.
    ///
    /// This is the amount of time to wait on a non-idle connection for a
    /// response to an outstanding request.
    pub fn response_timeout(&self) -> Duration {
        self.response_timeout
    }

    /// Sets the response timeout.
    ///
    /// For requests where ComposeRequest::is_streaming() returns true see
<<<<<<< HEAD
    /// set_streaming_response_timeout() instead.    
=======
    /// set_streaming_response_timeout() instead.
>>>>>>> 767fac44
    ///
    /// Excessive values are quietly trimmed.
    //
    //  XXX Maybe that’s wrong and we should rather return an error?
    pub fn set_response_timeout(&mut self, timeout: Duration) {
        self.response_timeout = RESPONSE_TIMEOUT.limit(timeout);
        self.streaming_response_timeout = self.response_timeout;
<<<<<<< HEAD
    }

    /// Returns the streaming response timeout.
    pub fn streaming_response_timeout(&self) -> Duration {
        self.streaming_response_timeout
    }

=======
    }

    /// Returns the streaming response timeout.
    pub fn streaming_response_timeout(&self) -> Duration {
        self.streaming_response_timeout
    }

>>>>>>> 767fac44
    /// Sets the streaming response timeout.
    ///
    /// Only used for requests where ComposeRequest::is_streaming() returns
    /// true as it is typically desirable that such response streams be
    /// allowed to complete even if the individual responses arrive very
    /// slowly.
    ///
    /// Excessive values are quietly trimmed.
    pub fn set_streaming_response_timeout(&mut self, timeout: Duration) {
        self.streaming_response_timeout = RESPONSE_TIMEOUT.limit(timeout);
    }

    /// Returns the initial idle timeout, if set.
    pub fn idle_timeout(&self) -> Duration {
        self.idle_timeout
    }

    /// Sets the initial idle timeout.
    ///
    /// By default the stream is immediately closed if there are no pending
    /// requests or responses.
<<<<<<< HEAD
    ///  
=======
    ///
>>>>>>> 767fac44
    /// Set this to allow requests to be sent in sequence with delays between
    /// such as a SOA query followed by AXFR for more efficient use of the
    /// stream per RFC 9103.
    ///
    /// Note: May be overridden by an RFC 7828 edns-tcp-keepalive timeout
    /// received from a server.
    ///
    /// Excessive values are quietly trimmed.
    pub fn set_idle_timeout(&mut self, timeout: Duration) {
        self.idle_timeout = IDLE_TIMEOUT.limit(timeout)
    }
}

impl Default for Config {
    fn default() -> Self {
        Self {
            response_timeout: RESPONSE_TIMEOUT.default(),
            single_response_timeout: RESPONSE_TIMEOUT.default(),
            streaming_response_timeout: RESPONSE_TIMEOUT.default(),
            idle_timeout: IDLE_TIMEOUT.default(),
        }
    }
}

//------------ Connection -----------------------------------------------------

/// A connection to a single stream transport.
#[derive(Debug)]
pub struct Connection<Req, ReqMulti> {
    /// The sender half of the request channel.
    sender: mpsc::Sender<ChanReq<Req, ReqMulti>>,
}

impl<Req, ReqMulti> Connection<Req, ReqMulti> {
    /// Creates a new stream transport with default configuration.
    ///
    /// Returns a connection and a future that drives the transport using
    /// the provided stream. This future needs to be run while any queries
    /// are active. This is most easly achieved by spawning it into a runtime.
    /// It terminates when the last connection is dropped.
    pub fn new<Stream>(
        stream: Stream,
    ) -> (Self, Transport<Stream, Req, ReqMulti>) {
        Self::with_config(stream, Default::default())
    }

    /// Creates a new stream transport with the given configuration.
    ///
    /// Returns a connection and a future that drives the transport using
    /// the provided stream. This future needs to be run while any queries
    /// are active. This is most easly achieved by spawning it into a runtime.
    /// It terminates when the last connection is dropped.
    pub fn with_config<Stream>(
        stream: Stream,
        config: Config,
    ) -> (Self, Transport<Stream, Req, ReqMulti>) {
        let (sender, transport) = Transport::new(stream, config);
        (Self { sender }, transport)
    }
}

impl<Req, ReqMulti> Connection<Req, ReqMulti>
where
    Req: ComposeRequest + 'static,
    ReqMulti: ComposeRequestMulti + 'static,
{
    /// Start a DNS request.
    ///
    /// This function takes a precomposed message as a parameter and
    /// returns a response [`Message`] object wrapped in a [`Result`].
    async fn handle_request_impl(
        self,
        msg: Req,
    ) -> Result<Message<Bytes>, Error> {
        let (sender, receiver) = oneshot::channel();
        let sender = ReplySender::Single(Some(sender));
<<<<<<< HEAD
=======
        let msg = ReqSingleMulti::Single(msg);
>>>>>>> 767fac44
        let req = ChanReq { sender, msg };
        self.sender.send(req).await.map_err(|_| {
            // Send error. The receiver is gone, this means that the
            // connection is closed.
            Error::ConnectionClosed
        })?;
        receiver.await.map_err(|_| Error::StreamReceiveError)?
    }

<<<<<<< HEAD
    /// Start a DNS request that may result in multiple responses.
    ///
    /// This function takes a precomposed message as a parameter and a stream
    /// sender which should be used to send responses back to the caller as
    /// responses are received.
    ///
    /// Note: The return type is and must be compatible with that of
    /// [`handle_request_impl`] but has no meaning and should not be checked.
    async fn handle_streaming_request_impl(
        self,
        msg: Req,
        sender: UnboundedSender<Result<Message<Bytes>, Error>>,
    ) -> Result<Message<Bytes>, Error> {
        let reply_sender = ReplySender::Stream(sender);
=======
    /// TODO: Document me.
    async fn handle_streaming_request_impl(
        self,
        msg: ReqMulti,
        sender: mpsc::Sender<Result<Option<Message<Bytes>>, Error>>,
    ) -> Result<(), Error> {
        let reply_sender = ReplySender::Stream(sender);
        let msg = ReqSingleMulti::Multi(msg);
>>>>>>> 767fac44
        let req = ChanReq {
            sender: reply_sender,
            msg,
        };
<<<<<<< HEAD
        let _ = self.sender.send(req).await;

        // TODO: It would be nicer if we could return Ok(()) here.
        Err(Error::ConnectionClosed)
=======
        self.sender.send(req).await.map_err(|_| {
            // Send error. The receiver is gone, this means that the
            // connection is closed.
            Error::ConnectionClosed
        })?;
        Ok(())
>>>>>>> 767fac44
    }

    /// Returns a request handler for this connection.
    pub fn get_request(&self, request_msg: Req) -> Request {
<<<<<<< HEAD
        Request {
            stream: None,
            fut: Box::pin(self.clone().handle_request_impl(request_msg)),
            stream_complete: false,
=======
        if request_msg.is_streaming() {
            Request {
                fut: Box::pin(ready(Err(Error::FormError))),
            }
        } else {
            Request {
                fut: Box::pin(self.clone().handle_request_impl(request_msg)),
            }
>>>>>>> 767fac44
        }
    }

    /// TODO
<<<<<<< HEAD
    pub fn get_streaming_request(&self, request_msg: Req) -> Request {
        let (sender, receiver) = mpsc::unbounded_channel();
        Request {
            stream: Some(receiver),
            fut: Box::pin(
                self.clone()
                    .handle_streaming_request_impl(request_msg, sender),
            ),
            stream_complete: false,
=======
    pub fn get_streaming_request(
        &self,
        request_msg: ReqMulti,
    ) -> RequestMulti {
        let (sender, receiver) = mpsc::channel(DEF_CHAN_CAP);
        if !request_msg.is_streaming() {
            RequestMulti {
                stream: receiver,
                fut: Some(Box::pin(ready(Err(Error::FormError)))),
            }
        } else {
            RequestMulti {
                stream: receiver,
                fut: Some(Box::pin(
                    self.clone()
                        .handle_streaming_request_impl(request_msg, sender),
                )),
            }
>>>>>>> 767fac44
        }
    }
}

impl<Req, ReqMulti> Clone for Connection<Req, ReqMulti> {
    fn clone(&self) -> Self {
        Self {
            sender: self.sender.clone(),
        }
    }
}

<<<<<<< HEAD
impl<Req: ComposeRequest + 'static> SendRequest<Req> for Connection<Req> {
=======
impl<Req, ReqMulti> SendRequest<Req> for Connection<Req, ReqMulti>
where
    Req: ComposeRequest + 'static,
    ReqMulti: ComposeRequestMulti + Debug + Send + Sync + 'static,
{
>>>>>>> 767fac44
    fn send_request(
        &self,
        request_msg: Req,
    ) -> Box<dyn GetResponse + Send + Sync> {
        if request_msg.is_streaming() {
            Box::new(self.get_streaming_request(request_msg))
        } else {
            Box::new(self.get_request(request_msg))
        }
    }
}

impl<Req, ReqMulti> SendRequestMulti<ReqMulti> for Connection<Req, ReqMulti>
where
    Req: ComposeRequest + Debug + Send + Sync + 'static,
    ReqMulti: ComposeRequestMulti + 'static,
{
    fn send_request(
        &self,
        request_msg: ReqMulti,
    ) -> Box<dyn GetResponseMulti + Send + Sync> {
        Box::new(self.get_streaming_request(request_msg))
    }
}

//------------ Request -------------------------------------------------------

/// An active request.
pub struct Request {
    /// The stream of responses to await when [`get_streaming_request()`] was
    /// called, None otherwise.
    stream: Option<UnboundedReceiver<Result<Message<Bytes>, Error>>>,

    /// The underlying future.
    fut: Pin<
        Box<dyn Future<Output = Result<Message<Bytes>, Error>> + Send + Sync>,
    >,

    /// True if the caller has signalled that the last data in the stream has
    /// been received.
    ///
    /// The DNS protocol does not provide a standardized way to detect the end
    /// of a stream of responses. At the time of writing the only query types that
    /// can result in a stream of responses are AXFR and IXFR. In both cases the
    /// end of the response data is detected by examining the content of the DNS
    /// responses, there is no actual END signal per se. So we rely on the caller
    /// inspecting the response messages and telling us that it has detected the
    /// end of the stream by calling [`stream_complete()`] at which point this
    /// flag will be set to true. By default this flag is set to false.
    stream_complete: bool,
}

impl Request {
    /// Async function that waits for the future stored in Request to complete.
    async fn get_response_impl(&mut self) -> Result<Message<Bytes>, Error> {
        // In most cases the caller will have called [`send_request()`] and
        // only a single response is expected which will result from resolving
        // this future to a successful result. However, if
        // [`send_streaming_request()`] was called instead this future will
        // always resolve to Error::ConnectionClosed as the response is not
        // delivered immediately but instead via the separate response stream.
        // In both cases no response will be received if the future is not
        // first resolved to completion, so we must await it in either case.
        let mut res = (&mut self.fut).await;

        // Do we have a response stream that we should consume from? If not
        // the result is already available and can be returned immediately.
        let Some(stream) = self.stream.as_mut() else {
            return res;
        };

        // Fetch from the stream
        res = stream
            .recv()
            .await
            .ok_or(Error::ConnectionClosed)
            .map_err(|_| Error::ConnectionClosed)?;

        // Setup the next future
        self.fut = Box::pin(ready(Err(Error::ConnectionClosed)));

        res
    }
}

impl GetResponse for Request {
    fn get_response(
        &mut self,
    ) -> Pin<
        Box<
            dyn Future<Output = Result<Message<Bytes>, Error>>
                + Send
                + Sync
                + '_,
        >,
    > {
        Box::pin(self.get_response_impl())
    }

    fn stream_complete(&mut self) -> Result<(), Error> {
        if let Some(mut stream) = self.stream.take() {
            trace!("Closing response stream");
            stream.close();
        }

        self.stream_complete = true;

        Ok(())
    }

    fn is_stream_complete(&self) -> bool {
        self.stream_complete
    }
}

impl Debug for Request {
    fn fmt(&self, f: &mut std::fmt::Formatter) -> std::fmt::Result {
        f.debug_struct("Request")
            .field("fut", &format_args!("_"))
            .finish()
    }
}

//------------ RequestMulti --------------------------------------------------

/// An active request.
pub struct RequestMulti {
    /// TODO
    stream: mpsc::Receiver<Result<Option<Message<Bytes>>, Error>>,

    /// The underlying future.
    #[allow(clippy::type_complexity)]
    fut: Option<
        Pin<Box<dyn Future<Output = Result<(), Error>> + Send + Sync>>,
    >,
}

impl RequestMulti {
    /// Async function that waits for the future stored in Request to complete.
    async fn get_response_impl(
        &mut self,
    ) -> Result<Option<Message<Bytes>>, Error> {
        if self.fut.is_some() {
            let fut = self.fut.take().expect("Some expected");
            fut.await?;
        }

        // Fetch from the stream
        self.stream
            .recv()
            .await
            .ok_or(Error::ConnectionClosed)
            .map_err(|_| Error::ConnectionClosed)?
    }
}

impl GetResponseMulti for RequestMulti {
    fn get_response(
        &mut self,
    ) -> Pin<
        Box<
            dyn Future<Output = Result<Option<Message<Bytes>>, Error>>
                + Send
                + Sync
                + '_,
        >,
    > {
        let fut = self.get_response_impl();
        Box::pin(fut)
    }
}

impl Debug for RequestMulti {
    fn fmt(&self, f: &mut std::fmt::Formatter) -> std::fmt::Result {
        f.debug_struct("Request")
            .field("fut", &format_args!("_"))
            .finish()
    }
}

//------------ Transport -----------------------------------------------------

/// The underlying machinery of a stream transport.
#[derive(Debug)]
<<<<<<< HEAD
pub struct Transport<Stream, Req> {
=======
pub struct Transport<Stream, Req, ReqMulti> {
>>>>>>> 767fac44
    /// The stream socket towards the remote end.
    stream: Stream,

    /// Transport configuration.
    config: Config,

    /// The receiver half of request channel.
    receiver: mpsc::Receiver<ChanReq<Req, ReqMulti>>,
}

/// This is the type of sender in [ChanReq].
#[derive(Debug)]
enum ReplySender {
    /// TODO
    Single(Option<oneshot::Sender<ChanResp>>),

    /// TODO
    Stream(mpsc::Sender<Result<Option<Message<Bytes>>, Error>>),
}

impl ReplySender {
    /// TODO
    async fn send(&mut self, resp: ChanResp) -> Result<(), ()> {
        match self {
            ReplySender::Single(sender) => match sender.take() {
                Some(sender) => sender.send(resp).map_err(|_| ()),
                None => Err(()),
            },
            ReplySender::Stream(sender) => {
                sender.send(resp.map(Some)).await.map_err(|_| ())
            }
        }
    }

    /// Send EOF on a response stream.
    async fn send_eof(&mut self) -> Result<(), ()> {
        match self {
            ReplySender::Single(_) => {
                panic!("cannot send EOF for Single");
            }
            ReplySender::Stream(sender) => {
                sender.send(Ok(None)).await.map_err(|_| ())
            }
        }
    }

    /// TODO
    pub fn is_stream(&self) -> bool {
        matches!(self, Self::Stream(_))
    }
}

#[derive(Debug)]
/// Enum that can either store a request for a single response or one for
/// multiple responses.
enum ReqSingleMulti<Req, ReqMulti> {
    /// Single response request.
    Single(Req),
    /// Multi-response request.
    Multi(ReqMulti),
}

/// A sender used to communicate a received response back to the caller.
#[derive(Debug)]
pub enum ReplySender {
    /// A single immediate response.
    ///
    /// For most DNS query types this is the appropriate sender to use because
    /// most DNS requests result in a single response.
    Single(Option<oneshot::Sender<ChanResp>>),

    /// For DNS query types that can result in a stream of responses use this
    /// sender to send an unknown number of responses back to the caller.
    Stream(mpsc::UnboundedSender<ChanResp>),
}

impl ReplySender {
    /// Send a response back to the caller.
    ///
    /// If this ReplySender is of type Single, attempts to call this function
    /// more than once will return an error containing the response value
    /// supplied by the caller.
    pub fn send(&mut self, resp: ChanResp) -> Result<(), ChanResp> {
        match self {
            ReplySender::Single(sender) => match sender.take() {
                Some(sender) => sender.send(resp),
                None => Err(resp),
            },
            ReplySender::Stream(sender) => {
                sender.send(resp).map_err(|err| err.0)
            }
        }
    }

    /// Is this ReplySender of type Stream?
    pub fn is_stream(&self) -> bool {
        matches!(self, Self::Stream(_))
    }
}

/// A message from a [`Request`] to start a new request.
#[derive(Debug)]
struct ChanReq<Req, ReqMulti> {
    /// DNS request message
    msg: ReqSingleMulti<Req, ReqMulti>,

    /// Sender to send result back to [`Request`]
    sender: ReplySender,
}

/// A message back to [`Request`] returning a response.
type ChanResp = Result<Message<Bytes>, Error>;

/// Internal datastructure of [Transport::run] to keep track of
/// the status of the connection.
// The types Status and ConnState are only used in Transport
struct Status {
    /// State of the connection.
    state: ConnState,

    /// Do we need to include edns-tcp-keepalive in an outogoing request.
    ///
    /// Typically this is true at the start of the connection and gets
    /// cleared when we successfully managed to include the option in a
    /// request.
    send_keepalive: bool,

    /// Time we are allow to keep the connection open when idle.
    ///
    /// Initially we set the idle timeout to the default in config. A received
    /// edns-tcp-keepalive option may change that.
    idle_timeout: Duration,
}

/// Status of the connection. Used in [`Status`].
enum ConnState {
    /// The connection is in this state from the start and when at least
    /// one active DNS request is present.
    ///
    /// The instant contains the time of the first request or the
    /// most recent response that was received.
    Active(Option<Instant>),

    /// This state represent a connection that went idle and has an
    /// idle timeout.
    ///
    /// The instant contains the time the connection went idle.
    Idle(Instant),

    /// This state represent an idle connection where either there was no
    /// idle timeout or the idle timer expired.
    IdleTimeout,

    /// A read error occurred.
    ReadError(Error),

    /// It took too long to receive a response.
    ReadTimeout,

    /// A write error occurred.
    WriteError(Error),
}

//--- Display
impl std::fmt::Display for ConnState {
    fn fmt(&self, f: &mut core::fmt::Formatter<'_>) -> core::fmt::Result {
        match self {
            ConnState::Active(instant) => f.write_fmt(format_args!(
                "Active (since {}s ago)",
                instant
                    .map(|v| Instant::now().duration_since(v).as_secs())
                    .unwrap_or_default()
            )),
            ConnState::Idle(instant) => f.write_fmt(format_args!(
                "Idle (since {}s ago)",
                Instant::now().duration_since(*instant).as_secs()
            )),
            ConnState::IdleTimeout => f.write_str("IdleTimeout"),
            ConnState::ReadError(err) => {
                f.write_fmt(format_args!("ReadError: {err}"))
            }
            ConnState::ReadTimeout => f.write_str("ReadTimeout"),
            ConnState::WriteError(err) => {
                f.write_fmt(format_args!("WriteError: {err}"))
            }
        }
    }
}

#[derive(Debug)]
/// State of an AXFR or IXFR responses stream for detecting the end of the
/// stream.
enum XFRState {
    /// Start of AXFR.
    AXFRInit,
    /// After the first SOA record has been encountered.
    AXFRFirstSoa(Serial),
    /// Start of IXFR.
    IXFRInit,
    /// After the first SOA record has been encountered.
    IXFRFirstSoa(Serial),
    /// After the first SOA record in a diff section has been encountered.
    IXFRFirstDiffSoa(Serial),
    /// After the second SOA record in a diff section has been encountered.
    IXFRSecondDiffSoa(Serial),
    /// End of the stream has been found.
    Done,
    /// An error has occured.
    Error,
}

/*
#[derive(Debug)]
struct XFRData {
    /// State needed for AXFR and IXFR.
    state: XFRState,

    ///
    serial: Serial,
}
*/

impl<Stream, Req, ReqMulti> Transport<Stream, Req, ReqMulti> {
    /// Creates a new transport.
    fn new(
        stream: Stream,
        config: Config,
    ) -> (mpsc::Sender<ChanReq<Req, ReqMulti>>, Self) {
        let (sender, receiver) = mpsc::channel(DEF_CHAN_CAP);
        (
            sender,
            Self {
                config,
                stream,
                receiver,
            },
        )
    }
}

impl<Stream, Req, ReqMulti> Transport<Stream, Req, ReqMulti>
where
    Stream: AsyncRead + AsyncWrite,
    Req: ComposeRequest,
    ReqMulti: ComposeRequestMulti,
{
    /// Run the transport machinery.
    pub async fn run(mut self) {
        let (reply_sender, mut reply_receiver) =
            mpsc::channel::<Message<Bytes>>(READ_REPLY_CHAN_CAP);

        let (read_stream, mut write_stream) = tokio::io::split(self.stream);

        let reader_fut = Self::reader(read_stream, reply_sender);
        tokio::pin!(reader_fut);

        let mut status = Status {
            state: ConnState::Active(None),
            idle_timeout: self.config.idle_timeout,
            send_keepalive: true,
        };
        let mut query_vec =
            Queries::<(ChanReq<Req, ReqMulti>, Option<XFRState>)>::new();

        let mut reqmsg: Option<Vec<u8>> = None;
        let mut reqmsg_offset = 0;

        loop {
            let opt_timeout = match status.state {
                ConnState::Active(opt_instant) => {
                    if let Some(instant) = opt_instant {
                        let elapsed = instant.elapsed();
                        if elapsed > self.config.response_timeout {
                            Self::error(
                                Error::StreamReadTimeout,
                                &mut query_vec,
                            );
                            status.state = ConnState::ReadTimeout;
                            break;
                        }
                        Some(self.config.response_timeout - elapsed)
                    } else {
                        None
                    }
                }
                ConnState::Idle(instant) => {
                    let elapsed = instant.elapsed();
                    if elapsed >= status.idle_timeout {
                        // Move to IdleTimeout and end
                        // the loop
                        status.state = ConnState::IdleTimeout;
                        break;
                    }
                    Some(status.idle_timeout - elapsed)
                }
                ConnState::IdleTimeout
                | ConnState::ReadError(_)
                | ConnState::WriteError(_) => None, // No timers here
                ConnState::ReadTimeout => {
                    panic!("should not be in loop with ReadTimeout");
                }
            };

            // For simplicity, make sure we always have a timeout
            let timeout = match opt_timeout {
                Some(timeout) => timeout,
                None =>
                // Just use the response timeout
                {
                    self.config.response_timeout
                }
            };

            let sleep_fut = sleep(timeout);
            let recv_fut = self.receiver.recv();

            let (do_write, msg) = match &reqmsg {
                None => {
                    let msg: &[u8] = &[];
                    (false, msg)
                }
                Some(msg) => {
                    let msg: &[u8] = msg;
                    (true, msg)
                }
            };

            tokio::select! {
                biased;
                res = &mut reader_fut => {
                    match res {
                        Ok(_) =>
                            // The reader should not
                            // terminate without
                            // error.
                            panic!("reader terminated"),
                        Err(error) => {
                            Self::error(error.clone(), &mut query_vec);
                            status.state = ConnState::ReadError(error);
                            // Reader failed. Break
                            // out of loop and
                            // shut down
                            break
                        }
                    }
                }
                opt_answer = reply_receiver.recv() => {
                    let answer = opt_answer.expect("reader died?");
                    // Check for a edns-tcp-keepalive option
                    let opt_record = answer.opt();
                    if let Some(ref opts) = opt_record {
                        Self::handle_opts(opts,
                            &mut status);
                    };
                    drop(opt_record);
                    Self::demux_reply(answer, &mut status, &mut query_vec).await;
                }
                res = write_stream.write(&msg[reqmsg_offset..]),
                if do_write => {
            match res {
            Err(error) => {
                let error =
                Error::StreamWriteError(Arc::new(error));
                Self::error(error.clone(), &mut query_vec);
                status.state =
                ConnState::WriteError(error);
                break;
            }
            Ok(len) => {
                reqmsg_offset += len;
                if reqmsg_offset >= msg.len() {
                reqmsg = None;
                reqmsg_offset = 0;
                }
            }
            }
                }
                res = recv_fut, if !do_write => {
                    match res {
                        Some(req) => {
<<<<<<< HEAD
                            // Wait longer for response streams than for
                            // single responses.
=======
>>>>>>> 767fac44
                            if req.sender.is_stream() {
                                self.config.response_timeout =
                                    self.config.streaming_response_timeout;
                            } else {
                                self.config.response_timeout =
                                    self.config.single_response_timeout;
                            }
                            Self::insert_req(
                                req, &mut status, &mut reqmsg, &mut query_vec
                            );
                        }
                        None => {
                            // All references to the connection object have
                            // been dropped. Shutdown.
                            break;
                        }
                    }
                }
                _ = sleep_fut => {
                    // Timeout expired, just
                    // continue with the loop
                }

            }

            // Check if the connection is idle
            match status.state {
                ConnState::Active(_) | ConnState::Idle(_) => {
                    // Keep going
                }
                ConnState::IdleTimeout => break,
                ConnState::ReadError(_)
                | ConnState::ReadTimeout
                | ConnState::WriteError(_) => {
                    panic!("Should not be here");
                }
            }
        }

        trace!("Closing TCP connecting in state: {}", status.state);

        // Send FIN
        _ = write_stream.shutdown().await;
    }

    /// This function reads a DNS message from the connection and sends
    /// it to [Transport::run].
    ///
    /// Reading has to be done in two steps: first read a two octet value
    /// the specifies the length of the message, and then read in a loop the
    /// body of the message.
    ///
    /// This function is not async cancellation safe.
    async fn reader(
        mut sock: tokio::io::ReadHalf<Stream>,
        sender: mpsc::Sender<Message<Bytes>>,
    ) -> Result<(), Error> {
        loop {
            let read_res = sock.read_u16().await;
            let len = match read_res {
                Ok(len) => len,
                Err(error) => {
                    return Err(Error::StreamReadError(Arc::new(error)));
                }
            } as usize;

            let mut buf = BytesMut::with_capacity(len);

            loop {
                let curlen = buf.len();
                if curlen >= len {
                    if curlen > len {
                        panic!(
                        "reader: got too much data {curlen}, expetect {len}");
                    }

                    // We got what we need
                    break;
                }

                let read_res = sock.read_buf(&mut buf).await;

                match read_res {
                    Ok(readlen) => {
                        if readlen == 0 {
                            return Err(Error::StreamUnexpectedEndOfData);
                        }
                    }
                    Err(error) => {
                        return Err(Error::StreamReadError(Arc::new(error)));
                    }
                };

                // Check if we are done at the head of the loop
            }

            let reply_message = Message::<Bytes>::from_octets(buf.into());
            match reply_message {
                Ok(answer) => {
                    sender
                        .send(answer)
                        .await
                        .expect("can't send reply to run");
                }
                Err(_) => {
                    // The only possible error is short message
                    return Err(Error::ShortMessage);
                }
            }
        }
    }

    /// Reports an error to all outstanding queries.
    fn error(
        error: Error,
        query_vec: &mut Queries<(ChanReq<Req, ReqMulti>, Option<XFRState>)>,
    ) {
        // Update all requests that are in progress. Don't wait for
        // any reply that may be on its way.
<<<<<<< HEAD
        for mut item in query_vec.drain() {
            _ = item.sender.send(Err(error.clone()));
=======
        for (mut req, _) in query_vec.drain() {
            _ = req.sender.send(Err(error.clone()));
>>>>>>> 767fac44
        }
    }

    /// Handles received EDNS options.
    ///
    /// In particular, it processes the edns-tcp-keepalive option.
    fn handle_opts<Octs: Octets + AsRef<[u8]>>(
        opts: &OptRecord<Octs>,
        status: &mut Status,
    ) {
        // XXX This handles _all_ keepalive options. I think just using the
        //     first option as returned by Opt::tcp_keepalive should be good
        //     enough? -- M.
        for option in opts.opt().iter().flatten() {
            if let AllOptData::TcpKeepalive(tcpkeepalive) = option {
                Self::handle_keepalive(tcpkeepalive, status);
            }
        }
    }

    /// Demultiplexes a response and sends it to the right query.
    ///
    /// In addition, the status is updated to IdleTimeout or Idle if there
    /// are no remaining pending requests.
    async fn demux_reply(
        answer: Message<Bytes>,
        status: &mut Status,
        query_vec: &mut Queries<(ChanReq<Req, ReqMulti>, Option<XFRState>)>,
    ) {
        // We got an answer, reset the timer
        status.state = ConnState::Active(Some(Instant::now()));

        let id = answer.header().id();

        // Get the correct query and send it the reply.
<<<<<<< HEAD
        let mut req = match query_vec.try_remove(answer.header().id()) {
=======
        let (mut req, mut opt_xfr_data) = match query_vec.try_remove(id) {
>>>>>>> 767fac44
            Some(req) => req,
            None => {
                // No query with this ID. We should
                // mark the connection as broken
                return;
            }
        };
        let mut send_eof = false;
        let answer = if match &req.msg {
            ReqSingleMulti::Single(msg) => msg.is_answer(answer.for_slice()),
            ReqSingleMulti::Multi(msg) => {
                let xfr_data =
                    opt_xfr_data.expect("xfr_data should be present");
                let (eof, xfr_data, is_answer) =
                    check_stream(msg, xfr_data, &answer);
                send_eof = eof;
                opt_xfr_data = Some(xfr_data);
                is_answer
            }
        } {
            Ok(answer)
        } else {
            Err(Error::WrongReplyForQuery)
        };
        _ = req.sender.send(answer).await;

        if req.sender.is_stream() {
            if send_eof {
                _ = req.sender.send_eof().await;
            } else {
                query_vec.insert_at(id, (req, opt_xfr_data));
            }
        }

        // TODO: Discard streaming requests once the stream is complete.
        if req.sender.is_stream() {
            query_vec.insert(req).unwrap();
        }

        if query_vec.is_empty() {
            // Clear the activity timer. There is no need to do
            // this because state will be set to either IdleTimeout
            // or Idle just below. However, it is nicer to keep
            // this independent.
            status.state = ConnState::Active(None);

            status.state = if status.idle_timeout.is_zero() {
                // Assume that we can just move to IdleTimeout
                // state
                ConnState::IdleTimeout
            } else {
                ConnState::Idle(Instant::now())
            }
        }
    }

    /// Insert a request in query_vec and return the request to be sent
    /// in *reqmsg.
    ///
    /// First the status is checked, an error is returned if not Active or
    /// idle. Addend a edns-tcp-keepalive option if needed.
    // Note: maybe reqmsg should be a return value.
    fn insert_req(
<<<<<<< HEAD
        mut req: ChanReq<Req>,
=======
        mut req: ChanReq<Req, ReqMulti>,
>>>>>>> 767fac44
        status: &mut Status,
        reqmsg: &mut Option<Vec<u8>>,
        query_vec: &mut Queries<(ChanReq<Req, ReqMulti>, Option<XFRState>)>,
    ) {
        match &status.state {
            ConnState::Active(timer) => {
                // Set timer if we don't have one already
                if timer.is_none() {
                    status.state = ConnState::Active(Some(Instant::now()));
                }
            }
            ConnState::Idle(_) => {
                // Go back to active
                status.state = ConnState::Active(Some(Instant::now()));
            }
            ConnState::IdleTimeout => {
                // The connection has been closed. Report error
                _ = req.sender.send(Err(Error::StreamIdleTimeout));
                return;
            }
            ConnState::ReadError(error) => {
                _ = req.sender.send(Err(error.clone()));
                return;
            }
            ConnState::ReadTimeout => {
                _ = req.sender.send(Err(Error::StreamReadTimeout));
                return;
            }
            ConnState::WriteError(error) => {
                _ = req.sender.send(Err(error.clone()));
                return;
            }
        }

        let xfr_data = match &req.msg {
            ReqSingleMulti::Single(_) => None,
            ReqSingleMulti::Multi(msg) => {
                let qtype = match msg.to_message().and_then(|m| {
                    m.sole_question()
                        .map_err(|_| Error::MessageParseError)
                        .map(|q| q.qtype())
                }) {
                    Ok(msg) => msg,
                    Err(e) => {
                        _ = req.sender.send(Err(e));
                        return;
                    }
                };
                if qtype == Rtype::AXFR {
                    Some(XFRState::AXFRInit)
                } else if qtype == Rtype::IXFR {
                    Some(XFRState::IXFRInit)
                } else {
                    // Stream requests should be either AXFR or IXFR.
                    _ = req.sender.send(Err(Error::FormError));
                    return;
                }
            }
        };

        // Note that insert may fail if there are too many
        // outstanding queries. First call insert before checking
        // send_keepalive.
        let (index, (req, _)) = match query_vec.insert((req, xfr_data)) {
            Ok(res) => res,
<<<<<<< HEAD
            Err(mut req) => {
=======
            Err((mut req, _)) => {
>>>>>>> 767fac44
                // Send an appropriate error and return.
                _ = req
                    .sender
                    .send(Err(Error::StreamTooManyOutstandingQueries));
                return;
            }
        };

        // We set the ID to the array index. Defense in depth
        // suggests that a random ID is better because it works
        // even if TCP sequence numbers could be predicted. However,
        // Section 9.3 of RFC 5452 recommends retrying over TCP
        // if many spoofed answers arrive over UDP: "TCP, by the
        // nature of its use of sequence numbers, is far more
        // resilient against forgery by third parties."

        let hdr = match &mut req.msg {
            ReqSingleMulti::Single(msg) => msg.header_mut(),
            ReqSingleMulti::Multi(msg) => msg.header_mut(),
        };
        hdr.set_id(index);

        if status.send_keepalive
            && match &mut req.msg {
                ReqSingleMulti::Single(msg) => {
                    msg.add_opt(&TcpKeepalive::new(None)).is_ok()
                }
                // Do we need to set TcpKeepalive for XFR?
                ReqSingleMulti::Multi(msg) => {
                    msg.add_opt(&TcpKeepalive::new(None)).is_ok()
                }
            }
        {
            status.send_keepalive = false;
        }

        match Self::convert_query(&req.msg) {
            Ok(msg) => {
                *reqmsg = Some(msg);
            }
            Err(err) => {
                // Take the sender out again and return the error.
<<<<<<< HEAD
                if let Some(mut req) = query_vec.try_remove(index) {
=======
                if let Some((mut req, _)) = query_vec.try_remove(index) {
>>>>>>> 767fac44
                    _ = req.sender.send(Err(err));
                }
            }
        }
    }

    /// Handle a received edns-tcp-keepalive option.
    fn handle_keepalive(opt_value: TcpKeepalive, status: &mut Status) {
        if let Some(value) = opt_value.timeout() {
            let value_dur = Duration::from(value);
            status.idle_timeout = value_dur;
        }
    }

    /// Convert the query message to a vector.
<<<<<<< HEAD
    fn convert_query(msg: &Req) -> Result<Vec<u8>, Error> {
        let target = StreamTarget::new_vec();
        let target = msg
            .to_message_builder(target)
            .map_err(|_| Error::StreamLongMessage)?;
        Ok(target.finish().into_target())
=======
    fn convert_query(
        msg: &ReqSingleMulti<Req, ReqMulti>,
    ) -> Result<Vec<u8>, Error> {
        match msg {
            ReqSingleMulti::Single(msg) => {
                let mut target = StreamTarget::new_vec();
                msg.append_message(&mut target)
                    .map_err(|_| Error::StreamLongMessage)?;
                Ok(target.into_target())
            }
            ReqSingleMulti::Multi(msg) => {
                let target = StreamTarget::new_vec();
                let target = msg
                    .append_message(target)
                    .map_err(|_| Error::StreamLongMessage)?;
                Ok(target.finish().into_target())
            }
        }
>>>>>>> 767fac44
    }
}

/// Upstate the response stream state based on a response message.
fn check_stream<CRM>(
    msg: &CRM,
    mut xfr_state: XFRState,
    answer: &Message<Bytes>,
) -> (bool, XFRState, bool)
where
    CRM: ComposeRequestMulti,
{
    // First check if the reply matches the request.
    // RFC 5936, Section 2.2.2:
    // "In the first response message, this section MUST be copied from the
    // query.  In subsequent messages, this section MAY be copied from the
    // query, or it MAY be empty.  However, in an error response message
    // (see Section 2.2), this section MUST be copied as well."
    match xfr_state {
        XFRState::AXFRInit | XFRState::IXFRInit => {
            if !msg.is_answer(answer.for_slice()) {
                xfr_state = XFRState::Error;
                // If we detect an error, then keep the stream open. We are
                // likely out of sync with respect to the sender.
                return (false, xfr_state, false);
            }
        }
        XFRState::AXFRFirstSoa(_)
        | XFRState::IXFRFirstSoa(_)
        | XFRState::IXFRFirstDiffSoa(_)
        | XFRState::IXFRSecondDiffSoa(_) =>
            // No need to check anything.
            {}
        XFRState::Done => {
            // We should not be here. Switch to error state.
            xfr_state = XFRState::Error;
            return (false, xfr_state, false);
        }
        XFRState::Error =>
        // Keep the stream open.
        {
            return (false, xfr_state, false)
        }
    }

    // Then check if the reply status an error.
    if answer.header().rcode() != Rcode::NOERROR {
        // Also check if this answers the question.
        if !msg.is_answer(answer.for_slice()) {
            xfr_state = XFRState::Error;
            // If we detect an error, then keep the stream open. We are
            // likely out of sync with respect to the sender.
            return (false, xfr_state, false);
        }
        return (true, xfr_state, true);
    }

    let ans_sec = match answer.answer() {
        Ok(ans) => ans,
        Err(_) => {
            // Bad message, switch to error state.
            xfr_state = XFRState::Error;
            // If we detect an error, then keep the stream open.
            return (true, xfr_state, false);
        }
    };
    for rr in
        ans_sec.into_records::<AllRecordData<Bytes, ParsedName<Bytes>>>()
    {
        let rr = match rr {
            Ok(rr) => rr,
            Err(_) => {
                // Bad message, switch to error state.
                xfr_state = XFRState::Error;
                return (true, xfr_state, false);
            }
        };
        match xfr_state {
            XFRState::AXFRInit => {
                // The first record has to be a SOA record.
                if let AllRecordData::Soa(soa) = rr.data() {
                    xfr_state = XFRState::AXFRFirstSoa(soa.serial());
                    continue;
                }
                // Bad data. Switch to error status.
                xfr_state = XFRState::Error;
                return (false, xfr_state, false);
            }
            XFRState::AXFRFirstSoa(serial) => {
                // Find the SOA at the end.
                if let AllRecordData::Soa(soa) = rr.data() {
                    if serial == soa.serial() {
                        // We found a match.
                        xfr_state = XFRState::Done;
                        continue;
                    }

                    // Serial does not match. Move to error state.
                    xfr_state = XFRState::Error;
                    return (false, xfr_state, false);
                }

                // Any other record, just continue.
            }
            XFRState::IXFRInit => {
                // The first record has to be a SOA record.
                if let AllRecordData::Soa(soa) = rr.data() {
                    xfr_state = XFRState::IXFRFirstSoa(soa.serial());
                    continue;
                }
                // Bad data. Switch to error status.
                xfr_state = XFRState::Error;
                return (false, xfr_state, false);
            }
            XFRState::IXFRFirstSoa(serial) => {
                // We have three possibilities:
                // 1) The record is not a SOA. In that case the format is AXFR.
                // 2) The record is a SOA and the serial is not the current
                //    serial. That is expected for an IXFR format. Move to
                //    IXFRFirstDiffSoa.
                // 3) The record is a SOA and the serial is equal to the
                //    current serial. Treat this as a strange empty AXFR.
                if let AllRecordData::Soa(soa) = rr.data() {
                    if serial == soa.serial() {
                        // We found a match.
                        xfr_state = XFRState::Done;
                        continue;
                    }

                    xfr_state = XFRState::IXFRFirstDiffSoa(serial);
                    continue;
                }

                // Any other record, move to AXFRFirstSoa.
                xfr_state = XFRState::AXFRFirstSoa(serial);
            }
            XFRState::IXFRFirstDiffSoa(serial) => {
                // Move to IXFRSecondDiffSoa if the record is a SOA record,
                // otherwise stay in the current state.
                if let AllRecordData::Soa(_) = rr.data() {
                    xfr_state = XFRState::IXFRSecondDiffSoa(serial);
                    continue;
                }

                // Any other record, just continue.
            }
            XFRState::IXFRSecondDiffSoa(serial) => {
                // Move to Done if the record is a SOA record and the
                // serial is the one from the first SOA record, move to
                // IXFRFirstDiffSoa for any other SOA record and
                // otherwise stay in the current state.
                if let AllRecordData::Soa(soa) = rr.data() {
                    if serial == soa.serial() {
                        // We found a match.
                        xfr_state = XFRState::Done;
                        continue;
                    }

                    xfr_state = XFRState::IXFRFirstDiffSoa(serial);
                    continue;
                }

                // Any other record, just continue.
            }
            XFRState::Done => {
                // We got a record after we are done. Switch to error state.
                xfr_state = XFRState::Error;
                return (false, xfr_state, false);
            }
            XFRState::Error => panic!("should not be here"),
        }
    }

    // Check the final state.
    match xfr_state {
        XFRState::AXFRInit | XFRState::IXFRInit => {
            // Still in one of the init state. So the data section was empty.
            // Switch to error state.
            xfr_state = XFRState::Error;
            return (false, xfr_state, false);
        }
        XFRState::AXFRFirstSoa(_)
        | XFRState::IXFRFirstDiffSoa(_)
        | XFRState::IXFRSecondDiffSoa(_) =>
            // Just continue.
            {}
        XFRState::IXFRFirstSoa(_) => {
            // We are still in IXFRFirstSoa. Assume the other side doesn't
            // have anything more to say. We could check the SOA serial in
            // the request. Just assume that we are done.
            xfr_state = XFRState::Done;
            return (true, xfr_state, true);
        }
        XFRState::Done => return (true, xfr_state, true),
        XFRState::Error => panic!("should not be here"),
    }

    // (eof, xfr_data, is_answer)
    (false, xfr_state, true)
}

//------------ Queries -------------------------------------------------------

/// Mapping outstanding queries to their ID.
///
/// This is generic over anything rather than our concrete request type for
/// easier testing.
#[derive(Clone, Debug)]
struct Queries<T> {
    /// The number of elements in `vec` that are not None.
    count: usize,

    /// Index in `vec` where to look for a space for a new query.
    curr: usize,

    /// Vector of senders to forward a DNS reply message (or error) to.
    vec: Vec<Option<T>>,
}

impl<T> Queries<T> {
    /// Creates a new empty value.
    fn new() -> Self {
        Self {
            count: 0,
            curr: 0,
            vec: Vec::new(),
        }
    }

    /// Returns whether there are no more outstanding queries.
    fn is_empty(&self) -> bool {
        self.count == 0
    }

    /// Inserts the given query.
    ///
    /// Upon success, returns the index and a mutable reference to the stored
    /// query.
    ///
    /// Upon error, which means the set is full, returns the query.
    fn insert(&mut self, req: T) -> Result<(u16, &mut T), T> {
        // Fail if there are to many entries already in this vector
        // We cannot have more than u16::MAX entries because the
        // index needs to fit in an u16. For efficiency we want to
        // keep the vector half empty. So we return a failure if
        // 2*count > u16::MAX
        if 2 * self.count > u16::MAX.into() {
            return Err(req);
        }

        // If more than half the vec is empty, we try and find the index of
        // an empty slot.
        let idx = if self.vec.len() >= 2 * self.count {
            let mut found = None;
            for idx in self.curr..self.vec.len() {
                if self.vec[idx].is_none() {
                    found = Some(idx);
                    break;
                }
            }
            found
        } else {
            None
        };

        // If we have an index, we can insert there, otherwise we need to
        // append.
        let idx = match idx {
            Some(idx) => {
                self.vec[idx] = Some(req);
                idx
            }
            None => {
                let idx = self.vec.len();
                self.vec.push(Some(req));
                idx
            }
        };

        self.count += 1;
        if idx == self.curr {
            self.curr += 1;
        }
        let req = self.vec[idx].as_mut().expect("no inserted item?");
        let idx = u16::try_from(idx).expect("query vec too large");
        Ok((idx, req))
    }

    /// Inserts the given query at a specified position. The slot has to be
    /// empty.
    fn insert_at(&mut self, id: u16, req: T) {
        let id = id as usize;
        self.vec[id] = Some(req);

        self.count += 1;
        if id == self.curr {
            self.curr += 1;
        }
    }

    /// Tries to remove and return the query at the given index.
    ///
    /// Returns `None` if there was no query there.
    fn try_remove(&mut self, index: u16) -> Option<T> {
        let res = self.vec.get_mut(usize::from(index))?.take()?;
        self.count = self.count.saturating_sub(1);
        self.curr = cmp::min(self.curr, index.into());
        Some(res)
    }

    /// Removes all queries and returns an iterator over them.
    fn drain(&mut self) -> impl Iterator<Item = T> + '_ {
        let res = self.vec.drain(..).flatten(); // Skips all the `None`s.
        self.count = 0;
        self.curr = 0;
        res
    }
}

//============ Tests =========================================================

#[cfg(test)]
mod test {
    use super::*;

    #[test]
    #[allow(clippy::needless_range_loop)]
    fn queries_insert_remove() {
        // Insert items, remove a few, insert a few more. Check that
        // everything looks right.
        let mut idxs = [None; 20];
        let mut queries = Queries::new();

        for i in 0..12 {
            let (idx, item) = queries.insert(i).expect("test failed");
            idxs[i] = Some(idx);
            assert_eq!(i, *item);
        }
        assert_eq!(queries.count, 12);
        assert_eq!(queries.vec.iter().flatten().count(), 12);

        for i in [1, 2, 3, 4, 7, 9] {
            let item = queries
                .try_remove(idxs[i].expect("test failed"))
                .expect("test failed");
            assert_eq!(i, item);
            idxs[i] = None;
        }
        assert_eq!(queries.count, 6);
        assert_eq!(queries.vec.iter().flatten().count(), 6);

        for i in 12..20 {
            let (idx, item) = queries.insert(i).expect("test failed");
            idxs[i] = Some(idx);
            assert_eq!(i, *item);
        }
        assert_eq!(queries.count, 14);
        assert_eq!(queries.vec.iter().flatten().count(), 14);

        for i in 0..20 {
            if let Some(idx) = idxs[i] {
                let item = queries.try_remove(idx).expect("test failed");
                assert_eq!(i, item);
            }
        }
        assert_eq!(queries.count, 0);
        assert_eq!(queries.vec.iter().flatten().count(), 0);
    }

    #[test]
    fn queries_overrun() {
        // This is just a quick check that inserting to much stuff doesn’t
        // break.
        let mut queries = Queries::new();
        for i in 0..usize::from(u16::MAX) * 2 {
            let _ = queries.insert(i);
        }
    }
}<|MERGE_RESOLUTION|>--- conflicted
+++ resolved
@@ -14,27 +14,11 @@
 //   - request timeout
 // - create new connection after end/failure of previous one
 
-<<<<<<< HEAD
-=======
-use super::request::{
-    ComposeRequest, ComposeRequestMulti, Error, GetResponse,
-    GetResponseMulti, SendRequest, SendRequestMulti,
-};
-use crate::base::iana::{Rcode, Rtype};
-use crate::base::message::Message;
-use crate::base::message_builder::StreamTarget;
-use crate::base::opt::{AllOptData, OptRecord, TcpKeepalive};
-use crate::base::{ParsedName, Serial};
-use crate::rdata::AllRecordData;
-use crate::utils::config::DefMinMax;
-use bytes::{Bytes, BytesMut};
->>>>>>> 767fac44
 use core::cmp;
 use core::future::ready;
 
 use std::boxed::Box;
 use std::fmt::Debug;
-use std::future::ready;
 use std::future::Future;
 use std::pin::Pin;
 use std::sync::Arc;
@@ -44,21 +28,24 @@
 use bytes::{Bytes, BytesMut};
 use octseq::Octets;
 use tokio::io::{AsyncRead, AsyncReadExt, AsyncWrite, AsyncWriteExt};
-use tokio::sync::mpsc::{UnboundedReceiver, UnboundedSender};
 use tokio::sync::{mpsc, oneshot};
 use tokio::time::sleep;
 use tracing::trace;
-<<<<<<< HEAD
-
+
+use crate::base::iana::Rcode;
 use crate::base::message::Message;
 use crate::base::message_builder::StreamTarget;
 use crate::base::opt::{AllOptData, OptRecord, TcpKeepalive};
+use crate::base::{ParsedName, Rtype, Serial};
 use crate::net::client::request::{
     ComposeRequest, Error, GetResponse, SendRequest,
 };
+use crate::rdata::AllRecordData;
 use crate::utils::config::DefMinMax;
-=======
->>>>>>> 767fac44
+
+use super::request::{
+    ComposeRequestMulti, GetResponseMulti, SendRequestMulti,
+};
 
 //------------ Configuration Constants ----------------------------------------
 
@@ -135,11 +122,7 @@
     /// Sets the response timeout.
     ///
     /// For requests where ComposeRequest::is_streaming() returns true see
-<<<<<<< HEAD
     /// set_streaming_response_timeout() instead.    
-=======
-    /// set_streaming_response_timeout() instead.
->>>>>>> 767fac44
     ///
     /// Excessive values are quietly trimmed.
     //
@@ -147,7 +130,6 @@
     pub fn set_response_timeout(&mut self, timeout: Duration) {
         self.response_timeout = RESPONSE_TIMEOUT.limit(timeout);
         self.streaming_response_timeout = self.response_timeout;
-<<<<<<< HEAD
     }
 
     /// Returns the streaming response timeout.
@@ -155,15 +137,6 @@
         self.streaming_response_timeout
     }
 
-=======
-    }
-
-    /// Returns the streaming response timeout.
-    pub fn streaming_response_timeout(&self) -> Duration {
-        self.streaming_response_timeout
-    }
-
->>>>>>> 767fac44
     /// Sets the streaming response timeout.
     ///
     /// Only used for requests where ComposeRequest::is_streaming() returns
@@ -185,11 +158,7 @@
     ///
     /// By default the stream is immediately closed if there are no pending
     /// requests or responses.
-<<<<<<< HEAD
     ///  
-=======
-    ///
->>>>>>> 767fac44
     /// Set this to allow requests to be sent in sequence with delays between
     /// such as a SOA query followed by AXFR for more efficient use of the
     /// stream per RFC 9103.
@@ -259,17 +228,14 @@
     /// Start a DNS request.
     ///
     /// This function takes a precomposed message as a parameter and
-    /// returns a response [`Message`] object wrapped in a [`Result`].
+    /// returns a [`Message`] object wrapped in a [`Result`].
     async fn handle_request_impl(
         self,
         msg: Req,
     ) -> Result<Message<Bytes>, Error> {
         let (sender, receiver) = oneshot::channel();
         let sender = ReplySender::Single(Some(sender));
-<<<<<<< HEAD
-=======
         let msg = ReqSingleMulti::Single(msg);
->>>>>>> 767fac44
         let req = ChanReq { sender, msg };
         self.sender.send(req).await.map_err(|_| {
             // Send error. The receiver is gone, this means that the
@@ -279,22 +245,6 @@
         receiver.await.map_err(|_| Error::StreamReceiveError)?
     }
 
-<<<<<<< HEAD
-    /// Start a DNS request that may result in multiple responses.
-    ///
-    /// This function takes a precomposed message as a parameter and a stream
-    /// sender which should be used to send responses back to the caller as
-    /// responses are received.
-    ///
-    /// Note: The return type is and must be compatible with that of
-    /// [`handle_request_impl`] but has no meaning and should not be checked.
-    async fn handle_streaming_request_impl(
-        self,
-        msg: Req,
-        sender: UnboundedSender<Result<Message<Bytes>, Error>>,
-    ) -> Result<Message<Bytes>, Error> {
-        let reply_sender = ReplySender::Stream(sender);
-=======
     /// TODO: Document me.
     async fn handle_streaming_request_impl(
         self,
@@ -303,34 +253,20 @@
     ) -> Result<(), Error> {
         let reply_sender = ReplySender::Stream(sender);
         let msg = ReqSingleMulti::Multi(msg);
->>>>>>> 767fac44
         let req = ChanReq {
             sender: reply_sender,
             msg,
         };
-<<<<<<< HEAD
-        let _ = self.sender.send(req).await;
-
-        // TODO: It would be nicer if we could return Ok(()) here.
-        Err(Error::ConnectionClosed)
-=======
         self.sender.send(req).await.map_err(|_| {
             // Send error. The receiver is gone, this means that the
             // connection is closed.
             Error::ConnectionClosed
         })?;
         Ok(())
->>>>>>> 767fac44
     }
 
     /// Returns a request handler for this connection.
     pub fn get_request(&self, request_msg: Req) -> Request {
-<<<<<<< HEAD
-        Request {
-            stream: None,
-            fut: Box::pin(self.clone().handle_request_impl(request_msg)),
-            stream_complete: false,
-=======
         if request_msg.is_streaming() {
             Request {
                 fut: Box::pin(ready(Err(Error::FormError))),
@@ -339,22 +275,10 @@
             Request {
                 fut: Box::pin(self.clone().handle_request_impl(request_msg)),
             }
->>>>>>> 767fac44
         }
     }
 
     /// TODO
-<<<<<<< HEAD
-    pub fn get_streaming_request(&self, request_msg: Req) -> Request {
-        let (sender, receiver) = mpsc::unbounded_channel();
-        Request {
-            stream: Some(receiver),
-            fut: Box::pin(
-                self.clone()
-                    .handle_streaming_request_impl(request_msg, sender),
-            ),
-            stream_complete: false,
-=======
     pub fn get_streaming_request(
         &self,
         request_msg: ReqMulti,
@@ -373,7 +297,6 @@
                         .handle_streaming_request_impl(request_msg, sender),
                 )),
             }
->>>>>>> 767fac44
         }
     }
 }
@@ -386,24 +309,16 @@
     }
 }
 
-<<<<<<< HEAD
-impl<Req: ComposeRequest + 'static> SendRequest<Req> for Connection<Req> {
-=======
 impl<Req, ReqMulti> SendRequest<Req> for Connection<Req, ReqMulti>
 where
     Req: ComposeRequest + 'static,
     ReqMulti: ComposeRequestMulti + Debug + Send + Sync + 'static,
 {
->>>>>>> 767fac44
     fn send_request(
         &self,
         request_msg: Req,
     ) -> Box<dyn GetResponse + Send + Sync> {
-        if request_msg.is_streaming() {
-            Box::new(self.get_streaming_request(request_msg))
-        } else {
-            Box::new(self.get_request(request_msg))
-        }
+        Box::new(self.get_request(request_msg))
     }
 }
 
@@ -424,59 +339,16 @@
 
 /// An active request.
 pub struct Request {
-    /// The stream of responses to await when [`get_streaming_request()`] was
-    /// called, None otherwise.
-    stream: Option<UnboundedReceiver<Result<Message<Bytes>, Error>>>,
-
     /// The underlying future.
     fut: Pin<
         Box<dyn Future<Output = Result<Message<Bytes>, Error>> + Send + Sync>,
     >,
-
-    /// True if the caller has signalled that the last data in the stream has
-    /// been received.
-    ///
-    /// The DNS protocol does not provide a standardized way to detect the end
-    /// of a stream of responses. At the time of writing the only query types that
-    /// can result in a stream of responses are AXFR and IXFR. In both cases the
-    /// end of the response data is detected by examining the content of the DNS
-    /// responses, there is no actual END signal per se. So we rely on the caller
-    /// inspecting the response messages and telling us that it has detected the
-    /// end of the stream by calling [`stream_complete()`] at which point this
-    /// flag will be set to true. By default this flag is set to false.
-    stream_complete: bool,
 }
 
 impl Request {
     /// Async function that waits for the future stored in Request to complete.
     async fn get_response_impl(&mut self) -> Result<Message<Bytes>, Error> {
-        // In most cases the caller will have called [`send_request()`] and
-        // only a single response is expected which will result from resolving
-        // this future to a successful result. However, if
-        // [`send_streaming_request()`] was called instead this future will
-        // always resolve to Error::ConnectionClosed as the response is not
-        // delivered immediately but instead via the separate response stream.
-        // In both cases no response will be received if the future is not
-        // first resolved to completion, so we must await it in either case.
-        let mut res = (&mut self.fut).await;
-
-        // Do we have a response stream that we should consume from? If not
-        // the result is already available and can be returned immediately.
-        let Some(stream) = self.stream.as_mut() else {
-            return res;
-        };
-
-        // Fetch from the stream
-        res = stream
-            .recv()
-            .await
-            .ok_or(Error::ConnectionClosed)
-            .map_err(|_| Error::ConnectionClosed)?;
-
-        // Setup the next future
-        self.fut = Box::pin(ready(Err(Error::ConnectionClosed)));
-
-        res
+        (&mut self.fut).await
     }
 }
 
@@ -492,21 +364,6 @@
         >,
     > {
         Box::pin(self.get_response_impl())
-    }
-
-    fn stream_complete(&mut self) -> Result<(), Error> {
-        if let Some(mut stream) = self.stream.take() {
-            trace!("Closing response stream");
-            stream.close();
-        }
-
-        self.stream_complete = true;
-
-        Ok(())
-    }
-
-    fn is_stream_complete(&self) -> bool {
-        self.stream_complete
     }
 }
 
@@ -579,11 +436,7 @@
 
 /// The underlying machinery of a stream transport.
 #[derive(Debug)]
-<<<<<<< HEAD
-pub struct Transport<Stream, Req> {
-=======
 pub struct Transport<Stream, Req, ReqMulti> {
->>>>>>> 767fac44
     /// The stream socket towards the remote end.
     stream: Stream,
 
@@ -644,44 +497,6 @@
     Single(Req),
     /// Multi-response request.
     Multi(ReqMulti),
-}
-
-/// A sender used to communicate a received response back to the caller.
-#[derive(Debug)]
-pub enum ReplySender {
-    /// A single immediate response.
-    ///
-    /// For most DNS query types this is the appropriate sender to use because
-    /// most DNS requests result in a single response.
-    Single(Option<oneshot::Sender<ChanResp>>),
-
-    /// For DNS query types that can result in a stream of responses use this
-    /// sender to send an unknown number of responses back to the caller.
-    Stream(mpsc::UnboundedSender<ChanResp>),
-}
-
-impl ReplySender {
-    /// Send a response back to the caller.
-    ///
-    /// If this ReplySender is of type Single, attempts to call this function
-    /// more than once will return an error containing the response value
-    /// supplied by the caller.
-    pub fn send(&mut self, resp: ChanResp) -> Result<(), ChanResp> {
-        match self {
-            ReplySender::Single(sender) => match sender.take() {
-                Some(sender) => sender.send(resp),
-                None => Err(resp),
-            },
-            ReplySender::Stream(sender) => {
-                sender.send(resp).map_err(|err| err.0)
-            }
-        }
-    }
-
-    /// Is this ReplySender of type Stream?
-    pub fn is_stream(&self) -> bool {
-        matches!(self, Self::Stream(_))
-    }
 }
 
 /// A message from a [`Request`] to start a new request.
@@ -964,11 +779,6 @@
                 res = recv_fut, if !do_write => {
                     match res {
                         Some(req) => {
-<<<<<<< HEAD
-                            // Wait longer for response streams than for
-                            // single responses.
-=======
->>>>>>> 767fac44
                             if req.sender.is_stream() {
                                 self.config.response_timeout =
                                     self.config.streaming_response_timeout;
@@ -1088,13 +898,8 @@
     ) {
         // Update all requests that are in progress. Don't wait for
         // any reply that may be on its way.
-<<<<<<< HEAD
-        for mut item in query_vec.drain() {
-            _ = item.sender.send(Err(error.clone()));
-=======
         for (mut req, _) in query_vec.drain() {
             _ = req.sender.send(Err(error.clone()));
->>>>>>> 767fac44
         }
     }
 
@@ -1130,11 +935,7 @@
         let id = answer.header().id();
 
         // Get the correct query and send it the reply.
-<<<<<<< HEAD
-        let mut req = match query_vec.try_remove(answer.header().id()) {
-=======
         let (mut req, mut opt_xfr_data) = match query_vec.try_remove(id) {
->>>>>>> 767fac44
             Some(req) => req,
             None => {
                 // No query with this ID. We should
@@ -1169,11 +970,6 @@
             }
         }
 
-        // TODO: Discard streaming requests once the stream is complete.
-        if req.sender.is_stream() {
-            query_vec.insert(req).unwrap();
-        }
-
         if query_vec.is_empty() {
             // Clear the activity timer. There is no need to do
             // this because state will be set to either IdleTimeout
@@ -1198,11 +994,7 @@
     /// idle. Addend a edns-tcp-keepalive option if needed.
     // Note: maybe reqmsg should be a return value.
     fn insert_req(
-<<<<<<< HEAD
-        mut req: ChanReq<Req>,
-=======
         mut req: ChanReq<Req, ReqMulti>,
->>>>>>> 767fac44
         status: &mut Status,
         reqmsg: &mut Option<Vec<u8>>,
         query_vec: &mut Queries<(ChanReq<Req, ReqMulti>, Option<XFRState>)>,
@@ -1268,11 +1060,7 @@
         // send_keepalive.
         let (index, (req, _)) = match query_vec.insert((req, xfr_data)) {
             Ok(res) => res,
-<<<<<<< HEAD
-            Err(mut req) => {
-=======
             Err((mut req, _)) => {
->>>>>>> 767fac44
                 // Send an appropriate error and return.
                 _ = req
                     .sender
@@ -1315,11 +1103,7 @@
             }
             Err(err) => {
                 // Take the sender out again and return the error.
-<<<<<<< HEAD
-                if let Some(mut req) = query_vec.try_remove(index) {
-=======
                 if let Some((mut req, _)) = query_vec.try_remove(index) {
->>>>>>> 767fac44
                     _ = req.sender.send(Err(err));
                 }
             }
@@ -1335,14 +1119,6 @@
     }
 
     /// Convert the query message to a vector.
-<<<<<<< HEAD
-    fn convert_query(msg: &Req) -> Result<Vec<u8>, Error> {
-        let target = StreamTarget::new_vec();
-        let target = msg
-            .to_message_builder(target)
-            .map_err(|_| Error::StreamLongMessage)?;
-        Ok(target.finish().into_target())
-=======
     fn convert_query(
         msg: &ReqSingleMulti<Req, ReqMulti>,
     ) -> Result<Vec<u8>, Error> {
@@ -1361,7 +1137,6 @@
                 Ok(target.finish().into_target())
             }
         }
->>>>>>> 767fac44
     }
 }
 
