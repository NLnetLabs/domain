//! A client cache.
//!
//! This module implements a simple message cache provided as a pass through
//! transport. The cache works with any of the other transports.
//! The basic operation is that from a request the query name, class, and type
//! are extracted and the result is cached such that when a new request
//! arrives with the same name, class, and type then the cached response can
//! be returned with the TTL values of the DNS resource records reduced by
//! the amount of time the message has been cached.
//!
//! The response to a query is in general affected by four flags: the
//! AD, CD, DO, and RD flags.
//! These flags are defined in the following RFCs:
//! [RFC 1035](https://www.rfc-editor.org/info/rfc1035),
//! [RFC 2535](https://www.rfc-editor.org/info/rfc2535),
//! [RFC 3225](https://www.rfc-editor.org/info/rfc3225),
//! [RFC 4035](https://www.rfc-editor.org/info/rfc4035),
//! [RFC 6840](https://www.rfc-editor.org/info/rfc6840).
//! The cache takes these flags into account to
//! see if a cached response can be returned. In some cases, a cached response
//! with one set of flags can be made suitable for a query with different
//! flags.
//!
//! The [Config] object provides various configuration options, such as
//! the maximum number of cache entries, how long different types of
//! responses should be cached and whether truncated responses should be cached
//! or not.

#![warn(missing_docs)]
#![warn(clippy::missing_docs_in_private_items)]

use crate::base::iana::{Class, Opcode, OptRcode, Rtype};
use crate::base::name::ToDname;
use crate::base::{
    Dname, Header, Message, MessageBuilder, ParsedDname, StaticCompressor,
    Ttl,
};
<<<<<<< HEAD
use crate::dep::octseq::{octets::OctetsInto, Octets};
// use crate::net::client::clock::{Clock, Elapsed, SystemClock};
=======
use crate::dep::octseq::Octets;
use crate::net::client::clock::{Clock, Elapsed, SystemClock};
>>>>>>> 7cc3de62
use crate::net::client::request::{
    ComposeRequest, Error, GetResponse, SendRequest,
};
use crate::rdata::AllRecordData;
use crate::utils::config::DefMinMax;
use bytes::Bytes;
use moka::future::Cache;
use std::boxed::Box;
use std::cmp::min;
use std::fmt::{Debug, Formatter};
use std::future::Future;
use std::pin::Pin;
use std::sync::Arc;
use std::time::Duration;
use std::vec::Vec;
use tokio::time::Instant;

/// Configuration limit for the maximum number of entries in the cache.
const MAX_CACHE_ENTRIES: DefMinMax<u64> =
    DefMinMax::new(1_000, 1, 1_000_000_000);

/// Limit on the maximum time a cache entry is considered valid.
///
/// According to [RFC 8767](https://www.rfc-editor.org/info/rfc8767) the
/// limit should be on the order of days to weeks with a recommended cap of
/// 604800 seconds (7 days).
const MAX_VALIDITY: DefMinMax<Duration> = DefMinMax::new(
    Duration::from_secs(604800),
    Duration::from_secs(60),
    Duration::from_secs(6048000),
);

/// Amount of time to cache transport failures.
///
/// According to [RFC 9520](https://www.rfc-editor.org/info/rfc9520)
/// at least 1 second and at most 5 minutes.
const TRANSPORT_FAILURE_DURATION: DefMinMax<Duration> = DefMinMax::new(
    Duration::from_secs(30),
    Duration::from_secs(1),
    Duration::from_secs(5 * 60),
);

/// Limit on the amount of time to cache DNS result codes that are not
/// NOERROR or NXDOMAIN.
///
/// According to [RFC 9520](https://www.rfc-editor.org/info/rfc9520)
/// at least 1 second and at most 5 minutes.
const MISC_ERROR_DURATION: DefMinMax<Duration> = DefMinMax::new(
    Duration::from_secs(30),
    Duration::from_secs(1),
    Duration::from_secs(5 * 60),
);

/// Limit on the amount of time to cache a NXDOMAIN error.
///
/// According to [RFC 2308](https://www.rfc-editor.org/info/rfc2308)
/// the limit should be one to three hours with a maximum of one day.
const MAX_NXDOMAIN_VALIDITY: DefMinMax<Duration> = DefMinMax::new(
    Duration::from_secs(3600),
    Duration::from_secs(60),
    Duration::from_secs(24 * 3600),
);

/// Limit on the amount of time to cache a NODATA response.
///
/// According to [RFC 2308](https://www.rfc-editor.org/info/rfc2308)
///  the limit should be one to three hours with a maximum of one day.
const MAX_NODATA_VALIDITY: DefMinMax<Duration> = DefMinMax::new(
    Duration::from_secs(3600),
    Duration::from_secs(60),
    Duration::from_secs(24 * 3600),
);

/// Limit on the amount of time a delegation is considered valid.
const MAX_DELEGATION_VALIDITY: DefMinMax<Duration> = DefMinMax::new(
    Duration::from_secs(1_000_000),
    Duration::from_secs(60),
    Duration::from_secs(1_000_000_000),
);

// The following four flags are relevant to caching: AD, CD, DO, and RD.
// The RD flag is defined in RFC 1035
// (https://www.rfc-editor.org/info/rfc1035) Section 4.1.1.
// The AD and CD flags are defined in RFC 2535
// (https://www.rfc-editor.org/info/rfc2535) Section 6.1. However the
// meaning of those flags has been redefined in RFC 4035
// (https://www.rfc-editor.org/info/rfc4035). With another update for the
// AD flag in RFC 6840 (https://www.rfc-editor.org/info/rfc6840)
// Sections 5.7 and 5.8.
// The DO flag is defined in RFC 3225
// (https://www.rfc-editor.org/info/rfc3225) Section 3.
//
// The AD flag needs to be part of the key when DO is clear. When replying,
// if both AD and DO are not set in the original request then AD needs to be
// cleared if it was set in the response (extra look up if no entry with
// AD clear exists).
//
// The CD flag partitions the cache, responses to request with CD set must not
// be visible to requests with CD clear and vice versa.
//
// A request with DO set can only be satisfied with a response to a request
// with DO set. However, if DO in the request is clear then a response to a
// request with DO set can be used if all unrequested DNSSEC records are
// stripped.
//
// A request with RD clear can be satisfied by a response to a request with
// RD set. For simplicitly requests with RD set will only get a cached
// response to another request with RD set. In theory some responses to
// requests with RD clear could be used to satisfy requests with RD set.
// However, this is not implemented.

// Caching the result of a query for a wildcard record seems to disallowed
// by Section 4.3.3 of RFC 1034 (https://www.rfc-editor.org/info/rfc1034)
// which says:
// A * label appearing in a query name has no special effect, but can be
// used to test for wildcards in an authoritative zone; such a query is the
// only way to get a response containing RRs with an owner name with * in
// it.  The result of such a query should not be cached.
//
// However Erratum #5316 (https://www.rfc-editor.org/errata/eid5316) fixes
// this by replacing the word 'cached' with 'used to synthesize RRs'

// Negative caching is described in RFC 2308
// (https://www.rfc-editor.org/info/rfc2308).
// NXDOMAIN and NODATA require special treatment. NXDOMAIN can be found
// directly in the rcode field. NODATA is the condition where the answer
// section does not contain any record that matches qtype and the message
// is not a referral. NODATA is distinguished from a referral by the presence
// of a SOA record in the authority section (a SOA record present implies
// NODATA). A referral has one or more NS records in the authority section.
// An NXDOMAIN response can only be cached if a SOA record is present in the
// authority section. If the SOA record is absent then the NXDOMAIN response
// should not be cached.
// The TTL of the SOA record should reflect how long the response can be
// cached. Section 3 of the RFC requires authoritative servers to limit the
// TTL of the SOA record in negative responses to the minimum of the MINIUM
// field in the SOA record and the original TTL of the SOA record. For this
// reason, no special treatment is needed. Except that a different value
// should limit the maximum time a negative response can be cached.
//
// Caching unreachable upstream should be limited to 5 minutes.
// Caching SERVFAIL should be limited to 5 minutes.

// Truncated responses require special treatment. RFC 1035, Section 7.4
// (https://www.rfc-editor.org/info/rfc1035) warns against potentially
// caching partial sets of resource records. However, because this is a
// message cache, the users of the cache still has to decide what to do
// with a truncated response and there is no risk of using cached
// resource records in a different context.
// The issue is made more complex by the introduction of the UDP payload
// size field in RFC 6891, Section 6.1.2
// (https://www.rfc-editor.org/info/rfc6891).
// This means that a later request with a larger value UDP payload size might
// get an answer that is not truncated. However the complexity of keeping
// track of the UDP payload size in the cache does not seem worth it for the
// following reasons:
// 1) truncated responses are returned by the dgram transport but we expect
//    that the dgram_stream transport will be commonly used. So we expect
//    very little actual caching of truncated responses.
// 2) To avoid fragmentation, servers are likely to have their own limits on
//    the size of replies they send. So a higher UDP payload size may not have
//    an effect.
// 3) It is likely that applications have one UDP payload size and do not
//    issue the same query with different UDP payload sizes.
// For these reasons, the default is that truncated responses are not cached.
// A configuration option is provided (set_cache_truncated) that enables
// caching of truncated responses without taking into account the UDP payload
// size.

// RFC 8020 (https://www.rfc-editor.org/info/rfc8020) suggests a separate
// <QNAME, QCLASS> cache for NXDOMAIN, but that may be too hard to implement.

// RFC 9520 (https://www.rfc-editor.org/info/rfc9520) requires resolution
// failures to be cached for at least one second. Resolution failure must
// not be cached for longer than 5 minutes.

// RFC 8767 (https://www.rfc-editor.org/info/rfc8767) describes serving stale
// data.

//------------ Config ---------------------------------------------------------

/// Configuration of a cache.
#[derive(Clone, Debug)]
pub struct Config {
    /// Maximum number of cache entries.
    max_cache_entries: u64,

    /// Maximum validity of a normal result.
    max_validity: Duration,

    /// Cache duration of transport failures.
    transport_failure_duration: Duration,

    /// Cache durations of misc. errors. (not NXDOMAIN or NOERROR)
    misc_error_duration: Duration,

    /// Maximum validity of NXDOMAIN results.
    max_nxdomain_validity: Duration,

    /// Maximum validity of NODATA results.
    max_nodata_validity: Duration,

    /// Maximum validity of delegations.
    max_delegation_validity: Duration,

    /// Whether to cache a truncated response or not.
    cache_truncated: bool,
}

impl Config {
    /// Creates a new config with default values.
    ///
    /// The default values are documented at the relevant set_* methods.
    pub fn new() -> Self {
        Default::default()
    }

    /// Set the maximum number of cache entries.
    ///
    /// The value has to be at least one, at most 1,000,000,000 and the
    /// default is 1000.
    ///
    /// The values are just best guesses at the moment. The upper limit is
    /// set to be somewhat safe without being too limiting. The default is
    /// meant to be reasonable for a small system.
    pub fn set_max_cache_entries(&mut self, value: u64) {
        self.max_cache_entries = MAX_CACHE_ENTRIES.limit(value)
    }

    /// Set the maximum validity of cache entries.
    ///
    /// The value has to be at least 60 seconds, at most 6,048,000 seconds
    /// (10 weeks) and the default is 604800 seconds (one week).
    pub fn set_max_validity(&mut self, value: Duration) {
        self.max_validity = MAX_VALIDITY.limit(value)
    }

    /// Set the time to cache transport failures.
    ///
    /// The value has to be at least one second, at most 300 seconds
    /// (five minutes) and the default is 30 seconds.
    pub fn set_transport_failure_duration(&mut self, value: Duration) {
        self.transport_failure_duration =
            TRANSPORT_FAILURE_DURATION.limit(value)
    }

    /// Set the maximum time to cache results other than NOERROR or NXDOMAIN.
    ///
    /// The value has to be at least one second, at most 300 seconds
    /// (five minutes) and the default is 30 seconds.
    pub fn set_misc_error_duration(&mut self, value: Duration) {
        self.misc_error_duration = MISC_ERROR_DURATION.limit(value)
    }

    /// Set the maximum time to cache NXDOMAIN results.
    ///
    /// The value has to be at least 60 seconds (one minute), at most 86,400
    /// seconds (one day) and the default is 3,600 seconds (one hour).
    pub fn set_max_nxdomain_validity(&mut self, value: Duration) {
        self.max_nxdomain_validity = MAX_NXDOMAIN_VALIDITY.limit(value)
    }

    /// Set the maximum time to cache NODATA results.
    ///
    /// The value has to be at least 60 seconds (one minute), at most 86,400
    /// seconds (one day) and the default is 3,600 seconds (one hour).
    pub fn set_max_nodata_validity(&mut self, value: Duration) {
        self.max_nodata_validity = MAX_NODATA_VALIDITY.limit(value)
    }

    /// Set the maximum time to cache delegations.
    ///
    /// The value has to be at least 60 seconds (one minute), at most
    /// 1,000,000,000 seconds and the default is 1,000,000 seconds.
    pub fn set_max_delegation_validity(&mut self, value: Duration) {
        self.max_delegation_validity = MAX_DELEGATION_VALIDITY.limit(value)
    }

    /// Enable or disable caching of response messages with the TC
    /// (truncated) flag set.
    ///
    /// The default value is false (disabled).
    pub fn set_cache_truncated(&mut self, value: bool) {
        self.cache_truncated = value;
    }
}

impl Default for Config {
    fn default() -> Self {
        Self {
            max_cache_entries: MAX_CACHE_ENTRIES.default(),
            max_validity: MAX_VALIDITY.default(),
            transport_failure_duration: TRANSPORT_FAILURE_DURATION.default(),
            misc_error_duration: MISC_ERROR_DURATION.default(),
            max_nxdomain_validity: MAX_NXDOMAIN_VALIDITY.default(),
            max_nodata_validity: MAX_NODATA_VALIDITY.default(),
            max_delegation_validity: MAX_DELEGATION_VALIDITY.default(),
            cache_truncated: false,
        }
    }
}

//------------ Connection -----------------------------------------------------

#[derive(Clone)]
/// A connection that caches responses from an upstream connection.
pub struct Connection<
    Upstream, /*, C: Clock + Send + Sync = SystemClock*/
> {
    /// Upstream transport to use for requests.
    upstream: Upstream,

    /// The cache for this connection.
    cache: Cache<Key, Arc<Value /*<C>*/>>,

    /// The configuration of this connection.
    config: Config,
    // /// The clock to use for expiring cache entries.
    // clock: C,
}

impl<Upstream> Connection<Upstream> {
    /// Create a new connection with default configuration parameters.
    ///
    /// Note that Upstream needs to implement [SendRequest]
    /// (and Clone/Send/Sync) to be useful.
    pub fn new(upstream: Upstream) -> Self {
        Self::with_config(upstream, Default::default())
    }

    /// Create a new connection with specified configuration parameters.
    ///
    /// Note that Upstream needs to implement [SendRequest]
    /// (and Clone/Send/Sync) to be useful.
    pub fn with_config(upstream: Upstream, config: Config) -> Self {
        Self {
            upstream,
            cache: Cache::new(config.max_cache_entries),
            config,
            // clock: SystemClock::new(),
        }
    }
}

impl<Upstream /*, C*/> Connection<Upstream /*, C*/>
// where
//     C: Clock + Send + Sync + 'static,
{
    // /// Create a new connection with default configuration parameters.
    // pub fn new_with_time(upstream: Upstream/, clock: C) -> Self {
    //     Self::with_time_config(upstream, clock, Default::default())
    // }

    // /// Create a new connection with specified configuration parameters.
    // pub fn with_time_config(
    //     upstream: Upstream,
    //     clock: C,
    //     config: Config,
    // ) -> Self {
    //     Self {
    //         upstream,
    //         cache: Cache::new(config.max_cache_entries),
    //         config,
    //         clock,
    //     }
    // }
}

//------------ SendRequest ----------------------------------------------------

impl<CR, Upstream /*, C*/> SendRequest<CR>
    for Connection<Upstream /*, C*/>
where
    CR: Clone + ComposeRequest + 'static,
    Upstream: Clone + SendRequest<CR> + Send + Sync + 'static,
    // C: Clock + Debug + Send + Sync + 'static,
{
    fn send_request(
        &self,
        request_msg: CR,
    ) -> Box<dyn GetResponse + Send + Sync> {
        Box::new(Request::<CR, Upstream /*, C*/>::new(
            request_msg,
            self.upstream.clone(),
            self.cache.clone(),
            self.config.clone(),
            // self.clock.clone(),
        ))
    }
}

//------------ Request --------------------------------------------------------

/// The state of a request that is executed.
pub struct Request<CR, Upstream /*, C*/>
where
    CR: Send + Sync,
    Upstream: Send + Sync,
    // C: Clock + Send + Sync,
{
    /// State of the request.
    state: RequestState,

    /// The request message.
    request_msg: CR,

    /// The upstream transport of the connection.
    upstream: Upstream,

    /// The cache of the connection.
    cache: Cache<Key, Arc<Value /*<C>*/>>,

    /// The configuration of the connection.
    config: Config,
    // /// The clock to use for expiring cache entries.
    // clock: C,
}

impl<CR, Upstream /*, C*/> Request<CR, Upstream /*, C*/>
where
    CR: Clone + ComposeRequest + Send + Sync,
    Upstream: SendRequest<CR> + Send + Sync,
    // C: Clock + Debug + Send + Sync + 'static,
{
    /// Create a new Request object.
    fn new(
        request_msg: CR,
        upstream: Upstream,
        cache: Cache<Key, Arc<Value /*<C>*/>>,
        config: Config,
        // clock: C,
    ) -> Request<CR, Upstream /*, C*/> {
        Self {
            state: RequestState::Init,
            request_msg,
            upstream,
            cache,
            config,
            // clock,
        }
    }

    /// This is the implementation of the get_response method.
    ///
    /// This function is cancel safe.
    async fn get_response_impl(&mut self) -> Result<Message<Bytes>, Error> {
        loop {
            match &mut self.state {
                RequestState::Init => {
                    let msg = self.request_msg.to_message()?;
                    let header = msg.header();
                    let opcode = header.opcode();

                    // Extract Qname, Qclass, Qtype
                    let mut question_section = msg.question();
                    let question = match question_section.next() {
                        None => {
                            // No question. Just forward the request.
                            let request = self
                                .upstream
                                .send_request(self.request_msg.clone());
                            self.state =
                                RequestState::GetResponseNoCache(request);
                            continue;
                        }
                        Some(question) => question?,
                    };
                    if question_section.next().is_some() {
                        // More than one question. Just forward the request.
                        let request = self
                            .upstream
                            .send_request(self.request_msg.clone());
                        self.state =
                            RequestState::GetResponseNoCache(request);
                        continue;
                    }
                    let qname = question.qname();
                    let qclass = question.qclass();
                    let qtype = question.qtype();

                    if !(opcode == Opcode::Query && qclass == Class::In) {
                        // Anything other than a query on the Internet class
                        // should not be cached.
                        let request = self
                            .upstream
                            .send_request(self.request_msg.clone());
                        self.state =
                            RequestState::GetResponseNoCache(request);
                        continue;
                    }

                    let mut ad = header.ad();
                    let cd = header.cd();
                    let rd = header.rd();

                    let dnssec_ok =
                        msg.opt().map_or(false, |opt| opt.dnssec_ok());
                    if dnssec_ok && !ad {
                        ad = true;
                    }

                    let key =
                        Key::new(qname, qclass, qtype, ad, cd, dnssec_ok, rd);
                    let opt_ce = self.cache_lookup(&key).await?;
                    if let Some(value) = opt_ce {
                        let opt_response = value.get_response(qname);
                        if let Some(response) = opt_response {
                            return response;
                        }
                    }

                    let request =
                        self.upstream.send_request(self.request_msg.clone());
                    self.state = RequestState::GetResponse(key, request);
                    continue;
                }
                RequestState::GetResponse(key, request) => {
                    let response = request.get_response().await;

                    // The clone of key needs to happen before cache_insert
                    // otherwise there will be a conflict between self and key.
                    let key = key.clone();
                    let value = Arc::new(Value::new(
                        response.clone(),
                        &self.config,
                        // &self.clock,
                    )?);
                    self.cache_insert(key, value).await;

                    return response;
                }
                RequestState::GetResponseNoCache(request) => {
                    return request.get_response().await;
                }
            }
        }
    }

    /// Try to find a cache entry for the key.
    async fn cache_lookup(
        &self,
        key: &Key,
    ) -> Result<Option<Arc<Value /*<C>*/>>, Error> {
        // There are 4 flags that may affect the response to a query.
        // In some cases the response to one value of a flag could be
        // used for the other value.
        // This function takes all 4 flags into account. First we take care
        // of the CD flag. This flag has to be used as is, so there is not
        // much to do. Next we pass the request to a function that looks
        // at RD, DO, and AD.
        self.cache_lookup_rd_do_ad(key).await
    }

    /// Try to find an cache entry for the key taking into account the
    /// RD, DO, and AD flags. The CD flag is kept unchanged.
    async fn cache_lookup_rd_do_ad(
        &self,
        key: &Key,
    ) -> Result<Option<Arc<Value /*<C>*/>>, Error> {
        // For RD=1 we can only use responses to queries with RD set.
        // For RD=0, first try with RD=0 and then try with RD=1. If
        // RD=1 has an answer, store it as an answer for RD=0.
        let opt_value = self.cache_lookup_do_ad(key).await?;
        if opt_value.is_some() || key.rd {
            return Ok(opt_value);
        }

        // Look if there is something with RD=1. We can use the
        // response unmodified.
        let mut alt_key = key.clone();
        alt_key.rd = true;
        let opt_value = self.cache_lookup_do_ad(&alt_key).await?;
        if let Some(value) = opt_value {
            let value = update_header(
                value,
                &self.config,
                |_hdr| true,
                |hdr| hdr.set_rd(false),
            )?;
            self.cache_insert(key.clone(), value.clone()).await;
            return Ok(Some(value));
        }
        Ok(opt_value)
    }

    /// Try to find an cache entry for the key taking into account the
    /// DO and AD flags. The CD and RD flags are kept unchanged.
    async fn cache_lookup_do_ad(
        &self,
        key: &Key,
    ) -> Result<Option<Arc<Value /*<C>*/>>, Error> {
        // For DO=1 we can only use responses to queries with DO set.
        // For DO=0, first try with DO=0 and then try with DO=1. If
        // DO=1 has an answer, remove DNSSEC related resource records.
        // If AD is clear then clear the AD bit.

        // If DO is set then AD is irrelevant. Force AD to be set for
        // consistency (if DO is set then with respect to the AD flag
        // the behavior is as if AD is set).

        let opt_value = self.cache_lookup_ad(key).await?;
        if opt_value.is_some() || key.addo.dnssec_ok() {
            return Ok(opt_value);
        }

        if is_dnssec(key.qtype) {
            // An explicit request for one of the DNSSEC types but
            // DO is not set. Force the request to be sent explicitly.
            return Ok(None);
        }

        let mut alt_key = key.clone();
        alt_key.addo = AdDo::Do;
        let opt_value = self.cache.get(&alt_key).await;
        if let Some(value) = opt_value {
            let value = update_message(
                value,
                &self.config,
                |_hdr| true,
                |msg| remove_dnssec(msg, key.addo.ad()),
            )?;
            self.cache_insert(key.clone(), value.clone()).await;
            return Ok(Some(value));
        }
        Ok(opt_value)
    }

    /// Try to find an cache entry for the key taking into account the
    /// AD flag. The CD, DO, and RD flags are kept unchanged.
    async fn cache_lookup_ad(
        &self,
        key: &Key,
    ) -> Result<Option<Arc<Value /*<C>*/>>, Error> {
        // For AD=1 we can only use responses to queries with AD set.
        // For AD=0, first try with AD=0 and then try with AD=1. If
        // AD=1 has an answer, clear the AD bit.
        let opt_value = self.cache.get(key).await;
        if opt_value.is_some() || key.addo.ad() {
            return Ok(opt_value);
        }
        let mut alt_key = key.clone();
        alt_key.addo = AdDo::Ad;
        let opt_value = self.cache.get(&alt_key).await;
        if let Some(value) = opt_value {
            let value = update_header(
                value,
                &self.config,
                |hdr| hdr.ad(),
                |hdr| hdr.set_ad(false),
            )?;
            self.cache_insert(key.clone(), value.clone()).await;
            return Ok(Some(value));
        }
        Ok(opt_value)
    }

    /// Insert new entry in the cache.
    ///
    /// Do not insert if the validity is zero.
    /// Make sure to clear the AA flag.
    async fn cache_insert(&self, key: Key, value: Arc<Value /*<C>*/>) {
        if value.valid_for.is_zero() {
            return;
        }
        let value = match prepare_for_insert(value.clone(), &self.config) {
            Ok(value) => value,
            Err(e) => {
                // Create a new value based on this error
                Arc::new(
                    Value/*::<C>*/::new_from_value_and_response(
                        value,
                        Err(e),
                        &self.config,
                    )
                    .expect("value from error does not fail"),
                )
            }
        };
        self.cache.insert(key, value).await
    }
}

impl<CR, Upstream /*, C*/> Debug for Request<CR, Upstream /*, C*/>
where
    CR: Send + Sync,
    Upstream: Send + Sync,
    // C: Clock + Send + Sync,
{
    fn fmt(&self, f: &mut Formatter<'_>) -> Result<(), core::fmt::Error> {
        f.debug_struct("Request")
            .field("fut", &format_args!("_"))
            .finish()
    }
}

impl<CR, Upstream /*, C*/> GetResponse for Request<CR, Upstream /*, C*/>
where
    CR: Clone + ComposeRequest + Debug + Sync,
    Upstream: SendRequest<CR> + Send + Sync + 'static,
    // C: Clock + Debug + Send + Sync + 'static,
{
    fn get_response(
        &mut self,
    ) -> Pin<
        Box<
            dyn Future<Output = Result<Message<Bytes>, Error>>
                + Send
                + Sync
                + '_,
        >,
    > {
        Box::pin(self.get_response_impl())
    }
}

//------------ RequestState ---------------------------------------------------
/// States of the state machine in get_response_impl
enum RequestState {
    /// Initial state, perform a cache lookup.
    Init,

    /// Wait for a response and insert the response in the cache.
    GetResponse(Key, Box<dyn GetResponse + Send + Sync>),

    /// Wait for a response but do not insert the response in the cache.
    GetResponseNoCache(Box<dyn GetResponse + Send + Sync>),
}

//------------ Key ------------------------------------------------------------

#[derive(Clone, Debug, Eq, Hash, PartialEq)]
/// The key for cache entries.
///
/// Note that the AD and DO flags are combined into a single enum.
struct Key {
    /// DNS name in the request.
    qname: Dname<Bytes>,

    /// The request class. Always IN at the moment.
    qclass: Class,

    /// The requested type.
    qtype: Rtype,

    /// Value of the AD and Do flags.
    addo: AdDo,

    /// Value of the CD flag.
    cd: bool,

    /// Value of the RD flag.
    rd: bool,
}

impl Key {
    /// Create a new key object.
    fn new<TDN>(
        qname: TDN,
        qclass: Class,
        qtype: Rtype,
        ad: bool,
        cd: bool,
        dnssec_ok: bool,
        rd: bool,
    ) -> Key
    where
        TDN: ToDname,
    {
        Self {
            qname: qname.to_canonical_dname(),
            qclass,
            qtype,
            addo: AdDo::new(ad, dnssec_ok),
            cd,
            rd,
        }
    }
}

/// The DO and AD flag have a special relationship. If the DO flag is set,
/// then the AD flag is irrelevant, but to code looking for the AD flag
/// we pretend that it is set. So we have three possibilities: DO is set
/// and AD is irrelevant, DO is not set, but AD is set. Or neither DO nor
/// AD is set.
#[derive(Clone, Debug, Hash, PartialEq, Eq)]
enum AdDo {
    /// DO is set, AD is ignored.
    Do,

    /// DO is clear, AD is set.
    Ad,

    /// Both AD and DO are clear.
    None,
}

impl AdDo {
    /// Create a new AdDo object based on the AD and DO flags.
    fn new(ad: bool, dnssec_ok: bool) -> Self {
        if dnssec_ok {
            AdDo::Do
        } else if ad {
            AdDo::Ad
        } else {
            AdDo::None
        }
    }

    /// Return whether AD is set or should be considered set.
    fn ad(&self) -> bool {
        match self {
            // Do acts as if Ad is set
            AdDo::Ad | AdDo::Do => true,
            AdDo::None => false,
        }
    }

    /// Return whether DO is set.
    fn dnssec_ok(&self) -> bool {
        match self {
            AdDo::Do => true,
            AdDo::Ad | AdDo::None => false,
        }
    }
}

//------------ Value ----------------------------------------------------------

#[derive(Debug)]
/// The value to be cached.
struct Value
/*<C>*/
// where
//     C: Clock + Send + Sync,
{
    /// Creation time of the cache entry.
    created_at: Instant,

    /// The amount time the cache entry is valid.
    valid_for: Duration,

    /// The cached response.
    response: Result<Message<Bytes>, Error>,
}

impl Value
// impl<C> Value<C>
// where
//     C: Clock + Send + Sync,
{
    /// Create a new value object.
    fn new(
        response: Result<Message<Bytes>, Error>,
        config: &Config,
        // clock: &C,
    ) -> Result<Value /*<C>*/, Error> {
        Ok(Self {
            created_at: Instant::now(),
            valid_for: validity(&response, config)?,
            response,
        })
    }

    /// Create a value object that is derived from another value object.
    fn new_from_value_and_response(
        val: Arc<Value /*<C>*/>,
        response: Result<Message<Bytes>, Error>,
        config: &Config,
    ) -> Result<Value /*<C>*/, Error> {
        Ok(Self {
            created_at: val.created_at, //.clone(),
            valid_for: validity(&response, config)?,
            response,
        })
    }

    /// Get a response. Either return None if the value has expired or
    /// return a response message with decremented TTL values.
    fn get_response<TDN>(
        &self,
        orig_qname: TDN,
    ) -> Option<Result<Message<Bytes>, Error>>
    where
        TDN: ToDname + Clone,
        // C: Clock + Send + Sync,
    {
        let elapsed = self.created_at.elapsed();
        if elapsed > self.valid_for {
            return None;
        }
        let secs = elapsed.as_secs() as u32;
        let response = decrement_ttl(orig_qname, &self.response, secs);
        Some(response)
    }
}

//------------ Utility functions ----------------------------------------------

/// Compute how long a response can be cached.
fn validity(
    response: &Result<Message<Bytes>, Error>,
    config: &Config,
) -> Result<Duration, Error> {
    let Ok(msg) = response else {
        return Ok(config.transport_failure_duration);
    };

    if msg.header().tc() && !config.cache_truncated {
        // Return zero duration to signal that the truncated message should
        // not be cached.
        return Ok(Duration::ZERO);
    }

    let mut min_val = config.max_validity;

    match msg.opt_rcode() {
        OptRcode::NoError => {
            match classify_no_error(msg)? {
                NoErrorType::Answer => (),
                NoErrorType::NoData => {
                    min_val = min(min_val, config.max_nodata_validity)
                }
                NoErrorType::Delegation => {
                    min_val = min(min_val, config.max_delegation_validity)
                }
                NoErrorType::NoErrorWeird =>
                // Weird NODATA response. Don't cache this.
                {
                    min_val = Duration::ZERO
                }
            }
        }
        OptRcode::NXDomain => {
            min_val = min(min_val, config.max_nxdomain_validity);
        }

        _ => {
            min_val = min(min_val, config.misc_error_duration);
        }
    }

    let msg = msg.question();
    let mut msg = msg.answer()?;
    for rr in &mut msg {
        let rr = rr?;
        min_val =
            min(min_val, Duration::from_secs(rr.ttl().as_secs() as u64));
    }

    let mut msg = msg.next_section()?.expect("section should be present");
    for rr in &mut msg {
        let rr = rr?;
        min_val =
            min(min_val, Duration::from_secs(rr.ttl().as_secs() as u64));
    }

    let msg = msg.next_section()?.expect("section should be present");
    for rr in msg {
        let rr = rr?;
        if rr.rtype() != Rtype::Opt {
            min_val =
                min(min_val, Duration::from_secs(rr.ttl().as_secs() as u64));
        }
    }

    Ok(min_val)
}

/// Return a new message with decremented TTL values.
fn decrement_ttl<TDN>(
    orig_qname: TDN,
    response: &Result<Message<Bytes>, Error>,
    amount: u32,
) -> Result<Message<Bytes>, Error>
where
    TDN: ToDname + Clone,
{
    let msg = match response {
        Err(err) => return Err(err.clone()),
        Ok(msg) => msg,
    };

    let amount = Ttl::from_secs(amount);

    let mut target =
        MessageBuilder::from_target(StaticCompressor::new(Vec::new()))
            .expect("Vec is expected to have enough space");

    let source = msg;

    *target.header_mut() = source.header();

    let source = source.question();
    let mut target = target.question();
    for rr in source {
        let rr = rr?;
        target
            .push((orig_qname.clone(), rr.qtype(), rr.qclass()))
            .expect("push failed");
    }
    let mut source = source.answer()?;
    let mut target = target.answer();
    for rr in &mut source {
        let mut rr = rr?
            .into_record::<AllRecordData<_, ParsedDname<_>>>()?
            .expect("record expected");
        rr.set_ttl(rr.ttl() - amount);
        target.push(rr).expect("push failed");
    }

    let mut source =
        source.next_section()?.expect("section should be present");
    let mut target = target.authority();
    for rr in &mut source {
        let mut rr = rr?
            .into_record::<AllRecordData<_, ParsedDname<_>>>()?
            .expect("record expected");
        rr.set_ttl(rr.ttl() - amount);
        target.push(rr).expect("push failed");
    }

    let source = source.next_section()?.expect("section should be present");
    let mut target = target.additional();
    for rr in source {
        let rr = rr?;
        let mut rr = rr
            .into_record::<AllRecordData<_, ParsedDname<_>>>()?
            .expect("record expected");
        if rr.rtype() != Rtype::Opt {
            rr.set_ttl(rr.ttl() - amount);
        }
        target.push(rr).expect("push failed");
    }

    let result = target.as_builder().clone();
    let msg =
        Message::<Bytes>::from_octets(result.finish().into_target().into())
            .expect(
                "Message should be able to parse output from MessageBuilder",
            );
    Ok(msg)
}

/// Return a new message without the DNSSEC type RRSIG, NSEC, and NSEC3.
fn remove_dnssec(
    msg: &Message<Bytes>,
    ad: bool,
) -> Result<Message<Bytes>, Error> {
    let mut target =
        MessageBuilder::from_target(StaticCompressor::new(Vec::new()))
            .expect("Vec is expected to have enough space");

    let source = msg;

    *target.header_mut() = source.header();

    if !ad {
        // Clear ad
        target.header_mut().set_ad(false);
    }

    let source = source.question();
    let mut target = target.question();
    for rr in source {
        target.push(rr?).expect("push failed");
    }
    let mut source = source.answer()?;
    let mut target = target.answer();
    for rr in &mut source {
        let rr = rr?
            .into_record::<AllRecordData<_, ParsedDname<_>>>()?
            .expect("record expected");
        if is_dnssec(rr.rtype()) {
            continue;
        }
        target.push(rr).expect("push error");
    }

    let mut source =
        source.next_section()?.expect("section should be present");
    let mut target = target.authority();
    for rr in &mut source {
        let rr = rr?
            .into_record::<AllRecordData<_, ParsedDname<_>>>()?
            .expect("record expected");
        if is_dnssec(rr.rtype()) {
            continue;
        }
        target.push(rr).expect("push error");
    }

    let source = source.next_section()?.expect("section should be present");
    let mut target = target.additional();
    for rr in source {
        let rr = rr?;
        let rr = rr
            .into_record::<AllRecordData<_, ParsedDname<_>>>()?
            .expect("record expected");
        if is_dnssec(rr.rtype()) {
            continue;
        }
        target.push(rr).expect("push error");
    }

    let result = target.as_builder().clone();
    Ok(
        Message::<Bytes>::from_octets(result.finish().into_target().into())
            .expect(
                "Message should be able to parse output from MessageBuilder",
            ),
    )
}

/// Check if a type is a DNSSEC type that needs to be removed.
fn is_dnssec(rtype: Rtype) -> bool {
    rtype == Rtype::Rrsig || rtype == Rtype::Nsec || rtype == Rtype::Nsec3
}

/// This type represents that various subtypes of a NOERROR result.
enum NoErrorType {
    /// The result is an answer to the question.
    Answer,

    /// The name exists, but there is not data for the request class and tpye
    /// combination.
    NoData,

    /// The upstream DNS server sent a delegation to another DNS zone.
    Delegation,

    /// None of the above. This is not a valid response.
    NoErrorWeird,
}

/// Classify a responses with a NOERROR result.
fn classify_no_error<Octs>(msg: &Message<Octs>) -> Result<NoErrorType, Error>
where
    Octs: Octets,
{
    // Check if we have something that resembles an answer.
    let mut question_section = msg.question();
    let question = question_section.next().expect("section expected")?;
    let qtype = question.qtype();
    let qclass = question.qclass();

    // Note we only look qtype and qclass. The goal is not to perform
    // a consistency check. Just whether there is supposed to be an
    // answer or not.
    let mut msg = msg.answer()?;
    for rr in &mut msg {
        let rr = rr?;
        if rr.rtype() == qtype && rr.class() == qclass {
            // We found an answer.
            return Ok(NoErrorType::Answer);
        }
    }

    // No answer. Check the authority section for SOA and NS records.
    // If the SOA is present then the response is a NODATA response.
    // If SOA records are absent but NS records are present then the
    // response is a delegation.
    let mut found_ns = false;
    let mut msg = msg.next_section()?.expect("section should be present");
    for rr in &mut msg {
        let rr = rr?;
        if rr.class() == qclass && rr.rtype() == Rtype::Soa {
            return Ok(NoErrorType::NoData);
        }
        if rr.class() == qclass && rr.rtype() == Rtype::Ns {
            found_ns = true;
        }
    }

    if found_ns {
        return Ok(NoErrorType::Delegation);
    }

    // Neither SOA nor NS were found. This is a broken response.
    Ok(NoErrorType::NoErrorWeird)
}

/// Prepare a value for inserting in the cache by clearing the AA flag if
/// set.
fn prepare_for_insert(
    value: Arc<Value /*<C>*/>,
    config: &Config,
) -> Result<Arc<Value /*<C>*/>, Error>
// where
//     C: Clock + Send + Sync,
{
    update_header(value, config, |hdr| hdr.aa(), |hdr| hdr.set_aa(false))
}

/// Update the Header of a Message in a Value by creating a new Value with a
/// new Message if the Header needs to be changed.
///
/// Return the original Value if no change is needed.
/// hdrtst checks if the header needs updating, fhdr modifies the header.
fn update_header(
    value: Arc<Value /*<C>*/>,
    config: &Config,
    hdrtst: fn(hdr: &Header) -> bool,
    fhdr: fn(&mut Header) -> (),
) -> Result<Arc<Value /*<C>*/>, Error>
// where
//     C: Clock + Send + Sync,
{
    update_message(value, config, hdrtst, |msg| {
        let mut msg = Message::<Vec<u8>>::from_octets(msg.as_slice().into())?;
        let hdr = msg.header_mut();
        fhdr(hdr);
        Ok(Message::<Bytes>::from_octets(msg.into_octets().into())?)
    })
}

/// Update a Message in a Value by creating a new Value with a
/// new Message if the Message needs to be changed.
///
/// Return the original Value if no change is needed.
/// hdrtst checks if the Message needs updating, fmsg returns a new Message.
fn update_message</*C, */ FmsgFn>(
    value: Arc<Value /*<C>*/>,
    config: &Config,
    hdrtst: fn(hdr: &Header) -> bool,
    fmsg: FmsgFn,
) -> Result<Arc<Value /*<C>*/>, Error>
where
    // C: Clock + Send + Sync,
    FmsgFn: Fn(&Message<Bytes>) -> Result<Message<Bytes>, Error>,
{
    Ok(match &value.response {
        Err(_) => {
            // No message, no need to change anything.
            value
        }
        Ok(msg) => {
            if hdrtst(&msg.header()) {
                let msg = fmsg(msg)?;
                Arc::new(Value/*::<C>*/::new_from_value_and_response(
                    value.clone(),
                    Ok(msg),
                    config,
                )?)
            } else {
                // No need to change anything. Just insert this value.
                value
            }
        }
    })
}<|MERGE_RESOLUTION|>--- conflicted
+++ resolved
@@ -35,13 +35,8 @@
     Dname, Header, Message, MessageBuilder, ParsedDname, StaticCompressor,
     Ttl,
 };
-<<<<<<< HEAD
-use crate::dep::octseq::{octets::OctetsInto, Octets};
+use crate::dep::octseq::Octets;
 // use crate::net::client::clock::{Clock, Elapsed, SystemClock};
-=======
-use crate::dep::octseq::Octets;
-use crate::net::client::clock::{Clock, Elapsed, SystemClock};
->>>>>>> 7cc3de62
 use crate::net::client::request::{
     ComposeRequest, Error, GetResponse, SendRequest,
 };
