#![cfg_attr(
    not(feature = "unstable-client-transport"),
    doc = " The `unstable-client-transport` feature is necessary to enable this module."
)]
//! Sending requests and receiving responses.
//!
//! This module provides DNS transport protocols that allow sending a DNS
//! request and receiving the corresponding reply.
//!
//! Currently the following transport protocols are supported:
//! * [dgram] DNS over a datagram protocol, typically UDP.
//! * [stream] DNS over an octet stream protocol, typically TCP or TLS. Only a
//!   single connection is supported. The transport works as long as the
//!   connection continues to exist.
//! * [multi_stream] This is a layer on top of [stream] where new connections
//!   are established as old connections are closed (or fail).
//! * [dgram_stream] This is a combination of [dgram] and [multi_stream]. This
//!   is typically needed because a request over UDP can receive a truncated
//!   response, which should be retried over TCP.
//! * [redundant] This transport multiplexes requests over a collection of
//!   transport connections. The [redundant] transport favors the connection
//!   with the lowest response time. Any of the other transports can be added
//!   as upstream transports.
//! * [cache] This is a simple message cache provided as a pass through
//!   transport. The cache works with any of the other transports.
<<<<<<< HEAD
//! * [tsig] This is a TSIG request signer and response verifier provided as a
=======
#![cfg_attr(feature = "tsig", doc = "* [tsig]:")]
#![cfg_attr(not(feature = "tsig",), doc = "* tsig:")]
//!   This is a TSIG request signer and response verifier provided as a
>>>>>>> 67f0f338
//!   pass through transport. The tsig transport works with any upstream
//!   transports so long as they don't modify the message once signed nor
//!   modify the response before it can be verified.
#![cfg_attr(feature = "unstable-validator", doc = "* [validator]:")]
#![cfg_attr(not(feature = "unstable-validator",), doc = "* validator:")]
//!   This is a DNSSEC validator provided as a pass through transport.
//!   The validator works with any of the other transports.
//!
//! Sending a request and receiving the reply consists of four steps:
//! 1) Creating a request message,
//! 2) Creating a DNS transport,
//! 3) Sending the request, and
//! 4) Receiving the reply.
//!
//! The first and second step are independent and can happen in any order.
//! The third step uses the resuts of the first and second step.
//! Finally, the fourth step uses the result of the third step.

//! # Creating a request message
//!
//! The DNS transport protocols expect a request message that implements the
//! [ComposeRequest][request::ComposeRequest] trait.
//! This trait allows transports to add ENDS(0) options, set flags, etc.
//! The [RequestMessage][request::RequestMessage] type implements this trait.
//! The [new][request::RequestMessage::new] method of RequestMessage creates
//! a new RequestMessage object based an existing messsage (that implements
//! ```Into<Message<Octs>>```).
//!
//! For example:
//! ```rust
//! # use domain::base::{Name, MessageBuilder, Rtype};
//! # use domain::net::client::request::RequestMessage;
//! let mut msg = MessageBuilder::new_vec();
//! msg.header_mut().set_rd(true);
//! let mut msg = msg.question();
//! msg.push(
//!     (Name::vec_from_str("example.com").unwrap(), Rtype::AAAA)
//! ).unwrap();
//! let req = RequestMessage::new(msg);
//! ```

//! # Creating a DNS transport
//!
//! Creating a DNS transport typically involves creating a configuration
//! object, creating the underlying network connection, creating the
//! DNS transport and running a ```run``` method as a separate task. This
//! is illustrated in the following example:
//! ```rust
//! # use domain::net::client::multi_stream;
//! # use domain::net::client::protocol::TcpConnect;
//! # use domain::net::client::request::SendRequest;
//! # use std::net::{IpAddr, SocketAddr};
//! # use std::str::FromStr;
//! # use std::time::Duration;
//! # async fn _test() {
//! # let server_addr = SocketAddr::new(IpAddr::from_str("::1").unwrap(), 53);
//! let mut multi_stream_config = multi_stream::Config::default();
//! multi_stream_config.stream_mut().set_response_timeout(
//!     Duration::from_millis(100),
//! );
//! let tcp_connect = TcpConnect::new(server_addr);
//! let (tcp_conn, transport) = multi_stream::Connection::with_config(
//!     tcp_connect, multi_stream_config
//! );
//! tokio::spawn(transport.run());
//! # let req = domain::net::client::request::RequestMessage::new(
//! #     domain::base::MessageBuilder::new_vec()
//! # );
//! # let mut request = tcp_conn.send_request(req);
//! # }
//! ```
//! # Sending the request
//!
//! A connection implements the [SendRequest][request::SendRequest] trait.
//! This trait provides a single method,
//! [send_request][request::SendRequest::send_request] and returns an object
//! that provides the response.
//!
//! For example:
//! ```no_run
//! # use domain::net::client::request::SendRequest;
//! # use std::net::{IpAddr, SocketAddr};
//! # use std::str::FromStr;
//! # async fn _test() {
//! # let (tls_conn, _) = domain::net::client::stream::Connection::new(
//! #     domain::net::client::protocol::TcpConnect::new(
//! #         SocketAddr::new(IpAddr::from_str("::1").unwrap(), 53)
//! #     )
//! # );
//! # let req = domain::net::client::request::RequestMessage::new(
//! #     domain::base::MessageBuilder::new_vec()
//! # );
//! let mut request = tls_conn.send_request(req);
//! # }
//! ```
//! where ```tls_conn``` is a transport connection for DNS over TLS.

//! # Receiving the response
//!
//! The [send_request][request::SendRequest::send_request] method returns an
//! object that implements the [GetResponse][request::GetResponse] trait.
//! This trait provides a single method,
//! [get_response][request::GetResponse::get_response], which returns the
//! DNS response message or an error. This method is intended to be
//! cancelation safe.
//!
//! For example:
//! ```no_run
//! # use crate::domain::net::client::request::SendRequest;
//! # use std::net::{IpAddr, SocketAddr};
//! # use std::str::FromStr;
//! # async fn _test() {
//! # let (tls_conn, _) = domain::net::client::stream::Connection::new(
//! #     domain::net::client::protocol::TcpConnect::new(
//! #         SocketAddr::new(IpAddr::from_str("::1").unwrap(), 53)
//! #     )
//! # );
//! # let req = domain::net::client::request::RequestMessage::new(
//! #     domain::base::MessageBuilder::new_vec()
//! # );
//! # let mut request = tls_conn.send_request(req);
//! let reply = request.get_response().await;
//! # }
//! ```

//! # Limitations
//!
//! The current implementaton has the following limitations:
//! * The [dgram] transport does not support DNS Cookies
//!   ([`RFC 7873`](https://tools.ietf.org/html/rfc7873)
//!   Domain Name System (DNS) Cookies).
//! * The [multi_stream] transport does not support timeouts or other limits on
//!   the number of attempts to open a connection. The caller has to
//!   implement a timeout mechanism.
//! * The [cache] transport does not support:
//!   * prefetching. In this context, prefetching means updating a cache entry
//!     before it expires.
//!   * [RFC 8767](https://tools.ietf.org/html/rfc8767)
//!     (Serving Stale Data to Improve DNS Resiliency)
//!   * [RFC 7871](https://tools.ietf.org/html/rfc7871)
//!     (Client Subnet in DNS Queries)
//!   * [RFC 8198](https://tools.ietf.org/html/rfc8198)
//!     (Aggressive Use of DNSSEC-Validated Cache)

//! # Example with various transport connections
//! ```no_run
#![doc = include_str!("../../../examples/client-transports.rs")]
//! ```

#![cfg(feature = "unstable-client-transport")]
#![cfg_attr(docsrs, doc(cfg(feature = "unstable-client-transport")))]
#![warn(missing_docs)]
#![warn(clippy::missing_docs_in_private_items)]

pub mod cache;
pub mod dgram;
pub mod dgram_stream;
pub mod multi_stream;
pub mod protocol;
pub mod redundant;
pub mod request;
pub mod stream;
<<<<<<< HEAD
=======
#[cfg(feature = "tsig")]
>>>>>>> 67f0f338
pub mod tsig;
#[cfg(feature = "unstable-validator")]
pub mod validator;
pub mod validator_test;
pub mod xfr;<|MERGE_RESOLUTION|>--- conflicted
+++ resolved
@@ -23,13 +23,9 @@
 //!   as upstream transports.
 //! * [cache] This is a simple message cache provided as a pass through
 //!   transport. The cache works with any of the other transports.
-<<<<<<< HEAD
-//! * [tsig] This is a TSIG request signer and response verifier provided as a
-=======
 #![cfg_attr(feature = "tsig", doc = "* [tsig]:")]
 #![cfg_attr(not(feature = "tsig",), doc = "* tsig:")]
 //!   This is a TSIG request signer and response verifier provided as a
->>>>>>> 67f0f338
 //!   pass through transport. The tsig transport works with any upstream
 //!   transports so long as they don't modify the message once signed nor
 //!   modify the response before it can be verified.
@@ -192,10 +188,7 @@
 pub mod redundant;
 pub mod request;
 pub mod stream;
-<<<<<<< HEAD
-=======
 #[cfg(feature = "tsig")]
->>>>>>> 67f0f338
 pub mod tsig;
 #[cfg(feature = "unstable-validator")]
 pub mod validator;
