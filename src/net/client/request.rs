//! Constructing and sending requests.
<<<<<<< HEAD
#![warn(missing_docs)]
#![warn(clippy::missing_docs_in_private_items)]

=======

use crate::base::iana::Rcode;
use crate::base::message::{CopyRecordsError, ShortMessage};
use crate::base::message_builder::{
    AdditionalBuilder, MessageBuilder, PushError, StaticCompressor,
};
use crate::base::opt::{ComposeOptData, LongOptData, OptRecord};
use crate::base::wire::{Composer, ParseError};
use crate::base::{Header, Message, ParsedName, Rtype};
use crate::rdata::AllRecordData;
use bytes::Bytes;
use octseq::Octets;
>>>>>>> 5dd9b0ee
use std::boxed::Box;
use std::fmt::Debug;
use std::future::Future;
use std::pin::Pin;
use std::sync::Arc;
use std::vec::Vec;
use std::{error, fmt};

use bytes::Bytes;
use octseq::Octets;
use tracing::trace;

use crate::base::iana::Rcode;
use crate::base::message::{CopyRecordsError, ShortMessage};
use crate::base::message_builder::{
    AdditionalBuilder, MessageBuilder, PushError,
};
use crate::base::opt::{ComposeOptData, LongOptData, OptRecord};
use crate::base::wire::{Composer, ParseError};
use crate::base::{Header, Message, ParsedName, Rtype};
use crate::rdata::AllRecordData;
use crate::tsig;

//------------ ComposeRequest ------------------------------------------------

/// A trait that allows composing a request as a series.
pub trait ComposeRequest: Debug + Send + Sync {
    /// Appends the final message to a provided composer.
    fn append_message<Target: Composer>(
        &self,
        target: Target,
    ) -> Result<AdditionalBuilder<Target>, CopyRecordsError>;

    /// Create a message that captures the recorded changes.

    /// Create a message that captures the recorded changes and convert to
    /// a Vec.

    /// Return a reference to the current Header.
    fn header(&self) -> &Header;

    /// Return a reference to a mutable Header to record changes to the header.
    fn header_mut(&mut self) -> &mut Header;

    /// Set the UDP payload size.
    fn set_udp_payload_size(&mut self, value: u16);

    /// Set the DNSSEC OK flag.
    fn set_dnssec_ok(&mut self, value: bool);

    /// Add an EDNS option.
    fn add_opt(
        &mut self,
        opt: &impl ComposeOptData,
    ) -> Result<(), LongOptData>;

    /// Returns whether a message is an answer to the request.
    fn is_answer(&self, answer: &Message<[u8]>) -> bool;

<<<<<<< HEAD
    /// Returns whether a message results in a response stream or not.
    fn is_streaming(&self) -> bool;
=======
    /// Return the status of the DNSSEC OK flag.
    fn dnssec_ok(&self) -> bool;
>>>>>>> 5dd9b0ee
}

//------------ SendRequest ---------------------------------------------------

/// Trait for starting a DNS request based on a request composer.
///
/// In the future, the return type of request should become an associated type.
/// However, the use of 'dyn Request' in redundant currently prevents that.
pub trait SendRequest<CR> {
    /// Request function that takes a ComposeRequest type.
    fn send_request(
        &self,
        request_msg: CR,
    ) -> Box<dyn GetResponse + Send + Sync>;
}

//------------ GetResponse ---------------------------------------------------

/// Trait for getting the result of a DNS query.
///
/// In the future, the return type of get_response should become an associated
/// type. However, too many uses of 'dyn GetResponse' currently prevent that.
pub trait GetResponse: Debug {
    /// Get the result of a DNS request.
    ///
    /// This function is intended to be cancel safe.
    fn get_response(
        &mut self,
    ) -> Pin<
        Box<
            dyn Future<Output = Result<Message<Bytes>, Error>>
                + Send
                + Sync
                + '_,
        >,
    >;

    /// TODO
    fn stream_complete(&mut self) -> Result<(), Error> {
        unimplemented!();
    }

    /// TODO
    fn is_stream_complete(&self) -> bool {
        false
    }
}

//------------ RequestMessage ------------------------------------------------

/// Object that implements the ComposeRequest trait for a Message object.
#[derive(Clone, Debug)]
pub struct RequestMessage<Octs>
where
    Octs: AsRef<[u8]>,
{
    /// Base message.
    msg: Message<Octs>,

    /// New header.
    header: Header,

    /// The OPT record to add if required.
    opt: Option<OptRecord<Vec<u8>>>,
}

impl<Octs: AsRef<[u8]> + Debug + Octets> RequestMessage<Octs> {
    /// Create a new BMB object.
    pub fn new(msg: impl Into<Message<Octs>>) -> Self {
        let msg = msg.into();
        let header = msg.header();
        Self {
            msg,
            header,
            opt: None,
        }
    }

    /// Returns a mutable reference to the OPT record.
    ///
    /// Adds one if necessary.
    fn opt_mut(&mut self) -> &mut OptRecord<Vec<u8>> {
        self.opt.get_or_insert_with(Default::default)
    }

    /// Appends the message to a composer.
    fn append_message_impl<Target: Composer>(
        &self,
        mut target: MessageBuilder<Target>,
    ) -> Result<AdditionalBuilder<Target>, CopyRecordsError> {
        let source = &self.msg;

        *target.header_mut() = self.header;

        let source = source.question();
        let mut target = target.question();
        for rr in source {
            target.push(rr?)?;
        }
        let mut source = source.answer()?;
        let mut target = target.answer();
        for rr in &mut source {
            let rr = rr?
                .into_record::<AllRecordData<_, ParsedName<_>>>()?
                .expect("record expected");
            target.push(rr)?;
        }

        let mut source =
            source.next_section()?.expect("section should be present");
        let mut target = target.authority();
        for rr in &mut source {
            let rr = rr?
                .into_record::<AllRecordData<_, ParsedName<_>>>()?
                .expect("record expected");
            target.push(rr)?;
        }

        let source =
            source.next_section()?.expect("section should be present");
        let mut target = target.additional();
        for rr in source {
            let rr = rr?;
            if rr.rtype() != Rtype::OPT {
                let rr = rr
                    .into_record::<AllRecordData<_, ParsedName<_>>>()?
                    .expect("record expected");
                target.push(rr)?;
            }
        }

        if let Some(opt) = self.opt.as_ref() {
            target.push(opt.as_record())?;
        }

        Ok(target)
    }
<<<<<<< HEAD
=======

    /// Create new message based on the changes to the base message.
    fn to_message_impl(&self) -> Result<Message<Vec<u8>>, Error> {
        let target =
            MessageBuilder::from_target(StaticCompressor::new(Vec::new()))
                .expect("Vec is expected to have enough space");

        let target = self.append_message_impl(target)?;

        // It would be nice to use .builder() here. But that one deletes all
        // sections. We have to resort to .as_builder() which gives a
        // reference and then .clone()
        let result = target.as_builder().clone();
        let msg = Message::from_octets(result.finish().into_target()).expect(
            "Message should be able to parse output from MessageBuilder",
        );
        Ok(msg)
    }
>>>>>>> 5dd9b0ee
}

impl<Octs: AsRef<[u8]> + Debug + Octets + Send + Sync> ComposeRequest
    for RequestMessage<Octs>
{
    fn append_message<Target: Composer>(
        &self,
        target: Target,
    ) -> Result<AdditionalBuilder<Target>, CopyRecordsError> {
        let target = MessageBuilder::from_target(target)
            .map_err(|_| CopyRecordsError::Push(PushError::ShortBuf))?;
        let builder = self.append_message_impl(target)?;
        Ok(builder)
    }

    fn header(&self) -> &Header {
        &self.header
    }

    fn header_mut(&mut self) -> &mut Header {
        &mut self.header
    }

    fn set_udp_payload_size(&mut self, value: u16) {
        self.opt_mut().set_udp_payload_size(value);
    }

    fn set_dnssec_ok(&mut self, value: bool) {
        self.opt_mut().set_dnssec_ok(value);
    }

    fn add_opt(
        &mut self,
        opt: &impl ComposeOptData,
    ) -> Result<(), LongOptData> {
        self.opt_mut().push(opt).map_err(|e| e.unlimited_buf())
    }

    fn is_answer(&self, answer: &Message<[u8]>) -> bool {
        let answer_header = answer.header();
        let answer_hcounts = answer.header_counts();

        // First check qr is set and IDs match.
        if !answer_header.qr() || answer_header.id() != self.header.id() {
            trace!(
                "Wrong QR or ID: QR={}, answer ID={}, self ID={}",
                answer_header.qr(),
                answer_header.id(),
                self.header.id()
            );
            return false;
        }

        // If the result is an error, then the question section can be empty.
        // In that case we require all other sections to be empty as well.
        if answer_header.rcode() != Rcode::NOERROR
            && answer_hcounts.qdcount() == 0
            && answer_hcounts.ancount() == 0
            && answer_hcounts.nscount() == 0
            && answer_hcounts.arcount() == 0
        {
            // We can accept this as a valid reply.
            return true;
        }

        // Now the question section in the reply has to be the same as in the
        // query, except in the case of an AXFR subsequent response:
        //
        // https://datatracker.ietf.org/doc/html/rfc5936#section-2.2
        // 2.2.  AXFR Response
        //   "The AXFR server MUST copy the Question section from the
        //    corresponding AXFR query message into the first response
        //    message's Question section.  For subsequent messages, it MAY do
        //    the same or leave the Question section empty."
        if self.msg.qtype() == Some(Rtype::AXFR)
            && answer_hcounts.qdcount() == 0
        {
            true
        } else if answer_hcounts.qdcount()
            != self.msg.header_counts().qdcount()
        {
            trace!("Wrong QD count");
            false
        } else {
            let res = answer.question() == self.msg.for_slice().question();
            if !res {
                trace!("Wrong question");
            }
            res
        }
    }

<<<<<<< HEAD
    fn is_streaming(&self) -> bool {
        self.msg.is_streaming()
=======
    fn dnssec_ok(&self) -> bool {
        match &self.opt {
            None => false,
            Some(opt) => opt.dnssec_ok(),
        }
>>>>>>> 5dd9b0ee
    }
}

//------------ Error ---------------------------------------------------------

/// Error type for client transports.
#[derive(Clone, Debug)]
pub enum Error {
    /// Connection was already closed.
    ConnectionClosed,

    /// The OPT record has become too long.
    OptTooLong,

    /// PushError from MessageBuilder.
    MessageBuilderPushError,

    /// ParseError from Message.
    MessageParseError,

    /// Underlying transport not found in redundant connection
    RedundantTransportNotFound,

    /// Octet sequence too short to be a valid DNS message.
    ShortMessage,

    /// Message too long for stream transport.
    StreamLongMessage,

    /// Stream transport closed because it was idle (for too long).
    StreamIdleTimeout,

    /// Error receiving a reply.
    //
    StreamReceiveError,

    /// Reading from stream gave an error.
    StreamReadError(Arc<std::io::Error>),

    /// Reading from stream took too long.
    StreamReadTimeout,

    /// Too many outstand queries on a single stream transport.
    StreamTooManyOutstandingQueries,

    /// Writing to a stream gave an error.
    StreamWriteError(Arc<std::io::Error>),

    /// Reading for a stream ended unexpectedly.
    StreamUnexpectedEndOfData,

    /// Reply does not match the query.
    WrongReplyForQuery,

    /// No transport available to transmit request.
    NoTransportAvailable,

    /// An error happened in the datagram transport.
    Dgram(Arc<super::dgram::QueryError>),

<<<<<<< HEAD
    /// TSIG validation failed
    ValidationError(tsig::ValidationError),
=======
    #[cfg(feature = "unstable-validator")]
    /// An error happened during DNSSEC validation.
    Validation(crate::validator::context::Error),
>>>>>>> 5dd9b0ee
}

impl From<LongOptData> for Error {
    fn from(_: LongOptData) -> Self {
        Self::OptTooLong
    }
}

impl From<ParseError> for Error {
    fn from(_: ParseError) -> Self {
        Self::MessageParseError
    }
}

impl From<ShortMessage> for Error {
    fn from(_: ShortMessage) -> Self {
        Self::ShortMessage
    }
}

impl From<super::dgram::QueryError> for Error {
    fn from(err: super::dgram::QueryError) -> Self {
        Self::Dgram(err.into())
    }
}

#[cfg(feature = "unstable-validator")]
impl From<crate::validator::context::Error> for Error {
    fn from(err: crate::validator::context::Error) -> Self {
        Self::Validation(err)
    }
}

impl fmt::Display for Error {
    fn fmt(&self, f: &mut fmt::Formatter<'_>) -> fmt::Result {
        match self {
            Error::ConnectionClosed => write!(f, "connection closed"),
            Error::OptTooLong => write!(f, "OPT record is too long"),
            Error::MessageBuilderPushError => {
                write!(f, "PushError from MessageBuilder")
            }
            Error::MessageParseError => write!(f, "ParseError from Message"),
            Error::RedundantTransportNotFound => write!(
                f,
                "Underlying transport not found in redundant connection"
            ),
            Error::ShortMessage => {
                write!(f, "octet sequence to short to be a valid message")
            }
            Error::StreamLongMessage => {
                write!(f, "message too long for stream transport")
            }
            Error::StreamIdleTimeout => {
                write!(f, "stream was idle for too long")
            }
            Error::StreamReceiveError => write!(f, "error receiving a reply"),
            Error::StreamReadError(_) => {
                write!(f, "error reading from stream")
            }
            Error::StreamReadTimeout => {
                write!(f, "timeout reading from stream")
            }
            Error::StreamTooManyOutstandingQueries => {
                write!(f, "too many outstanding queries on stream")
            }
            Error::StreamWriteError(_) => {
                write!(f, "error writing to stream")
            }
            Error::StreamUnexpectedEndOfData => {
                write!(f, "unexpected end of data")
            }
            Error::WrongReplyForQuery => {
                write!(f, "reply does not match query")
            }
            Error::NoTransportAvailable => {
                write!(f, "no transport available")
            }
            Error::Dgram(err) => fmt::Display::fmt(err, f),
<<<<<<< HEAD
            Error::ValidationError(err) => fmt::Display::fmt(err, f),
=======
            #[cfg(feature = "unstable-validator")]
            Error::Validation(_) => {
                write!(f, "error validating response")
            }
>>>>>>> 5dd9b0ee
        }
    }
}

impl From<CopyRecordsError> for Error {
    fn from(err: CopyRecordsError) -> Self {
        match err {
            CopyRecordsError::Parse(_) => Self::MessageParseError,
            CopyRecordsError::Push(_) => Self::MessageBuilderPushError,
        }
    }
}

impl error::Error for Error {
    fn source(&self) -> Option<&(dyn error::Error + 'static)> {
        match self {
            Error::ConnectionClosed => None,
            Error::OptTooLong => None,
            Error::MessageBuilderPushError => None,
            Error::MessageParseError => None,
            Error::RedundantTransportNotFound => None,
            Error::ShortMessage => None,
            Error::StreamLongMessage => None,
            Error::StreamIdleTimeout => None,
            Error::StreamReceiveError => None,
            Error::StreamReadError(e) => Some(e),
            Error::StreamReadTimeout => None,
            Error::StreamTooManyOutstandingQueries => None,
            Error::StreamWriteError(e) => Some(e),
            Error::StreamUnexpectedEndOfData => None,
            Error::WrongReplyForQuery => None,
            Error::NoTransportAvailable => None,
            Error::Dgram(err) => Some(err),
<<<<<<< HEAD
            Error::ValidationError(err) => Some(err),
=======
            #[cfg(feature = "unstable-validator")]
            Error::Validation(err) => Some(err),
>>>>>>> 5dd9b0ee
        }
    }
}<|MERGE_RESOLUTION|>--- conflicted
+++ resolved
@@ -1,22 +1,4 @@
 //! Constructing and sending requests.
-<<<<<<< HEAD
-#![warn(missing_docs)]
-#![warn(clippy::missing_docs_in_private_items)]
-
-=======
-
-use crate::base::iana::Rcode;
-use crate::base::message::{CopyRecordsError, ShortMessage};
-use crate::base::message_builder::{
-    AdditionalBuilder, MessageBuilder, PushError, StaticCompressor,
-};
-use crate::base::opt::{ComposeOptData, LongOptData, OptRecord};
-use crate::base::wire::{Composer, ParseError};
-use crate::base::{Header, Message, ParsedName, Rtype};
-use crate::rdata::AllRecordData;
-use bytes::Bytes;
-use octseq::Octets;
->>>>>>> 5dd9b0ee
 use std::boxed::Box;
 use std::fmt::Debug;
 use std::future::Future;
@@ -76,13 +58,11 @@
     /// Returns whether a message is an answer to the request.
     fn is_answer(&self, answer: &Message<[u8]>) -> bool;
 
-<<<<<<< HEAD
     /// Returns whether a message results in a response stream or not.
     fn is_streaming(&self) -> bool;
-=======
+
     /// Return the status of the DNSSEC OK flag.
     fn dnssec_ok(&self) -> bool;
->>>>>>> 5dd9b0ee
 }
 
 //------------ SendRequest ---------------------------------------------------
@@ -220,27 +200,6 @@
 
         Ok(target)
     }
-<<<<<<< HEAD
-=======
-
-    /// Create new message based on the changes to the base message.
-    fn to_message_impl(&self) -> Result<Message<Vec<u8>>, Error> {
-        let target =
-            MessageBuilder::from_target(StaticCompressor::new(Vec::new()))
-                .expect("Vec is expected to have enough space");
-
-        let target = self.append_message_impl(target)?;
-
-        // It would be nice to use .builder() here. But that one deletes all
-        // sections. We have to resort to .as_builder() which gives a
-        // reference and then .clone()
-        let result = target.as_builder().clone();
-        let msg = Message::from_octets(result.finish().into_target()).expect(
-            "Message should be able to parse output from MessageBuilder",
-        );
-        Ok(msg)
-    }
->>>>>>> 5dd9b0ee
 }
 
 impl<Octs: AsRef<[u8]> + Debug + Octets + Send + Sync> ComposeRequest
@@ -333,16 +292,15 @@
         }
     }
 
-<<<<<<< HEAD
     fn is_streaming(&self) -> bool {
         self.msg.is_streaming()
-=======
+    }
+
     fn dnssec_ok(&self) -> bool {
         match &self.opt {
             None => false,
             Some(opt) => opt.dnssec_ok(),
         }
->>>>>>> 5dd9b0ee
     }
 }
 
@@ -403,14 +361,13 @@
     /// An error happened in the datagram transport.
     Dgram(Arc<super::dgram::QueryError>),
 
-<<<<<<< HEAD
-    /// TSIG validation failed
-    ValidationError(tsig::ValidationError),
-=======
+    #[cfg(feature = "unstable-server-transport")]
+    /// TSIG authentication failed
+    Authentication(tsig::ValidationError),
+
     #[cfg(feature = "unstable-validator")]
     /// An error happened during DNSSEC validation.
     Validation(crate::validator::context::Error),
->>>>>>> 5dd9b0ee
 }
 
 impl From<LongOptData> for Error {
@@ -489,14 +446,14 @@
                 write!(f, "no transport available")
             }
             Error::Dgram(err) => fmt::Display::fmt(err, f),
-<<<<<<< HEAD
-            Error::ValidationError(err) => fmt::Display::fmt(err, f),
-=======
+
+            #[cfg(feature = "unstable-server-transport")]
+            Error::Authentication(err) => fmt::Display::fmt(err, f),
+
             #[cfg(feature = "unstable-validator")]
             Error::Validation(_) => {
                 write!(f, "error validating response")
             }
->>>>>>> 5dd9b0ee
         }
     }
 }
@@ -530,12 +487,12 @@
             Error::WrongReplyForQuery => None,
             Error::NoTransportAvailable => None,
             Error::Dgram(err) => Some(err),
-<<<<<<< HEAD
-            Error::ValidationError(err) => Some(err),
-=======
+
+            #[cfg(feature = "unstable-server-transport")]
+            Error::Authentication(err) => Some(err),
+
             #[cfg(feature = "unstable-validator")]
             Error::Validation(err) => Some(err),
->>>>>>> 5dd9b0ee
         }
     }
 }