//! Constructing and sending requests.
use std::boxed::Box;
use std::fmt::Debug;
use std::future::Future;
use std::pin::Pin;
use std::sync::Arc;
use std::vec::Vec;
use std::{error, fmt};

use bytes::Bytes;
use octseq::Octets;
use tracing::trace;

use crate::base::iana::{Opcode, Rcode};
use crate::base::message::{CopyRecordsError, ShortMessage};
use crate::base::message_builder::{
    AdditionalBuilder, MessageBuilder, PushError,
};
use crate::base::opt::{ComposeOptData, LongOptData, OptRecord};
use crate::base::wire::{Composer, ParseError};
use crate::base::{Header, Message, ParsedName, Rtype, StaticCompressor};
use crate::rdata::AllRecordData;

#[cfg(feature = "tsig")]
use crate::tsig;

//------------ ComposeRequest ------------------------------------------------

/// A trait that allows composing a request as a series.
pub trait ComposeRequest: Debug + Send + Sync {
    /// Appends the final message to a provided composer.
    fn append_message<Target: Composer>(
        &self,
        target: Target,
    ) -> Result<AdditionalBuilder<Target>, CopyRecordsError>;

    /// Create a message that captures the recorded changes.
    fn to_message(&self) -> Result<Message<Vec<u8>>, Error>;

    /// Create a message that captures the recorded changes and convert to
    /// a Vec.
    fn to_vec(&self) -> Result<Vec<u8>, Error>;

    /// Return a reference to the current Header.
    fn header(&self) -> &Header;

    /// Return a reference to a mutable Header to record changes to the header.
    fn header_mut(&mut self) -> &mut Header;

    /// Set the UDP payload size.
    fn set_udp_payload_size(&mut self, value: u16);

    /// Set the DNSSEC OK flag.
    fn set_dnssec_ok(&mut self, value: bool);

    /// Add an EDNS option.
    fn add_opt(
        &mut self,
        opt: &impl ComposeOptData,
    ) -> Result<(), LongOptData>;

    /// Returns whether a message is an answer to the request.
    fn is_answer(&self, answer: &Message<[u8]>) -> bool;

    /// Returns whether a message results in a response stream or not.
    fn is_streaming(&self) -> bool;

    /// Return the status of the DNSSEC OK flag.
    fn dnssec_ok(&self) -> bool;
}

//------------ ComposeRequestMulti --------------------------------------------

/// A trait that allows composing a request as a series.
pub trait ComposeRequestMulti: Debug + Send + Sync {
    /// Appends the final message to a provided composer.
    fn append_message<Target: Composer>(
        &self,
        target: Target,
    ) -> Result<AdditionalBuilder<Target>, CopyRecordsError>;

    /// Create a message that captures the recorded changes.
    fn to_message(&self) -> Result<Message<Vec<u8>>, Error>;

    /// Create a message that captures the recorded changes and convert to
    /// a Vec.

    /// Return a reference to the current Header.
    fn header(&self) -> &Header;

    /// Return a reference to a mutable Header to record changes to the header.
    fn header_mut(&mut self) -> &mut Header;

    /// Set the UDP payload size.
    fn set_udp_payload_size(&mut self, value: u16);

    /// Set the DNSSEC OK flag.
    fn set_dnssec_ok(&mut self, value: bool);

    /// Add an EDNS option.
    fn add_opt(
        &mut self,
        opt: &impl ComposeOptData,
    ) -> Result<(), LongOptData>;

    /// Returns whether a message is an answer to the request.
    fn is_answer(&self, answer: &Message<[u8]>) -> bool;

    /// Returns whether a message results in a response stream or not.
    fn is_streaming(&self) -> bool;

    /// Return the status of the DNSSEC OK flag.
    fn dnssec_ok(&self) -> bool;
}

//------------ SendRequest ---------------------------------------------------

/// Trait for starting a DNS request based on a request composer.
///
/// In the future, the return type of request should become an associated type.
/// However, the use of 'dyn Request' in redundant currently prevents that.
pub trait SendRequest<CR> {
    /// Request function that takes a ComposeRequest type.
    fn send_request(
        &self,
        request_msg: CR,
    ) -> Box<dyn GetResponse + Send + Sync>;
}

//------------ SendRequestMulti -----------------------------------------------

/// Trait for starting a DNS request based on a request composer.
///
/// In the future, the return type of request should become an associated type.
/// However, the use of 'dyn Request' in redundant currently prevents that.
pub trait SendRequestMulti<CR> {
    /// Request function that takes a ComposeRequestMulti type.
    fn send_request(
        &self,
        request_msg: CR,
    ) -> Box<dyn GetResponseMulti + Send + Sync>;
}

//------------ GetResponse ---------------------------------------------------

/// Trait for getting the result of a DNS query.
///
/// In the future, the return type of get_response should become an associated
/// type. However, too many uses of 'dyn GetResponse' currently prevent that.
pub trait GetResponse: Debug {
    /// Get the result of a DNS request.
    ///
    /// This function is intended to be cancel safe.
    fn get_response(
        &mut self,
    ) -> Pin<
        Box<
            dyn Future<Output = Result<Message<Bytes>, Error>>
                + Send
                + Sync
                + '_,
        >,
    >;
}

//------------ GetResponseMulti ----------------------------------------------
/// Trait for getting a stream of result of a DNS query.
///
/// In the future, the return type of get_response should become an associated
/// type. However, too many uses of 'dyn GetResponse' currently prevent that.
#[allow(clippy::type_complexity)]
pub trait GetResponseMulti: Debug {
    /// Get the result of a DNS request.
    ///
    /// This function is intended to be cancel safe.
    fn get_response(
        &mut self,
    ) -> Pin<
        Box<
            dyn Future<Output = Result<Option<Message<Bytes>>, Error>>
                + Send
                + Sync
                + '_,
        >,
    >;
}

//------------ RequestMessage ------------------------------------------------

/// Object that implements the ComposeRequest trait for a Message object.
#[derive(Clone, Debug)]
pub struct RequestMessage<Octs: AsRef<[u8]>> {
    /// Base message.
    msg: Message<Octs>,

    /// New header.
    header: Header,

    /// The OPT record to add if required.
    opt: Option<OptRecord<Vec<u8>>>,
}

impl<Octs: AsRef<[u8]> + Debug + Octets> RequestMessage<Octs> {
    /// Create a new RequestMessage object.
    pub fn new(msg: impl Into<Message<Octs>>) -> Result<Self, Error> {
        let msg = msg.into();

        // On UDP, IXFR results in a single responses, so we need to accept it.
        // We can reject AXFR because it always requires support for multiple
        // responses.
        if msg.header().opcode() == Opcode::QUERY
            && msg.first_question().ok_or(Error::FormError)?.qtype()
                == Rtype::AXFR
        {
            return Err(Error::FormError);
        }

        let header = msg.header();
        Ok(Self {
            msg,
            header,
            opt: None,
        })
    }

    /// Returns a mutable reference to the OPT record.
    ///
    /// Adds one if necessary.
    fn opt_mut(&mut self) -> &mut OptRecord<Vec<u8>> {
        self.opt.get_or_insert_with(Default::default)
    }

    /// Appends the message to a composer.
    fn append_message_impl<Target: Composer>(
        &self,
        mut target: MessageBuilder<Target>,
    ) -> Result<AdditionalBuilder<Target>, CopyRecordsError> {
        let source = &self.msg;

        *target.header_mut() = self.header;

        let source = source.question();
        let mut target = target.question();
        for rr in source {
            target.push(rr?)?;
        }
        let mut source = source.answer()?;
        let mut target = target.answer();
        for rr in &mut source {
            let rr = rr?
                .into_record::<AllRecordData<_, ParsedName<_>>>()?
                .expect("record expected");
            target.push(rr)?;
        }

        let mut source =
            source.next_section()?.expect("section should be present");
        let mut target = target.authority();
        for rr in &mut source {
            let rr = rr?
                .into_record::<AllRecordData<_, ParsedName<_>>>()?
                .expect("record expected");
            target.push(rr)?;
        }

        let source =
            source.next_section()?.expect("section should be present");
        let mut target = target.additional();
        for rr in source {
            let rr = rr?;
            if rr.rtype() != Rtype::OPT {
                let rr = rr
                    .into_record::<AllRecordData<_, ParsedName<_>>>()?
                    .expect("record expected");
                target.push(rr)?;
            }
        }

        if let Some(opt) = self.opt.as_ref() {
            target.push(opt.as_record())?;
        }

        Ok(target)
    }

    /// Create new message based on the changes to the base message.
    fn to_message_impl(&self) -> Result<Message<Vec<u8>>, Error> {
        let target =
            MessageBuilder::from_target(StaticCompressor::new(Vec::new()))
                .expect("Vec is expected to have enough space");

        let target = self.append_message_impl(target)?;

        // It would be nice to use .builder() here. But that one deletes all
        // sections. We have to resort to .as_builder() which gives a
        // reference and then .clone()
        let result = target.as_builder().clone();
        let msg = Message::from_octets(result.finish().into_target()).expect(
            "Message should be able to parse output from MessageBuilder",
        );
        Ok(msg)
    }
}

impl<Octs: AsRef<[u8]> + Debug + Octets + Send + Sync> ComposeRequest
    for RequestMessage<Octs>
{
    fn append_message<Target: Composer>(
        &self,
        target: Target,
    ) -> Result<AdditionalBuilder<Target>, CopyRecordsError> {
        let target = MessageBuilder::from_target(target)
            .map_err(|_| CopyRecordsError::Push(PushError::ShortBuf))?;
        let builder = self.append_message_impl(target)?;
        Ok(builder)
    }

    fn to_vec(&self) -> Result<Vec<u8>, Error> {
        let msg = self.to_message()?;
        Ok(msg.as_octets().clone())
    }

    fn to_message(&self) -> Result<Message<Vec<u8>>, Error> {
        self.to_message_impl()
    }

    fn header(&self) -> &Header {
        &self.header
    }

    fn header_mut(&mut self) -> &mut Header {
        &mut self.header
    }

    fn set_udp_payload_size(&mut self, value: u16) {
        self.opt_mut().set_udp_payload_size(value);
    }

    fn set_dnssec_ok(&mut self, value: bool) {
        self.opt_mut().set_dnssec_ok(value);
    }

    fn add_opt(
        &mut self,
        opt: &impl ComposeOptData,
    ) -> Result<(), LongOptData> {
        self.opt_mut().push(opt).map_err(|e| e.unlimited_buf())
    }

    fn is_answer(&self, answer: &Message<[u8]>) -> bool {
        let answer_header = answer.header();
        let answer_hcounts = answer.header_counts();

        // First check qr is set and IDs match.
        if !answer_header.qr() || answer_header.id() != self.header.id() {
            trace!(
                "Wrong QR or ID: QR={}, answer ID={}, self ID={}",
                answer_header.qr(),
                answer_header.id(),
                self.header.id()
            );
            return false;
        }

        // If the result is an error, then the question section can be empty.
        // In that case we require all other sections to be empty as well.
        if answer_header.rcode() != Rcode::NOERROR
            && answer_hcounts.qdcount() == 0
            && answer_hcounts.ancount() == 0
            && answer_hcounts.nscount() == 0
            && answer_hcounts.arcount() == 0
        {
            // We can accept this as a valid reply.
            return true;
        }

        // Now the question section in the reply has to be the same as in the
        // query.
        if answer_hcounts.qdcount() != self.msg.header_counts().qdcount() {
            trace!("Wrong QD count");
            false
        } else {
            let res = answer.question() == self.msg.for_slice().question();
            if !res {
                trace!("Wrong question");
            }
            res
        }
    }

    fn is_streaming(&self) -> bool {
        self.msg.is_streaming()
    }

    fn dnssec_ok(&self) -> bool {
        match &self.opt {
            None => false,
            Some(opt) => opt.dnssec_ok(),
        }
    }
}

//------------ RequestMessageMulti --------------------------------------------

/// Object that implements the ComposeRequestMulti trait for a Message object.
#[derive(Clone, Debug)]
pub struct RequestMessageMulti<Octs>
where
    Octs: AsRef<[u8]>,
{
    /// Base message.
    msg: Message<Octs>,

    /// New header.
    header: Header,

    /// The OPT record to add if required.
    opt: Option<OptRecord<Vec<u8>>>,
}

impl<Octs: AsRef<[u8]> + Debug + Octets> RequestMessageMulti<Octs> {
    /// Create a new BMB object.
    pub fn new(msg: impl Into<Message<Octs>>) -> Result<Self, Error> {
        let msg = msg.into();

        // Only accept the streaming types (IXFR and AXFR).
        if !msg.is_streaming() {
            return Err(Error::FormError);
        }
        let header = msg.header();
        Ok(Self {
            msg,
            header,
            opt: None,
        })
    }

    /// Returns a mutable reference to the OPT record.
    ///
    /// Adds one if necessary.
    fn opt_mut(&mut self) -> &mut OptRecord<Vec<u8>> {
        self.opt.get_or_insert_with(Default::default)
    }

    /// Appends the message to a composer.
    fn append_message_impl<Target: Composer>(
        &self,
        mut target: MessageBuilder<Target>,
    ) -> Result<AdditionalBuilder<Target>, CopyRecordsError> {
        let source = &self.msg;

        *target.header_mut() = self.header;

        let source = source.question();
        let mut target = target.question();
        for rr in source {
            target.push(rr?)?;
        }
        let mut source = source.answer()?;
        let mut target = target.answer();
        for rr in &mut source {
            let rr = rr?
                .into_record::<AllRecordData<_, ParsedName<_>>>()?
                .expect("record expected");
            target.push(rr)?;
        }

        let mut source =
            source.next_section()?.expect("section should be present");
        let mut target = target.authority();
        for rr in &mut source {
            let rr = rr?
                .into_record::<AllRecordData<_, ParsedName<_>>>()?
                .expect("record expected");
            target.push(rr)?;
        }

        let source =
            source.next_section()?.expect("section should be present");
        let mut target = target.additional();
        for rr in source {
            let rr = rr?;
            if rr.rtype() != Rtype::OPT {
                let rr = rr
                    .into_record::<AllRecordData<_, ParsedName<_>>>()?
                    .expect("record expected");
                target.push(rr)?;
            }
        }

        if let Some(opt) = self.opt.as_ref() {
            target.push(opt.as_record())?;
        }

        Ok(target)
    }

    /// Create new message based on the changes to the base message.
    fn to_message_impl(&self) -> Result<Message<Vec<u8>>, Error> {
        let target =
            MessageBuilder::from_target(StaticCompressor::new(Vec::new()))
                .expect("Vec is expected to have enough space");

        let target = self.append_message_impl(target)?;

        // It would be nice to use .builder() here. But that one deletes all
        // sections. We have to resort to .as_builder() which gives a
        // reference and then .clone()
        let result = target.as_builder().clone();
        let msg = Message::from_octets(result.finish().into_target()).expect(
            "Message should be able to parse output from MessageBuilder",
        );
        Ok(msg)
    }
}

impl<Octs: AsRef<[u8]> + Debug + Octets + Send + Sync> ComposeRequestMulti
    for RequestMessageMulti<Octs>
{
    fn append_message<Target: Composer>(
        &self,
        target: Target,
    ) -> Result<AdditionalBuilder<Target>, CopyRecordsError> {
        let target = MessageBuilder::from_target(target)
            .map_err(|_| CopyRecordsError::Push(PushError::ShortBuf))?;
        let builder = self.append_message_impl(target)?;
        Ok(builder)
    }

    fn to_message(&self) -> Result<Message<Vec<u8>>, Error> {
        self.to_message_impl()
    }

    fn header(&self) -> &Header {
        &self.header
    }

    fn header_mut(&mut self) -> &mut Header {
        &mut self.header
    }

    fn set_udp_payload_size(&mut self, value: u16) {
        self.opt_mut().set_udp_payload_size(value);
    }

    fn set_dnssec_ok(&mut self, value: bool) {
        self.opt_mut().set_dnssec_ok(value);
    }

    fn add_opt(
        &mut self,
        opt: &impl ComposeOptData,
    ) -> Result<(), LongOptData> {
        self.opt_mut().push(opt).map_err(|e| e.unlimited_buf())
    }

    fn is_answer(&self, answer: &Message<[u8]>) -> bool {
        let answer_header = answer.header();
        let answer_hcounts = answer.header_counts();

        // First check qr is set and IDs match.
        if !answer_header.qr() || answer_header.id() != self.header.id() {
            trace!(
                "Wrong QR or ID: QR={}, answer ID={}, self ID={}",
                answer_header.qr(),
                answer_header.id(),
                self.header.id()
            );
            return false;
        }

        // If the result is an error, then the question section can be empty.
        // In that case we require all other sections to be empty as well.
        if answer_header.rcode() != Rcode::NOERROR
            && answer_hcounts.qdcount() == 0
            && answer_hcounts.ancount() == 0
            && answer_hcounts.nscount() == 0
            && answer_hcounts.arcount() == 0
        {
            // We can accept this as a valid reply.
            return true;
        }

        // Now the question section in the reply has to be the same as in the
        // query, except in the case of an AXFR subsequent response:
        //
        // https://datatracker.ietf.org/doc/html/rfc5936#section-2.2
        // 2.2.  AXFR Response
        //   "The AXFR server MUST copy the Question section from the
        //    corresponding AXFR query message into the first response
        //    message's Question section.  For subsequent messages, it MAY do
        //    the same or leave the Question section empty."
        if self.msg.qtype() == Some(Rtype::AXFR)
            && answer_hcounts.qdcount() == 0
        {
            true
        } else if answer_hcounts.qdcount()
            != self.msg.header_counts().qdcount()
        {
            trace!("Wrong QD count");
            false
        } else {
            let res = answer.question() == self.msg.for_slice().question();
            if !res {
                trace!("Wrong question");
            }
            res
        }
    }

    fn is_streaming(&self) -> bool {
        self.msg.is_streaming()
    }

    fn dnssec_ok(&self) -> bool {
        match &self.opt {
            None => false,
            Some(opt) => opt.dnssec_ok(),
        }
    }
}

//--- From<RequestMessage>

impl<Octs: AsRef<[u8]>> From<RequestMessage<Octs>>
    for RequestMessageMulti<Octs>
{
    fn from(req: RequestMessage<Octs>) -> Self {
        RequestMessageMulti {
            msg: req.msg,
            header: req.header,
            opt: req.opt,
        }
    }
}

//------------ Error ---------------------------------------------------------

/// Error type for client transports.
#[derive(Clone, Debug)]
pub enum Error {
    /// Connection was already closed.
    ConnectionClosed,

    /// The OPT record has become too long.
    OptTooLong,

    /// PushError from MessageBuilder.
    MessageBuilderPushError,

    /// ParseError from Message.
    MessageParseError,

    /// Underlying transport not found in redundant connection
    RedundantTransportNotFound,

    /// The message violated some constraints.
    FormError,

    /// Octet sequence too short to be a valid DNS message.
    ShortMessage,

    /// Message too long for stream transport.
    StreamLongMessage,

    /// Stream transport closed because it was idle (for too long).
    StreamIdleTimeout,

    /// Error receiving a reply.
    //
    StreamReceiveError,

    /// Reading from stream gave an error.
    StreamReadError(Arc<std::io::Error>),

    /// Reading from stream took too long.
    StreamReadTimeout,

    /// Too many outstand queries on a single stream transport.
    StreamTooManyOutstandingQueries,

    /// Writing to a stream gave an error.
    StreamWriteError(Arc<std::io::Error>),

    /// Reading for a stream ended unexpectedly.
    StreamUnexpectedEndOfData,

    /// Reply does not match the query.
    WrongReplyForQuery,

    /// No transport available to transmit request.
    NoTransportAvailable,

    /// An error happened in the datagram transport.
    Dgram(Arc<super::dgram::QueryError>),

<<<<<<< HEAD
=======
    #[cfg(feature = "unstable-server-transport")]
    /// Zone write failed.
    ZoneWrite,

>>>>>>> 119e7a2e
    #[cfg(feature = "tsig")]
    /// TSIG authentication failed.
    Authentication(tsig::ValidationError),

    #[cfg(feature = "unstable-validator")]
    /// An error happened during DNSSEC validation.
    Validation(crate::validator::context::Error),
}

impl From<LongOptData> for Error {
    fn from(_: LongOptData) -> Self {
        Self::OptTooLong
    }
}

impl From<ParseError> for Error {
    fn from(_: ParseError) -> Self {
        Self::MessageParseError
    }
}

impl From<ShortMessage> for Error {
    fn from(_: ShortMessage) -> Self {
        Self::ShortMessage
    }
}

impl From<super::dgram::QueryError> for Error {
    fn from(err: super::dgram::QueryError) -> Self {
        Self::Dgram(err.into())
    }
}

#[cfg(feature = "unstable-validator")]
impl From<crate::validator::context::Error> for Error {
    fn from(err: crate::validator::context::Error) -> Self {
        Self::Validation(err)
    }
}

impl fmt::Display for Error {
    fn fmt(&self, f: &mut fmt::Formatter<'_>) -> fmt::Result {
        match self {
            Error::ConnectionClosed => write!(f, "connection closed"),
            Error::OptTooLong => write!(f, "OPT record is too long"),
            Error::MessageBuilderPushError => {
                write!(f, "PushError from MessageBuilder")
            }
            Error::MessageParseError => write!(f, "ParseError from Message"),
            Error::RedundantTransportNotFound => write!(
                f,
                "Underlying transport not found in redundant connection"
            ),
            Error::ShortMessage => {
                write!(f, "octet sequence to short to be a valid message")
            }
            Error::FormError => {
                write!(f, "message violates a constraint")
            }
            Error::StreamLongMessage => {
                write!(f, "message too long for stream transport")
            }
            Error::StreamIdleTimeout => {
                write!(f, "stream was idle for too long")
            }
            Error::StreamReceiveError => write!(f, "error receiving a reply"),
            Error::StreamReadError(_) => {
                write!(f, "error reading from stream")
            }
            Error::StreamReadTimeout => {
                write!(f, "timeout reading from stream")
            }
            Error::StreamTooManyOutstandingQueries => {
                write!(f, "too many outstanding queries on stream")
            }
            Error::StreamWriteError(_) => {
                write!(f, "error writing to stream")
            }
            Error::StreamUnexpectedEndOfData => {
                write!(f, "unexpected end of data")
            }
            Error::WrongReplyForQuery => {
                write!(f, "reply does not match query")
            }
            Error::NoTransportAvailable => {
                write!(f, "no transport available")
            }
            Error::Dgram(err) => fmt::Display::fmt(err, f),

<<<<<<< HEAD
=======
            #[cfg(feature = "unstable-server-transport")]
            Error::ZoneWrite => write!(f, "zone write error"),

>>>>>>> 119e7a2e
            #[cfg(feature = "tsig")]
            Error::Authentication(err) => fmt::Display::fmt(err, f),

            #[cfg(feature = "unstable-validator")]
            Error::Validation(_) => {
                write!(f, "error validating response")
            }
        }
    }
}

impl From<CopyRecordsError> for Error {
    fn from(err: CopyRecordsError) -> Self {
        match err {
            CopyRecordsError::Parse(_) => Self::MessageParseError,
            CopyRecordsError::Push(_) => Self::MessageBuilderPushError,
        }
    }
}

impl error::Error for Error {
    fn source(&self) -> Option<&(dyn error::Error + 'static)> {
        match self {
            Error::ConnectionClosed => None,
            Error::OptTooLong => None,
            Error::MessageBuilderPushError => None,
            Error::MessageParseError => None,
            Error::RedundantTransportNotFound => None,
            Error::ShortMessage => None,
            Error::FormError => None,
            Error::StreamLongMessage => None,
            Error::StreamIdleTimeout => None,
            Error::StreamReceiveError => None,
            Error::StreamReadError(e) => Some(e),
            Error::StreamReadTimeout => None,
            Error::StreamTooManyOutstandingQueries => None,
            Error::StreamWriteError(e) => Some(e),
            Error::StreamUnexpectedEndOfData => None,
            Error::WrongReplyForQuery => None,
            Error::NoTransportAvailable => None,
            Error::Dgram(err) => Some(err),

<<<<<<< HEAD
=======
            #[cfg(feature = "unstable-server-transport")]
            Error::ZoneWrite => None,

>>>>>>> 119e7a2e
            #[cfg(feature = "tsig")]
            Error::Authentication(err) => Some(err),

            #[cfg(feature = "unstable-validator")]
            Error::Validation(err) => Some(err),
        }
    }
}<|MERGE_RESOLUTION|>--- conflicted
+++ resolved
@@ -694,13 +694,10 @@
     /// An error happened in the datagram transport.
     Dgram(Arc<super::dgram::QueryError>),
 
-<<<<<<< HEAD
-=======
     #[cfg(feature = "unstable-server-transport")]
     /// Zone write failed.
     ZoneWrite,
 
->>>>>>> 119e7a2e
     #[cfg(feature = "tsig")]
     /// TSIG authentication failed.
     Authentication(tsig::ValidationError),
@@ -790,12 +787,9 @@
             }
             Error::Dgram(err) => fmt::Display::fmt(err, f),
 
-<<<<<<< HEAD
-=======
             #[cfg(feature = "unstable-server-transport")]
-            Error::ZoneWrite => write!(f, "zone write error"),
-
->>>>>>> 119e7a2e
+            Error::ZoneWrite => write!(f, "error writing to zone"),
+
             #[cfg(feature = "tsig")]
             Error::Authentication(err) => fmt::Display::fmt(err, f),
 
@@ -838,17 +832,14 @@
             Error::NoTransportAvailable => None,
             Error::Dgram(err) => Some(err),
 
-<<<<<<< HEAD
-=======
             #[cfg(feature = "unstable-server-transport")]
             Error::ZoneWrite => None,
 
->>>>>>> 119e7a2e
             #[cfg(feature = "tsig")]
-            Error::Authentication(err) => Some(err),
+            Error::Authentication(e) => Some(e),
 
             #[cfg(feature = "unstable-validator")]
-            Error::Validation(err) => Some(err),
+            Error::Validation(e) => Some(e),
         }
     }
 }