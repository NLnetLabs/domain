--- conflicted
+++ resolved
@@ -302,13 +302,6 @@
     pub async fn get_response(&mut self) -> Result<Message<Bytes>, Error> {
         loop {
             let elapsed = self.start.elapsed();
-<<<<<<< HEAD
-            println!(
-                "get_response: eleapsed {elapsed:?} timeout {:?}",
-                self.conn.response_timeout
-            );
-=======
->>>>>>> 409956b1
             if elapsed >= self.conn.response_timeout {
                 return Err(Error::StreamReadTimeout);
             }
