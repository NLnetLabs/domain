//! Maintain the state of a collection keys used to sign a zone.
//!
//! A key set is a collection of keys used to sign a sigle zone. This module
//! supports the management of key sets including key rollover.
//!
//! # Example
//!
//! ```no_run
//! use domain::base::iana::SecurityAlgorithm;
//! use domain::base::Name;
//! use domain::dnssec::sign::keys::keyset::{KeySet, RollType, UnixTime};
//! use std::fs::File;
//! use std::io::Write;
//! use std::str::FromStr;
//! use std::thread::sleep;
//! use std::time::Duration;
//!
//! // Create new KeySet for example.com
//! let mut ks = KeySet::new(Name::from_str("example.com").unwrap());
//!
//! // Add two keys.
//! ks.add_key_ksk("first KSK.key".to_string(), None,
//!    SecurityAlgorithm::ECDSAP256SHA256, 0, UnixTime::now(), true);
//! ks.add_key_zsk("first ZSK.key".to_string(),
//!     Some("first ZSK.private".to_string()),
//!     SecurityAlgorithm::ECDSAP256SHA256, 0, UnixTime::now(), true);
//!
//! // Save the state.
//! let json = serde_json::to_string(&ks).unwrap();
//! let mut file = File::create("example.com-keyset.json").unwrap();
//! write!(file, "{json}").unwrap();
//!
//! // Load the state from a file.
//! let file = File::open("example.com-keyset.json").unwrap();
//! let mut ks: KeySet = serde_json::from_reader(file).unwrap();
//!
//! // Start CSK roll.
//! let actions = ks.start_roll(RollType::CskRoll, &[], &["first KSK.key",
//!     "first ZSK.key"]);
//! // Handle actions.
//! // Report first propagation complete and ttl.
//! let actions = ks.propagation1_complete(RollType::CskRoll, 3600);
//! sleep(Duration::from_secs(3600));
//! // Report that cached entries have expired.
//! let actions = ks.cache_expired1(RollType::CskRoll);
//! // Report second propagation complete and ttl.
//! let actions = ks.propagation2_complete(RollType::CskRoll, 3600);
//! sleep(Duration::from_secs(3600));
//! // Report that cached entries have expired.
//! let actions = ks.cache_expired1(RollType::CskRoll);
//! // And we are done!
//! let actions = ks.roll_done(RollType::CskRoll);
//! ```

#![warn(missing_docs)]

// TODO:
// - add support for undo/abort.

use crate::base::iana::SecurityAlgorithm;
use crate::base::Name;
use crate::rdata::dnssec::Timestamp;
use serde::{Deserialize, Serialize};
use std::collections::{hash_map, HashMap, HashSet};
use std::fmt;
use std::fmt::{Debug, Display, Formatter};
use std::ops::Add;
use std::str::FromStr;
use std::string::{String, ToString};
use std::time::Duration;
use std::vec::Vec;
use time::format_description;
use time::OffsetDateTime;

#[cfg(test)]
use mock_instant::global::{SystemTime, UNIX_EPOCH};

#[cfg(test)]
use mock_instant::SystemTimeError;

#[cfg(not(test))]
use std::time::{SystemTime, SystemTimeError, UNIX_EPOCH};

/// This type maintains a collection keys used to sign a zone.
///
/// The state of this type can be serialized and deserialized. The state
/// includes the state of any key rollovers going on.
#[derive(Clone, Deserialize, Serialize)]
pub struct KeySet {
    name: Name<Vec<u8>>,
    keys: HashMap<String, Key>,

    rollstates: HashMap<RollType, RollState>,
}

impl KeySet {
    /// Create a new key set for a give zone name.
    pub fn new(name: Name<Vec<u8>>) -> Self {
        Self {
            name,
            keys: HashMap::new(),
            rollstates: HashMap::new(),
        }
    }

    /// Add a KSK.
    pub fn add_key_ksk(
        &mut self,
        pubref: String,
        privref: Option<String>,
        algorithm: SecurityAlgorithm,
        key_tag: u16,
        creation_ts: UnixTime,
<<<<<<< HEAD
        available: bool,
=======
        available: Available,
>>>>>>> d0a81f47
    ) -> Result<(), Error> {
        if !self.unique_key_tag(key_tag) {
            return Err(Error::DuplicateKeyTag);
        }
        let keystate = KeyState {
<<<<<<< HEAD
            available,
=======
            available: available.to_bool(),
>>>>>>> d0a81f47
            ..Default::default()
        };
        let key = Key::new(
            privref,
            KeyType::Ksk(keystate),
            algorithm,
            key_tag,
            creation_ts,
        );
        if let hash_map::Entry::Vacant(e) = self.keys.entry(pubref) {
            e.insert(key);
            Ok(())
        } else {
            Err(Error::KeyExists)
        }
    }

    /// Add a ZSK.
    pub fn add_key_zsk(
        &mut self,
        pubref: String,
        privref: Option<String>,
        algorithm: SecurityAlgorithm,
        key_tag: u16,
        creation_ts: UnixTime,
<<<<<<< HEAD
        available: bool,
=======
        available: Available,
>>>>>>> d0a81f47
    ) -> Result<(), Error> {
        if !self.unique_key_tag(key_tag) {
            return Err(Error::DuplicateKeyTag);
        }
        let keystate = KeyState {
<<<<<<< HEAD
            available,
=======
            available: available.to_bool(),
>>>>>>> d0a81f47
            ..Default::default()
        };
        let key = Key::new(
            privref,
            KeyType::Zsk(keystate),
            algorithm,
            key_tag,
            creation_ts,
        );
        if let hash_map::Entry::Vacant(e) = self.keys.entry(pubref) {
            e.insert(key);
            Ok(())
        } else {
            Err(Error::KeyExists)
        }
    }

    /// Add a CSK.
    pub fn add_key_csk(
        &mut self,
        pubref: String,
        privref: Option<String>,
        algorithm: SecurityAlgorithm,
        key_tag: u16,
        creation_ts: UnixTime,
<<<<<<< HEAD
        available: bool,
=======
        available: Available,
>>>>>>> d0a81f47
    ) -> Result<(), Error> {
        if !self.unique_key_tag(key_tag) {
            return Err(Error::DuplicateKeyTag);
        }
        let keystate = KeyState {
<<<<<<< HEAD
            available,
=======
            available: available.to_bool(),
>>>>>>> d0a81f47
            ..Default::default()
        };
        let key = Key::new(
            privref,
            KeyType::Csk(keystate.clone(), keystate),
            algorithm,
            key_tag,
<<<<<<< HEAD
            creation_ts,
        );
        if let hash_map::Entry::Vacant(e) = self.keys.entry(pubref) {
            e.insert(key);
            Ok(())
        } else {
            Err(Error::KeyExists)
        }
    }

    /// Add a public key.
    pub fn add_public_key(
        &mut self,
        pubref: String,
        algorithm: SecurityAlgorithm,
        key_tag: u16,
        creation_ts: UnixTime,
        available: bool,
    ) -> Result<(), Error> {
        if !self.unique_key_tag(key_tag) {
            return Err(Error::DuplicateKeyTag);
        }
        let keystate = KeyState {
            available,
            ..Default::default()
        };
        let key = Key::new(
            None,
            KeyType::Include(keystate),
            algorithm,
            key_tag,
=======
>>>>>>> d0a81f47
            creation_ts,
        );
        if let hash_map::Entry::Vacant(e) = self.keys.entry(pubref) {
            e.insert(key);
            Ok(())
        } else {
            Err(Error::KeyExists)
        }
    }

<<<<<<< HEAD
    /// Set the decoupled flag of a key.
    pub fn set_decoupled(
        &mut self,
        pubref: &str,
        value: bool,
    ) -> Result<(), Error> {
        match self.keys.get_mut(pubref) {
            None => return Err(Error::KeyNotFound),
            Some(key) => key.decoupled = value,
        }
        Ok(())
    }

    /// Set the present flag of a key.
    ///
    /// For CSK set the present in both key states.
    pub fn set_present(
        &mut self,
        pubref: &str,
        value: bool,
    ) -> Result<(), Error> {
        match self.keys.get_mut(pubref) {
            None => return Err(Error::KeyNotFound),
            Some(key) => {
                match &mut key.keytype {
                    KeyType::Ksk(keystate)
                    | KeyType::Zsk(keystate)
                    | KeyType::Include(keystate) => {
                        keystate.present = value;
                    }
                    KeyType::Csk(ksk_keystate, zsk_keystate) => {
                        ksk_keystate.present = value;
                        zsk_keystate.present = value;
                    }
                };
                if value && key.timestamps.published.is_none() {
                    key.timestamps.published = Some(UnixTime::now());
                }
            }
        }
        Ok(())
    }

    /// Set the signer flag of a key.
    ///
    /// For CSK set the signer in both key states. Return an error if the
    /// key is Include.
    pub fn set_signer(
        &mut self,
        pubref: &str,
        value: bool,
    ) -> Result<(), Error> {
        match self.keys.get_mut(pubref) {
            None => return Err(Error::KeyNotFound),
            Some(key) => {
                match &mut key.keytype {
                    KeyType::Ksk(keystate) | KeyType::Zsk(keystate) => {
                        keystate.signer = value;
                    }
                    KeyType::Csk(ksk_keystate, zsk_keystate) => {
                        ksk_keystate.signer = value;
                        zsk_keystate.signer = value;
                    }
                    KeyType::Include(_) => return Err(Error::WrongKeyType),
                };
            }
        }
        Ok(())
    }

    /// Set the at_parent flag of a key.
    ///
    /// For CSK set the signer the KSK state. Return an error if the key is
    /// Include or a ZSK.
    pub fn set_at_parent(
        &mut self,
        pubref: &str,
        value: bool,
    ) -> Result<(), Error> {
        match self.keys.get_mut(pubref) {
            None => return Err(Error::KeyNotFound),
            Some(key) => {
                match &mut key.keytype {
                    KeyType::Ksk(keystate) => {
                        keystate.at_parent = value;
                    }
                    KeyType::Csk(ksk_keystate, _) => {
                        ksk_keystate.at_parent = value;
                    }
                    KeyType::Zsk(_) | KeyType::Include(_) => {
                        return Err(Error::WrongKeyType)
                    }
                };
            }
        }
        Ok(())
    }

    /// Make a key stale.
    ///
    /// Set old and clear present, signer and at_parent.
    pub fn set_stale(&mut self, pubref: &str) -> Result<(), Error> {
        match self.keys.get_mut(pubref) {
            None => return Err(Error::KeyNotFound),
            Some(key) => {
                match &mut key.keytype {
                    KeyType::Ksk(keystate)
                    | KeyType::Zsk(keystate)
                    | KeyType::Include(keystate) => {
                        keystate.old = true;
                        keystate.present = false;
                        keystate.signer = false;
                        keystate.at_parent = false;
                    }
                    KeyType::Csk(ksk_keystate, zsk_keystate) => {
                        ksk_keystate.old = true;
                        ksk_keystate.present = false;
                        ksk_keystate.signer = false;
                        ksk_keystate.at_parent = false;
                        zsk_keystate.old = true;
                        zsk_keystate.present = false;
                        zsk_keystate.signer = false;
                        zsk_keystate.at_parent = false;
                    }
                };
            }
        }
        Ok(())
    }

    /// Set the visible time of a key.
    pub fn set_visible(
        &mut self,
        pubref: &str,
        time: UnixTime,
    ) -> Result<(), Error> {
        match self.keys.get_mut(pubref) {
            None => return Err(Error::KeyNotFound),
            Some(key) => {
                key.timestamps.visible = Some(time);
            }
        }
        Ok(())
    }

    /// Set the ds_visible time of a key.
    ///
    /// Note: there is no consistency check. The ds_visible time can be
    /// set even if at_parent is false.
    pub fn set_ds_visible(
        &mut self,
        pubref: &str,
        time: UnixTime,
    ) -> Result<(), Error> {
        match self.keys.get_mut(pubref) {
            None => return Err(Error::KeyNotFound),
            Some(key) => {
                key.timestamps.ds_visible = Some(time);
            }
        }
        Ok(())
    }

    /// Set the rrsig_visible time of a key.
    ///
    /// Note: there is no consistency check. The rrsig_visible time can be
    /// set even if signer is false or the key is not signing the zone.
    pub fn set_rrsig_visible(
        &mut self,
        pubref: &str,
        time: UnixTime,
    ) -> Result<(), Error> {
        match self.keys.get_mut(pubref) {
            None => return Err(Error::KeyNotFound),
            Some(key) => {
                key.timestamps.rrsig_visible = Some(time);
            }
        }
        Ok(())
    }

    fn unique_key_tag(&self, key_tag: u16) -> bool {
        !self.keys.iter().any(|(_, k)| k.key_tag == key_tag)
=======
    fn unique_key_tag(&self, key_tag: u16) -> bool {
        self.keys.iter().all(|(_, k)| k.key_tag != key_tag)
>>>>>>> d0a81f47
    }

    /// Delete a key.
    pub fn delete_key(&mut self, pubref: &str) -> Result<(), Error> {
        match self.keys.get(pubref) {
            None => return Err(Error::KeyNotFound),
            Some(key) => match &key.keytype {
                KeyType::Ksk(keystate)
                | KeyType::Zsk(keystate)
                | KeyType::Include(keystate) => {
                    if !keystate.stale() {
                        return Err(Error::KeyNotOld);
                    }
                }
                KeyType::Csk(ksk_keystate, zsk_keystate) => {
                    if !ksk_keystate.stale() {
                        return Err(Error::KeyNotOld);
                    }
                    if !zsk_keystate.stale() {
                        return Err(Error::KeyNotOld);
                    }
                }
            },
        }

        // The state of the key is checked, now remove the key.
        self.keys.remove(pubref).expect("key should exist");
        Ok(())
    }

    /// Return the zone name this key set belongs to.
    pub fn name(&self) -> &Name<Vec<u8>> {
        &self.name
    }

    /// Return the list of keys in the key set.
    pub fn keys(&self) -> &HashMap<String, Key> {
        &self.keys
    }

    /// Return the current active rolls and their states.
    pub fn rollstates(&self) -> &HashMap<RollType, RollState> {
        &self.rollstates
    }

    /// Start a key roll.
    ///
    /// The parameters are the type of key roll, a list of old keys that need
    /// to be rolled out and a list of new keys that on their way in.
    /// A list of actions is returned. The caller is responsible for
    /// performing the actions.
    pub fn start_roll(
        &mut self,
        rolltype: RollType,
        old: &[&str],
        new: &[&str],
    ) -> Result<Vec<Action>, Error> {
        let next_state = RollState::Propagation1;
        rolltype.rollfn()(RollOp::Start(old, new), self)?;

        self.rollstates.insert(rolltype, next_state.clone());

        Ok(rolltype.roll_actions_fn()(next_state))
    }

    /// A report that the propagation of the first change has completed.
    ///
    /// The user reports that the changes have propagated and provides the
    /// required ttl value. The actual changes to monitor were specified as
    /// an action in the previous state (start_roll). A list of actions is
    /// returned.
    pub fn propagation1_complete(
        &mut self,
        rolltype: RollType,
        ttl: u32,
    ) -> Result<Vec<Action>, Error> {
        // First check if the current roll state is Propagation1.
        let Some(RollState::Propagation1) = self.rollstates.get(&rolltype)
        else {
            return Err(Error::WrongStateForRollOperation);
        };
        let next_state = RollState::CacheExpire1(ttl);
        rolltype.rollfn()(RollOp::Propagation1, self)?;

        self.rollstates.insert(rolltype, next_state.clone());

        Ok(rolltype.roll_actions_fn()(next_state))
    }

    /// A report that any cached values should have expired by now.
    ///
    /// This method should be called at least ttl seconds after the call to
    /// propagation1_complete where ttl is the value of the ttl parameter
    /// passed to the propagation1_complete method. A list of actions is
    /// returned.
    pub fn cache_expired1(
        &mut self,
        rolltype: RollType,
    ) -> Result<Vec<Action>, Error> {
        // First check if the current roll state is CacheExpire1.
        let Some(RollState::CacheExpire1(ttl)) =
            self.rollstates.get(&rolltype)
        else {
            return Err(Error::WrongStateForRollOperation);
        };
        let next_state = RollState::Propagation2;
        rolltype.rollfn()(RollOp::CacheExpire1(*ttl), self)?;
        self.rollstates.insert(rolltype, next_state.clone());

        Ok(rolltype.roll_actions_fn()(next_state))
    }

    /// A report that the propagation of the second change has completed.
    ///
    /// The user reports that the changes have propagated and provides the
    /// required ttl value. The actual changes to monitor were specified as on
    /// action in the previous state (cache_expired1). A list of actions is
    /// returned.
    pub fn propagation2_complete(
        &mut self,
        rolltype: RollType,
        ttl: u32,
    ) -> Result<Vec<Action>, Error> {
        // First check if the current roll state is Propagation2.
        let Some(RollState::Propagation2) = self.rollstates.get(&rolltype)
        else {
            return Err(Error::WrongStateForRollOperation);
        };
        let next_state = RollState::CacheExpire2(ttl);
        rolltype.rollfn()(RollOp::Propagation2, self)?;
        self.rollstates.insert(rolltype, next_state.clone());
        Ok(rolltype.roll_actions_fn()(next_state))
    }

    /// A report that any cached values should have expired by now.
    ///
    /// This method should be called at least ttl seconds after the call to
    /// propagation2_complete where ttl is the value of the ttl parameter
    /// passed to the propagation2_complete method. A list of actions is
    /// returned.
    pub fn cache_expired2(
        &mut self,
        rolltype: RollType,
    ) -> Result<Vec<Action>, Error> {
        // First check if the current roll state is CacheExpire2.
        let Some(RollState::CacheExpire2(ttl)) =
            self.rollstates.get(&rolltype)
        else {
            return Err(Error::WrongStateForRollOperation);
        };
        let next_state = RollState::Done;
        rolltype.rollfn()(RollOp::CacheExpire2(*ttl), self)?;
        self.rollstates.insert(rolltype, next_state.clone());

        Ok(rolltype.roll_actions_fn()(next_state))
    }

    /// The user reports that all actions have been performed and that the
    /// key roll is now complete.
    pub fn roll_done(
        &mut self,
        rolltype: RollType,
    ) -> Result<Vec<Action>, Error> {
        // First check if the current roll state is Done.
        let Some(RollState::Done) = self.rollstates.get(&rolltype) else {
            return Err(Error::WrongStateForRollOperation);
        };
        rolltype.rollfn()(RollOp::Done, self)?;
        self.rollstates.remove(&rolltype);
        Ok(Vec::new())
    }

    /// Return the actions that need to be performed for the current
    /// roll state.
    pub fn actions(&self, rolltype: RollType) -> Vec<Action> {
        if let Some(rollstate) = self.rollstates.get(&rolltype) {
            rolltype.roll_actions_fn()(rollstate.clone())
        } else {
            Vec::new()
        }
    }

    fn update_ksk(
        &mut self,
        mode: Mode,
        old: &[&str],
        new: &[&str],
    ) -> Result<(), Error> {
        let mut tmpkeys = self.keys.clone();
        let keys: &mut HashMap<String, Key> = match mode {
            Mode::DryRun => &mut tmpkeys,
            Mode::ForReal => &mut self.keys,
        };
        let mut algs_old = HashSet::new();
        for k in old {
            let Some(ref mut key) = keys.get_mut(&(k.to_string())) else {
                return Err(Error::KeyNotFound);
            };
            let KeyType::Ksk(ref mut keystate) = key.keytype else {
                return Err(Error::WrongKeyType);
            };

            // Set old for any key we find.
            keystate.old = true;

            // Add algorithm
            algs_old.insert(key.algorithm);
        }
        let now = UnixTime::now();
        let mut algs_new = HashSet::new();
        for k in new {
            let Some(ref mut key) = keys.get_mut(&(k.to_string())) else {
                return Err(Error::KeyNotFound);
            };
            let KeyType::Ksk(ref mut keystate) = key.keytype else {
                return Err(Error::WrongKeyType);
            };
            if *keystate
                != (KeyState {
                    available: true,
                    old: false,
                    signer: false,
                    present: false,
                    at_parent: false,
                })
            {
                return Err(Error::WrongKeyState);
            }

            // Move key state to Incoming.
            keystate.present = true;
            keystate.signer = true;
            key.timestamps.published = Some(now.clone());

            // Add algorithm
            algs_new.insert(key.algorithm);
        }

        // Make sure the sets of algorithms are the same.
        if algs_old != algs_new {
            return Err(Error::AlgorithmSetsMismatch);
        }

        // Make sure we have at least one key in incoming state.
        if !keys.iter().any(|(_, k)| {
            if let KeyType::Ksk(keystate) = &k.keytype {
                !keystate.old && keystate.present
            } else {
                false
            }
        }) {
            return Err(Error::NoSuitableKeyPresent);
        }
        Ok(())
    }

    fn update_ksk_double_ds(
        &mut self,
        mode: Mode,
        old: &[&str],
        new: &[&str],
    ) -> Result<(), Error> {
        let mut tmpkeys = self.keys.clone();
        let keys: &mut HashMap<String, Key> = match mode {
            Mode::DryRun => &mut tmpkeys,
            Mode::ForReal => &mut self.keys,
        };
        let mut algs_old = HashSet::new();
        for k in old {
<<<<<<< HEAD
            let Some(ref mut key) = keys.get_mut(&(*k).to_string()) else {
=======
            let Some(ref mut key) = keys.get_mut(&(k.to_string())) else {
>>>>>>> d0a81f47
                return Err(Error::KeyNotFound);
            };
            let KeyType::Ksk(ref mut keystate) = key.keytype else {
                return Err(Error::WrongKeyType);
            };

            // Set old for any key we find.
            keystate.old = true;

            // Add algorithm
            algs_old.insert(key.algorithm);
        }
        let mut algs_new = HashSet::new();
        for k in new {
<<<<<<< HEAD
            let Some(ref mut key) = keys.get_mut(&(*k).to_string()) else {
=======
            let Some(ref mut key) = keys.get_mut(&(k.to_string())) else {
>>>>>>> d0a81f47
                return Err(Error::KeyNotFound);
            };
            let KeyType::Ksk(ref mut keystate) = key.keytype else {
                return Err(Error::WrongKeyType);
            };
            if *keystate
                != (KeyState {
                    available: true,
                    old: false,
                    signer: false,
                    present: false,
                    at_parent: false,
                })
            {
                return Err(Error::WrongKeyState);
            }

            keystate.at_parent = true;

            // Add algorithm
            algs_new.insert(key.algorithm);
        }

        // Make sure the sets of algorithms are the same.
        if algs_old != algs_new {
            return Err(Error::AlgorithmSetsMismatch);
        }

        // Make sure we have at least one key in the right state.
        if !keys.iter().any(|(_, k)| {
            if let KeyType::Ksk(keystate) = &k.keytype {
                !keystate.old && keystate.at_parent
            } else {
                false
            }
        }) {
            return Err(Error::NoSuitableKeyPresent);
        }
        Ok(())
    }

    fn update_zsk(
        &mut self,
        mode: Mode,
        old: &[&str],
        new: &[&str],
    ) -> Result<(), Error> {
        let mut tmpkeys = self.keys.clone();
        let keys: &mut HashMap<String, Key> = match mode {
            Mode::DryRun => &mut tmpkeys,
            Mode::ForReal => &mut self.keys,
        };
        let mut algs_old = HashSet::new();
        for k in old {
<<<<<<< HEAD
            let Some(ref mut key) = keys.get_mut(&(*k).to_string()) else {
=======
            let Some(ref mut key) = keys.get_mut(&(k.to_string())) else {
>>>>>>> d0a81f47
                return Err(Error::KeyNotFound);
            };
            let KeyType::Zsk(ref mut keystate) = key.keytype else {
                return Err(Error::WrongKeyType);
            };

            // Set old for any key we find.
            keystate.old = true;

            // Add algorithm
            algs_old.insert(key.algorithm);
        }
        let now = UnixTime::now();
        let mut algs_new = HashSet::new();
        for k in new {
<<<<<<< HEAD
            let Some(key) = keys.get_mut(&(*k).to_string()) else {
=======
            let Some(key) = keys.get_mut(&(k.to_string())) else {
>>>>>>> d0a81f47
                return Err(Error::KeyNotFound);
            };
            let KeyType::Zsk(ref mut keystate) = key.keytype else {
                return Err(Error::WrongKeyType);
            };
            if *keystate
                != (KeyState {
                    available: true,
                    old: false,
                    signer: false,
                    present: false,
                    at_parent: false,
                })
            {
                return Err(Error::WrongKeyState);
            }

            // Move key state to Incoming.
            keystate.present = true;
            key.timestamps.published = Some(now.clone());

            // Add algorithm
            algs_new.insert(key.algorithm);
        }

        // Make sure the sets of algorithms are the same.
        if algs_old != algs_new {
            return Err(Error::AlgorithmSetsMismatch);
        }

        // Make sure we have at least one key in incoming state.
        if !keys.iter().any(|(_, k)| {
            if let KeyType::Zsk(keystate) = &k.keytype {
                !keystate.old || keystate.present
            } else {
                false
            }
        }) {
            return Err(Error::NoSuitableKeyPresent);
        }
        Ok(())
    }

    fn update_zsk_double_signature(
        &mut self,
        mode: Mode,
        old: &[&str],
        new: &[&str],
    ) -> Result<(), Error> {
        let mut tmpkeys = self.keys.clone();
        let keys: &mut HashMap<String, Key> = match mode {
            Mode::DryRun => &mut tmpkeys,
            Mode::ForReal => &mut self.keys,
        };
        let mut algs_old = HashSet::new();
        for k in old {
            let Some(ref mut key) = keys.get_mut(&(k.to_string())) else {
                return Err(Error::KeyNotFound);
            };
            let KeyType::Zsk(ref mut keystate) = key.keytype else {
                return Err(Error::WrongKeyType);
            };

            // Set old for any key we find.
            keystate.old = true;

            // Add algorithm
            algs_old.insert(key.algorithm);
        }
        let now = UnixTime::now();
        let mut algs_new = HashSet::new();
        for k in new {
            let Some(key) = keys.get_mut(&(k.to_string())) else {
                return Err(Error::KeyNotFound);
            };
            let KeyType::Zsk(ref mut keystate) = key.keytype else {
                return Err(Error::WrongKeyType);
            };
            if *keystate
                != (KeyState {
                    available: true,
                    old: false,
                    signer: false,
                    present: false,
                    at_parent: false,
                })
            {
                return Err(Error::WrongKeyState);
            }

            // Move key state to Incoming.
            keystate.present = true;
            keystate.signer = true;
            key.timestamps.published = Some(now.clone());

            // Add algorithm
            algs_new.insert(key.algorithm);
        }

        // Make sure the sets of algorithms are the same.
        if algs_old != algs_new {
            return Err(Error::AlgorithmSetsMismatch);
        }

        // Make sure we have at least one key in incoming state.
        if !keys.iter().any(|(_, k)| {
            if let KeyType::Zsk(keystate) = &k.keytype {
                !keystate.old || keystate.present
            } else {
                false
            }
        }) {
            return Err(Error::NoSuitableKeyPresent);
        }
        Ok(())
    }

    fn update_csk(
        &mut self,
        mode: Mode,
        old: &[&str],
        new: &[&str],
    ) -> Result<(), Error> {
        let mut tmpkeys = self.keys.clone();
        let keys: &mut HashMap<String, Key> = match mode {
            Mode::DryRun => &mut tmpkeys,
            Mode::ForReal => &mut self.keys,
        };
        let mut algs_old = HashSet::new();
        for k in old {
            let Some(key) = keys.get_mut(&(k.to_string())) else {
                return Err(Error::KeyNotFound);
            };
            match key.keytype {
                KeyType::Ksk(ref mut keystate)
                | KeyType::Zsk(ref mut keystate) => {
                    keystate.old = true;
                }
                KeyType::Csk(ref mut ksk_keystate, ref mut zsk_keystate) => {
                    ksk_keystate.old = true;
                    zsk_keystate.old = true;
                }
                KeyType::Include(_) => {
                    return Err(Error::WrongKeyType);
                }
            }

            // Add algorithm
            algs_old.insert(key.algorithm);
        }
        let now = UnixTime::now();
        let mut algs_new = HashSet::new();
        for k in new {
            let Some(key) = keys.get_mut(&(k.to_string())) else {
                return Err(Error::KeyNotFound);
            };
            match key.keytype {
                KeyType::Ksk(ref mut keystate) => {
                    if *keystate
                        != (KeyState {
                            available: true,
                            old: false,
                            signer: false,
                            present: false,
                            at_parent: false,
                        })
                    {
                        return Err(Error::WrongKeyState);
                    }

                    // Move key state to Active.
                    keystate.present = true;
                    keystate.signer = true;
                    key.timestamps.published = Some(now.clone());
                }
                KeyType::Zsk(ref mut keystate) => {
                    if *keystate
                        != (KeyState {
                            available: true,
                            old: false,
                            signer: false,
                            present: false,
                            at_parent: false,
                        })
                    {
                        return Err(Error::WrongKeyState);
                    }

                    // Move key state to Incoming.
                    keystate.present = true;
                    key.timestamps.published = Some(now.clone());
                }
                KeyType::Csk(ref mut ksk_keystate, ref mut zsk_keystate) => {
                    if *ksk_keystate
                        != (KeyState {
                            available: true,
                            old: false,
                            signer: false,
                            present: false,
                            at_parent: false,
                        })
                    {
                        return Err(Error::WrongKeyState);
                    }

                    // Move key state to Active.
                    ksk_keystate.present = true;
                    ksk_keystate.signer = true;

                    if *zsk_keystate
                        != (KeyState {
                            available: true,
                            old: false,
                            signer: false,
                            present: false,
                            at_parent: false,
                        })
                    {
                        return Err(Error::WrongKeyState);
                    }

                    // Move key state to Incoming.
                    zsk_keystate.present = true;

                    key.timestamps.published = Some(now.clone());
                }
                _ => {
                    return Err(Error::WrongKeyType);
                }
            }

            // Add algorithm
            algs_new.insert(key.algorithm);
        }

        // Make sure the sets of algorithms are the same.
        if algs_old != algs_new {
            return Err(Error::AlgorithmSetsMismatch);
<<<<<<< HEAD
        }

        // Make sure we have at least one KSK key in incoming state.
        if !keys.iter().any(|(_, k)| match &k.keytype {
            KeyType::Ksk(keystate) | KeyType::Csk(keystate, _) => {
                !keystate.old && keystate.present
            }
            _ => false,
        }) {
            return Err(Error::NoSuitableKeyPresent);
        }
        // Make sure we have at least one ZSK key in incoming state.
        if !keys.iter().any(|(_, k)| match &k.keytype {
            KeyType::Zsk(keystate) | KeyType::Csk(_, keystate) => {
                !keystate.old && keystate.present
            }
            _ => false,
        }) {
            return Err(Error::NoSuitableKeyPresent);
        }
        Ok(())
    }

    fn update_algorithm(
        &mut self,
        mode: Mode,
        old: &[&str],
        new: &[&str],
    ) -> Result<(), Error> {
        let mut tmpkeys = self.keys.clone();
        let keys: &mut HashMap<String, Key> = match mode {
            Mode::DryRun => &mut tmpkeys,
            Mode::ForReal => &mut self.keys,
        };
        for k in old {
            let Some(key) = keys.get_mut(&(*k).to_string()) else {
                return Err(Error::KeyNotFound);
            };
            match key.keytype {
                KeyType::Ksk(ref mut keystate)
                | KeyType::Zsk(ref mut keystate) => {
                    keystate.old = true;
                }
                KeyType::Csk(ref mut ksk_keystate, ref mut zsk_keystate) => {
                    ksk_keystate.old = true;
                    zsk_keystate.old = true;
                }
                KeyType::Include(_) => {
                    return Err(Error::WrongKeyType);
                }
            }
        }
        let now = UnixTime::now();
        for k in new {
            let Some(key) = keys.get_mut(&(*k).to_string()) else {
                return Err(Error::KeyNotFound);
            };
            match key.keytype {
                KeyType::Ksk(ref mut keystate)
                | KeyType::Zsk(ref mut keystate) => {
                    if *keystate
                        != (KeyState {
                            available: true,
                            old: false,
                            signer: false,
                            present: false,
                            at_parent: false,
                        })
                    {
                        return Err(Error::WrongKeyState);
                    }

                    // Move key state to Active.
                    keystate.present = true;
                    keystate.signer = true;
                    key.timestamps.published = Some(now.clone());
                }
                KeyType::Csk(ref mut ksk_keystate, ref mut zsk_keystate) => {
                    if *ksk_keystate
                        != (KeyState {
                            available: true,
                            old: false,
                            signer: false,
                            present: false,
                            at_parent: false,
                        })
                    {
                        return Err(Error::WrongKeyState);
                    }

                    // Move key state to Active.
                    ksk_keystate.present = true;
                    ksk_keystate.signer = true;

                    if *zsk_keystate
                        != (KeyState {
                            available: true,
                            old: false,
                            signer: false,
                            present: false,
                            at_parent: false,
                        })
                    {
                        return Err(Error::WrongKeyState);
                    }

                    // Move key state to Incoming.
                    zsk_keystate.present = true;
                    zsk_keystate.signer = true;

                    key.timestamps.published = Some(now.clone());
                }
                _ => {
                    return Err(Error::WrongKeyType);
                }
            }
=======
>>>>>>> d0a81f47
        }

        // Make sure we have at least one KSK key in incoming state.
        if !keys.iter().any(|(_, k)| match &k.keytype {
            KeyType::Ksk(keystate) | KeyType::Csk(keystate, _) => {
                !keystate.old && keystate.present
            }
            _ => false,
        }) {
            return Err(Error::NoSuitableKeyPresent);
        }
        // Make sure we have at least one ZSK key in incoming state.
        if !keys.iter().any(|(_, k)| match &k.keytype {
            KeyType::Zsk(keystate) | KeyType::Csk(_, keystate) => {
                !keystate.old && keystate.present
            }
            _ => false,
        }) {
            return Err(Error::NoSuitableKeyPresent);
        }
        Ok(())
    }
<<<<<<< HEAD
}

/// The state of a single key.
///
/// The state includes a way to refer to the public key and optionally a
/// way to refer to the provate key. The state includes the type of the
/// key (which in itself includes the key state) and a list of timestamps
/// that mark the various stages in the life of a key.
#[derive(Clone, Debug, Deserialize, Serialize)]
pub struct Key {
    privref: Option<String>,

    // XXX - remove the following directive before merging.
    #[serde(default)]
    decoupled: bool,

    keytype: KeyType,
    algorithm: SecurityAlgorithm,
    key_tag: u16,
    timestamps: KeyTimestamps,
}

impl Key {
    /// Return the 'reference' to the private key (if present).
    pub fn privref(&self) -> Option<&str> {
        self.privref.as_deref()
    }

    /// Return whether the key is decoupled from the underlying key storage
    /// or not.
    pub fn decoupled(&self) -> bool {
        self.decoupled
    }

    /// Return the key type (which includes the state of the key).
    pub fn keytype(&self) -> KeyType {
        self.keytype.clone()
    }

    /// Return the public key algorithm.
    pub fn algorithm(&self) -> SecurityAlgorithm {
        self.algorithm
    }

    /// Return the key tag.
    pub fn key_tag(&self) -> u16 {
        self.key_tag
    }

    /// Return the timestamps.
    pub fn timestamps(&self) -> &KeyTimestamps {
        &self.timestamps
    }

    fn new(
        privref: Option<String>,
        keytype: KeyType,
        algorithm: SecurityAlgorithm,
        key_tag: u16,
        creation_ts: UnixTime,
    ) -> Self {
        let timestamps = KeyTimestamps {
            creation: Some(creation_ts),
            ..Default::default()
        };
        Self {
            privref,
            decoupled: false,
            keytype,
            algorithm,
            key_tag,
            timestamps,
=======

    fn update_algorithm(
        &mut self,
        mode: Mode,
        old: &[&str],
        new: &[&str],
    ) -> Result<(), Error> {
        let mut tmpkeys = self.keys.clone();
        let keys: &mut HashMap<String, Key> = match mode {
            Mode::DryRun => &mut tmpkeys,
            Mode::ForReal => &mut self.keys,
        };
        for k in old {
            let Some(key) = keys.get_mut(&(k.to_string())) else {
                return Err(Error::KeyNotFound);
            };
            match key.keytype {
                KeyType::Ksk(ref mut keystate)
                | KeyType::Zsk(ref mut keystate) => {
                    keystate.old = true;
                }
                KeyType::Csk(ref mut ksk_keystate, ref mut zsk_keystate) => {
                    ksk_keystate.old = true;
                    zsk_keystate.old = true;
                }
                KeyType::Include(_) => {
                    return Err(Error::WrongKeyType);
                }
            }
>>>>>>> d0a81f47
        }
        let now = UnixTime::now();
        for k in new {
            let Some(key) = keys.get_mut(&(k.to_string())) else {
                return Err(Error::KeyNotFound);
            };
            match key.keytype {
                KeyType::Ksk(ref mut keystate)
                | KeyType::Zsk(ref mut keystate) => {
                    if *keystate
                        != (KeyState {
                            available: true,
                            old: false,
                            signer: false,
                            present: false,
                            at_parent: false,
                        })
                    {
                        return Err(Error::WrongKeyState);
                    }

                    // Move key state to Active.
                    keystate.present = true;
                    keystate.signer = true;
                    key.timestamps.published = Some(now.clone());
                }
                KeyType::Csk(ref mut ksk_keystate, ref mut zsk_keystate) => {
                    if *ksk_keystate
                        != (KeyState {
                            available: true,
                            old: false,
                            signer: false,
                            present: false,
                            at_parent: false,
                        })
                    {
                        return Err(Error::WrongKeyState);
                    }

                    // Move key state to Active.
                    ksk_keystate.present = true;
                    ksk_keystate.signer = true;

                    if *zsk_keystate
                        != (KeyState {
                            available: true,
                            old: false,
                            signer: false,
                            present: false,
                            at_parent: false,
                        })
                    {
                        return Err(Error::WrongKeyState);
                    }

                    // Move key state to Active.
                    zsk_keystate.present = true;
                    zsk_keystate.signer = true;

                    key.timestamps.published = Some(now.clone());
                }
                _ => {
                    return Err(Error::WrongKeyType);
                }
            }
        }

        // Make sure we have at least one KSK key in incoming state.
        if !keys.iter().any(|(_, k)| match &k.keytype {
            KeyType::Ksk(keystate) | KeyType::Csk(keystate, _) => {
                !keystate.old && keystate.present
            }
            _ => false,
        }) {
            return Err(Error::NoSuitableKeyPresent);
        }
        // Make sure we have at least one ZSK key in incoming state.
        if !keys.iter().any(|(_, k)| match &k.keytype {
            KeyType::Zsk(keystate) | KeyType::Csk(_, keystate) => {
                !keystate.old && keystate.present
            }
            _ => false,
        }) {
            return Err(Error::NoSuitableKeyPresent);
        }
        Ok(())
    }
}

/// The state of a single key.
///
/// The state includes a way to refer to the public key and optionally a
/// way to refer to the private key. The state includes the type of the
/// key (which in itself includes the key state) and a list of timestamps
/// that mark the various stages in the life of a key.
#[derive(Clone, Debug, Deserialize, Serialize)]
pub struct Key {
    privref: Option<String>,
    keytype: KeyType,
    algorithm: SecurityAlgorithm,
    key_tag: u16,
    timestamps: KeyTimestamps,
}

impl Key {
    /// Return the 'reference' to the private key (if present).
    pub fn privref(&self) -> Option<&str> {
        self.privref.as_deref()
    }

    /// Return the key type (which includes the state of the key).
    pub fn keytype(&self) -> KeyType {
        self.keytype.clone()
    }

    /// Return the public key algorithm.
    pub fn algorithm(&self) -> SecurityAlgorithm {
        self.algorithm
    }

    /// Return the key tag.
    pub fn key_tag(&self) -> u16 {
        self.key_tag
    }

    /// Return the timestamps.
    pub fn timestamps(&self) -> &KeyTimestamps {
        &self.timestamps
    }

    fn new(
        privref: Option<String>,
        keytype: KeyType,
        algorithm: SecurityAlgorithm,
        key_tag: u16,
        creation_ts: UnixTime,
    ) -> Self {
        let timestamps = KeyTimestamps {
            creation: Some(creation_ts),
            ..Default::default()
        };
        Self {
            privref,
            keytype,
            algorithm,
            key_tag,
            timestamps,
        }
    }
}

/// The different types of keys.
#[derive(Clone, Debug, Deserialize, PartialEq, Serialize)]
pub enum KeyType {
    /// Key signing key (KSK).
    Ksk(KeyState),

    /// Zone signing key (ZSK).
    Zsk(KeyState),

    /// Combined signing key (CSK).
    ///
    /// Note that this key has two states, one for its KSK role and one for
    /// the ZSK role.
    Csk(KeyState, KeyState),

    /// Included key that belongs to another signer in a nulti-signer setup.
    Include(KeyState),
}

/// State of a key.
///
<<<<<<< HEAD
/// The state is expressed as five booleans:
/// * available. The key is available as an incoming key during key rolls.
/// * old. Set if the key is on its way out.
/// * signer. Set if the key either signes the DNSKEY RRset or the rest of the
///   zone.
/// * present. If the key is present in the DNSKEY RRset.
/// * at_parent. If the key has a DS record at the parent.
#[derive(Clone, Debug, Default, Deserialize, PartialEq, Serialize)]
pub struct KeyState {
    available: bool,
=======
/// The state is expressed as five booleans.
#[derive(Clone, Debug, Default, Deserialize, PartialEq, Serialize)]
pub struct KeyState {
    /// The key is available as an incoming key during key rolls.
    available: bool,
    /// Set if the key is on its way out.
>>>>>>> d0a81f47
    old: bool,
    /// Set if the key either signes the DNSKEY RRset or the rest of the zone.
    signer: bool,
    /// Whether the key is present in the DNSKEY RRset.
    present: bool,
    /// If the key has to have a DS record at the parent.
    at_parent: bool,
}

impl KeyState {
    /// Return whether the key is old, i.e. on its way out.
    pub fn old(&self) -> bool {
        self.old
    }

    /// Return whether the key is a signer, i.e. signs the DNSKEY RRset or
    /// the zone.
    pub fn signer(&self) -> bool {
        self.signer
    }

    /// Return whether the key is present in the DNSKEY RRset.
    pub fn present(&self) -> bool {
        self.present
    }

    /// Return whether the key needs to have a DS record at the parent.
    pub fn at_parent(&self) -> bool {
        self.at_parent
    }

    /// Return whether this key is no long in use.
    pub fn stale(&self) -> bool {
        self.old && !self.signer && !self.present && !self.at_parent
    }
}

impl Display for KeyState {
    fn fmt(&self, f: &mut Formatter<'_>) -> Result<(), fmt::Error> {
        let mut first = true;
        if self.old {
            write!(f, "Old")?;
            first = false;
        }
        if self.signer {
            write!(f, "{}Signer", if first { "" } else { ", " })?;
            first = false;
        }
        if self.present {
            write!(f, "{}Present", if first { "" } else { ", " })?;
            first = false;
        }
        if self.at_parent {
            write!(f, "{}At Parent", if first { "" } else { ", " })?;
        }
        match (self.old, self.signer, self.present) {
            (false, false, false) => write!(f, "(Future)")?,
            (false, false, true) => write!(f, " (Incoming)")?,
            (false, true, true) => write!(f, " (Active)")?,
            (true, true, true) => write!(f, " (Leaving)")?,
            (true, false, true) => write!(f, " (Retired)")?,
            (true, false, false) => write!(f, " (Stale)")?,
            (_, _, _) => (),
        }
        Ok(())
    }
}

/// This type contains the various timestamps in the life of a key.
///
/// All timestamps are optional. The following timestamps are supported:
/// * when the key was created,
/// * when the key was first published in the DNSKEY RRset,
/// * when the DNSKEY RRset with the key was first visible,
/// * when the DS record for the key was first visible,
/// * when RRSIG records signed by the key were first visible,
/// * when the key was withdrawn from the DNSKEY RRset.
#[derive(Clone, Debug, Default, Deserialize, Serialize)]
pub struct KeyTimestamps {
    creation: Option<UnixTime>,
    published: Option<UnixTime>,
    visible: Option<UnixTime>,
    ds_visible: Option<UnixTime>,
    rrsig_visible: Option<UnixTime>,
    withdrawn: Option<UnixTime>,
}

impl KeyTimestamps {
    /// Return the creation time of a key.
    pub fn creation(&self) -> Option<UnixTime> {
        self.creation.clone()
    }

    /// Return the time when a key was first published in the DNSKEY RRset.
    pub fn published(&self) -> Option<UnixTime> {
        self.published.clone()
    }

    /// Return the time when DNSKEY RRset with a key was first visible.
    pub fn visible(&self) -> Option<UnixTime> {
        self.visible.clone()
    }

    /// Return the time when a DS record for a key was first visible.
    pub fn ds_visible(&self) -> Option<UnixTime> {
        self.ds_visible.clone()
    }

    /// Return the time when an RRSIG record signed by the key was first
    /// visible.
    pub fn rrsig_visible(&self) -> Option<UnixTime> {
        self.rrsig_visible.clone()
    }

    /// Return the time when the key was removed from the DNSKEY RRset.
    pub fn withdrawn(&self) -> Option<UnixTime> {
        self.withdrawn.clone()
    }
}

/// A type that contains Unix time.
///
/// Unix time is the number of seconds since midnight January first
/// 1970 GMT.
#[derive(
    Clone, Debug, Deserialize, Eq, Ord, PartialEq, PartialOrd, Serialize,
)]
pub struct UnixTime(Duration);

impl UnixTime {
    /// Create a value for the current time.
    pub fn now() -> Self {
        let dur = SystemTime::now()
            .duration_since(UNIX_EPOCH)
            .expect("System time is expected to be after UNIX_EPOCH");
        UnixTime(dur)
    }

    /// Return how much time has elapsed since the current timestamp.
    pub fn elapsed(&self) -> Duration {
        let dur = SystemTime::now()
            .duration_since(UNIX_EPOCH)
            .expect("System time is expected to be after UNIX_EPOCH");
        if dur < self.0 {
            // Clamp elapsed to zero.
            Duration::ZERO
        } else {
            dur - self.0
        }
    }
}

impl TryFrom<SystemTime> for UnixTime {
    type Error = SystemTimeError;
    fn try_from(t: SystemTime) -> Result<Self, SystemTimeError> {
        Ok(Self(t.duration_since(UNIX_EPOCH)?))
    }
}

impl From<Timestamp> for UnixTime {
    fn from(t: Timestamp) -> Self {
        Self(Duration::from_secs(t.into_int() as u64))
    }
}

impl From<UnixTime> for Duration {
    fn from(t: UnixTime) -> Self {
        t.0
    }
}

impl Add<Duration> for UnixTime {
    type Output = UnixTime;
    fn add(self, d: Duration) -> Self {
        Self(self.0 + d)
    }
}

impl Display for UnixTime {
    fn fmt(&self, f: &mut Formatter<'_>) -> Result<(), fmt::Error> {
        let nanos = self.0.as_nanos();
        let dt = OffsetDateTime::from_unix_timestamp_nanos(
            nanos.try_into().expect("bad time value"),
        )
        .expect("bad time value");
        let format = format_description::parse(
            "[year]-[month]-[day]T[hour]:[minute]:[second]Z",
        )
        .expect("");
        write!(f, "{}", dt.format(&format).expect(""))
    }
}

/// States of a key roll.
#[derive(Clone, Debug, Deserialize, Serialize)]
pub enum RollState {
    /// Waiting for the first change (actions that result in DNSKEY, CDS, DS,
    /// RRSIG, etc. updates) to propagate.
    Propagation1,
    /// Waiting for old data to expire from caches.
    ///
    /// This is data that prevents the first change from getting loaded in the
    /// cache. The TTL of the old data is a parameter.
    CacheExpire1(u32),
    /// Waiting for the second change (actions that result in DNSKEY, CDS, DS,
    /// RRSIG, etc. updates) to propagate.
    Propagation2,
    /// Waiting for old data to expire from caches.
    ///
    /// This is data that prevents the second change from getting loaded in the
    /// cache. The TTL of the old data is a parameter.
    CacheExpire2(u32),

    /// The key roll is done.
    ///
    /// This state gives the user the chance to execute the remaining actions.
    Done,
}

impl FromStr for RollType {
    type Err = Error;

    fn from_str(s: &str) -> Result<Self, Self::Err> {
        if s == "ksk-roll" {
            Ok(RollType::KskRoll)
        } else if s == "ksk-double-ds-roll" {
            Ok(RollType::KskDoubleDsRoll)
        } else if s == "zsk-roll" {
            Ok(RollType::ZskRoll)
        } else if s == "zsk-double-signature-roll" {
            Ok(RollType::ZskDoubleSignatureRoll)
        } else if s == "csk-roll" {
            Ok(RollType::CskRoll)
        } else if s == "algorithm-roll" {
            Ok(RollType::AlgorithmRoll)
        } else {
            Err(Error::UnknownRollType)
        }
    }
}

/// When adding a key, this specifies whether the key is available to
/// key rolls or not.
pub enum Available {
    /// Key is available to key rolls.
    Available,
    /// Key is not available to key rolls.
    NotAvailable,
}

impl Available {
    fn to_bool(&self) -> bool {
        match self {
            Available::Available => true,
            Available::NotAvailable => false,
        }
    }
}

enum Mode {
    DryRun,
    ForReal,
}

/// Actions that have to be performed by the user.
///
/// Note that if a list contains multiple report actions then the user
/// has to wait until all action have completed and has to report the
/// highest TTL value among the values to report.
<<<<<<< HEAD
#[derive(Clone, Debug, Eq, Hash, PartialEq)]
=======
#[derive(Clone, Copy, Debug, Eq, Hash, PartialEq)]
>>>>>>> d0a81f47
pub enum Action {
    /// Generate a new version of the zone with an updated DNSKEY RRset.
    UpdateDnskeyRrset,

    /// Generate a new version of the zone with CDS and CDNSKEY RRsets.
    CreateCdsRrset,

    /// Generate a new version of the zone without CDS and CDNSKEY RRsets.
    RemoveCdsRrset,

    /// Update the DS RRset at the parent.
    UpdateDsRrset,

    /// Generate a new version of the zone with updated RRSIG records.
    UpdateRrsig,

    /// Report whether an updated DNSKEY RRset has propagated to all
    /// secondaries that serve the zone. Also report the TTL of the
    /// DNSKEY RRset.
    ReportDnskeyPropagated,

    /// Wait for the DNSKEY RRset to propagate before moving to the next
    /// state. Waiting is not needed for the correctness of the key roll
    /// algorithm. However without waiting, the state of keyset may not reflect
    /// reality.
    WaitDnskeyPropagated,

    /// Report whether updated DS records have propagated to all
    /// secondaries that serve the parent zone. Also report the TTL of
    /// the DS records.
    ReportDsPropagated,

    /// Wait for the update FS records to have propagated to all
    /// secondaries that serve the parent zone. Waiting is necessary to
    /// avoid removing the CDS and CDNSKEY records too soon.
    WaitDsPropagated,

    /// Report whether updated RRSIG records have propagated to all
    /// secondaries that the serve the zone. For propagation it is
    /// sufficient to track the signatures on the SOA record. Report the
    /// highest TTL among all signatures.
    ReportRrsigPropagated,

    /// Wait for updated RRSIG records to propagate before moving to the next
    /// state. Waiting is not needed for the correctness of the key roll
    /// algorithm. However without waiting, the state of keyset may not reflect
    /// reality.
    WaitRrsigPropagated,
}

/// The type of key roll to perform.
#[derive(Clone, Copy, Debug, Deserialize, Eq, Hash, PartialEq, Serialize)]
pub enum RollType {
<<<<<<< HEAD
    /// A KSK roll. This implements the Double-Signature ZSK Roll as described
=======
    /// A KSK roll. This implements the Double-Signature KSK Roll as described
>>>>>>> d0a81f47
    /// in Section 4.1.2 of RFC 6781.
    KskRoll,

    /// An alternative KSK roll. This implements the Double-DS KSK Roll as
    /// described in Section 4.1.2 of RFC 6781.
    KskDoubleDsRoll,

    /// A ZSK roll. This implements the Pre-Publish ZSK Roll as described
    /// in Section 4.1.1.1. of RFC 6781.
    ZskRoll,

    /// An alternative ZSK roll. This implements the Double-Signature ZSK
    /// Roll as described in Section 4.1.1.2. of RFC 6781.
    ZskDoubleSignatureRoll,

    /// A CSK roll. This implements neither of the two algorithms in
    /// Section 4.1.3. of RFC 6781.
    CskRoll,

    /// An algorithm roll. This implements the 'liberal approach' as
    /// described in Section 4.1.4 of RFC 6781.
    AlgorithmRoll,
}

impl RollType {
    fn rollfn(&self) -> fn(RollOp<'_>, &mut KeySet) -> Result<(), Error> {
        match self {
            RollType::KskRoll => ksk_roll,
            RollType::KskDoubleDsRoll => ksk_double_ds_roll,
            RollType::ZskRoll => zsk_roll,
            RollType::ZskDoubleSignatureRoll => zsk_double_signature_roll,
            RollType::CskRoll => csk_roll,
            RollType::AlgorithmRoll => algorithm_roll,
        }
    }
    fn roll_actions_fn(&self) -> fn(RollState) -> Vec<Action> {
        match self {
            RollType::KskRoll => ksk_roll_actions,
            RollType::KskDoubleDsRoll => ksk_double_ds_roll_actions,
            RollType::ZskRoll => zsk_roll_actions,
            RollType::ZskDoubleSignatureRoll => {
                zsk_double_signature_roll_actions
            }
            RollType::CskRoll => csk_roll_actions,
            RollType::AlgorithmRoll => algorithm_roll_actions,
        }
    }
}

#[derive(Debug)]
enum RollOp<'a> {
    Start(&'a [&'a str], &'a [&'a str]),
    Propagation1,
    CacheExpire1(u32),
    Propagation2,
    CacheExpire2(u32),
    Done,
}

/// The various errors that can be returned.
#[derive(Debug)]
pub enum Error {
    /// The listed key already exists in the key set.
    KeyExists,

    /// The listed key cannot be found in the key set.
    KeyNotFound,

    /// The key cannot be deleted because it is not old.
    KeyNotOld,

    /// Attempt to add key with a key tag that already exists in the KeySet.
    DuplicateKeyTag,

    /// The key has to wrong type.
    WrongKeyType,

    /// The key is in the wrong state.
    WrongKeyState,

    /// The operation would cause no suitable key to be present.
    NoSuitableKeyPresent,

    /// The key set is in the wrong state for the requested key roll operation.
    WrongStateForRollOperation,

    /// A conflicting key roll is currently in progress.
    ConflictingRollInProgress,

    /// Algorithm set mismatch in non-algorithm key-roll.
    AlgorithmSetsMismatch,

    /// The operation is too early. The Duration parameter specifies how long
    /// to wait.
    Wait(Duration),

    /// Unable to parse a string as a roll type.
    UnknownRollType,
}

impl fmt::Display for Error {
    fn fmt(&self, f: &mut fmt::Formatter<'_>) -> fmt::Result {
        match self {
            Error::KeyExists => write!(f, "key already exists"),
            Error::KeyNotFound => write!(f, "key not found"),
            Error::KeyNotOld => write!(f, "key is still in use, not old"),
            Error::DuplicateKeyTag => write!(f, "Key tag already present"),
            Error::WrongKeyType => write!(f, "key has the wrong type"),
            Error::WrongKeyState => write!(f, "key is in the wrong state"),
            Error::NoSuitableKeyPresent => {
                write!(f, "no suitable key present after key roll")
            }
            Error::WrongStateForRollOperation => {
                write!(f, "wrong roll state for operation")
            }
            Error::ConflictingRollInProgress => {
                write!(f, "conflicting roll is in progress")
            }
            Error::AlgorithmSetsMismatch => {
                write!(f, "algorithm set mismatch for non-algorithm key roll")
            }
            Error::Wait(d) => write!(f, "wait for duration {d:?}"),
            Error::UnknownRollType => {
                write!(f, "unable to parse string as roll type")
            }
        }
    }
}

fn ksk_roll(rollop: RollOp<'_>, ks: &mut KeySet) -> Result<(), Error> {
    match rollop {
        RollOp::Start(old, new) => {
            // First check if the current KSK-roll state is idle. We need to
            // check all conflicting key rolls as well. The way we check is
            // to allow specified non-conflicting rolls and consider
            // everything else as a conflict.
            if let Some(rolltype) = ks.rollstates.keys().find(|k| {
                **k != RollType::ZskRoll
                    && **k != RollType::ZskDoubleSignatureRoll
            }) {
                if *rolltype == RollType::KskRoll {
                    return Err(Error::WrongStateForRollOperation);
                } else {
                    return Err(Error::ConflictingRollInProgress);
                }
            }
            // Check if we can move the states of the keys
            ks.update_ksk(Mode::DryRun, old, new)?;
            // Move the states of the keys
            ks.update_ksk(Mode::ForReal, old, new)
                .expect("Should have been checked by DryRun");
        }
        RollOp::Propagation1 => {
            // Set the visible time of new KSKs to the current time.
            let now = UnixTime::now();
            for k in ks.keys.values_mut() {
                let KeyType::Ksk(ref keystate) = k.keytype else {
                    continue;
                };
                if keystate.old || !keystate.present {
                    continue;
                }

                k.timestamps.visible = Some(now.clone());
            }
        }
        RollOp::CacheExpire1(ttl) => {
            for k in ks.keys.values() {
                let KeyType::Ksk(ref keystate) = k.keytype else {
                    continue;
                };
                if keystate.stale() {
                    continue;
                }

                let visible = k
                    .timestamps
                    .visible
                    .as_ref()
                    .expect("Should have been set in Propagation1");
                let elapsed = visible.elapsed();
                let ttl = Duration::from_secs(ttl.into());
                if elapsed < ttl {
                    return Err(Error::Wait(ttl - elapsed));
                }
            }

            for k in &mut ks.keys.values_mut() {
                if let KeyType::Ksk(ref mut keystate) = k.keytype {
                    if keystate.old && keystate.present {
                        keystate.at_parent = false;
                    }

                    if !keystate.old && keystate.present {
                        keystate.at_parent = true;
                    }
                }
            }
        }
        RollOp::Propagation2 => {
            // Set the published time of new DS records to the current time.
            let now = UnixTime::now();
            for k in ks.keys.values_mut() {
                let KeyType::Ksk(ref keystate) = k.keytype else {
                    continue;
                };
                if keystate.old || !keystate.at_parent {
                    continue;
                }

                k.timestamps.ds_visible = Some(now.clone());
            }
        }
        RollOp::CacheExpire2(ttl) => {
            for k in ks.keys.values() {
                let KeyType::Ksk(ref keystate) = k.keytype else {
                    continue;
                };
                if keystate.stale() {
                    continue;
                }

                let ds_visible = k
                    .timestamps
                    .ds_visible
                    .as_ref()
                    .expect("Should have been set in Propagation2");
                let elapsed = ds_visible.elapsed();
                let ttl = Duration::from_secs(ttl.into());
                if elapsed < ttl {
                    return Err(Error::Wait(ttl - elapsed));
                }
            }

            // Move old keys out
            for k in ks.keys.values_mut() {
                let KeyType::Ksk(ref mut keystate) = k.keytype else {
                    continue;
                };
                if keystate.old && keystate.present {
                    keystate.signer = false;
                    keystate.present = false;
                    k.timestamps.withdrawn = Some(UnixTime::now());
                }
            }
        }
        RollOp::Done => (),
    }
    Ok(())
}

fn ksk_double_ds_roll(
    rollop: RollOp<'_>,
    ks: &mut KeySet,
) -> Result<(), Error> {
    match rollop {
        RollOp::Start(old, new) => {
            // First check if the current KSK-roll state is idle. We need to
            // check all conflicting key rolls as well. The way we check is
            // to allow specified non-conflicting rolls and consider
            // everything else as a conflict.
            if let Some(rolltype) = ks.rollstates.keys().find(|k| {
                **k != RollType::ZskRoll
                    && **k != RollType::ZskDoubleSignatureRoll
            }) {
                if *rolltype == RollType::KskDoubleDsRoll {
                    return Err(Error::WrongStateForRollOperation);
                } else {
                    return Err(Error::ConflictingRollInProgress);
                }
            }
            // Check if we can move the states of the keys
            ks.update_ksk_double_ds(Mode::DryRun, old, new)?;
            // Move the states of the keys
            ks.update_ksk_double_ds(Mode::ForReal, old, new)
                .expect("Should have been checked by DryRun");
        }
        RollOp::Propagation1 => {
            // Set the ds_visible time of new KSKs to the current time.
            let now = UnixTime::now();
            for k in ks.keys.values_mut() {
                let KeyType::Ksk(ref keystate) = k.keytype else {
                    continue;
                };
                if keystate.old || !keystate.at_parent {
                    continue;
                }

                k.timestamps.ds_visible = Some(now.clone());
            }
        }
        RollOp::CacheExpire1(ttl) => {
<<<<<<< HEAD
            for k in ks.keys.values() {
=======
            for k in ks.keys.values_mut() {
>>>>>>> d0a81f47
                let KeyType::Ksk(ref keystate) = k.keytype else {
                    continue;
                };
                if keystate.old || !keystate.at_parent {
                    continue;
                }

                let ds_visible = k
                    .timestamps
                    .ds_visible
                    .as_ref()
                    .expect("Should have been set in Propagation1");
                let elapsed = ds_visible.elapsed();
                let ttl = Duration::from_secs(ttl.into());
                if elapsed < ttl {
                    return Err(Error::Wait(ttl - elapsed));
                }
            }

            // Old keys are no longer present and signing, new keys will
<<<<<<< HEAD
            // be present and signing. Set published.
            let now = UnixTime::now();
=======
            // be present and signing.
>>>>>>> d0a81f47
            for k in &mut ks.keys.values_mut() {
                if let KeyType::Ksk(ref mut keystate) = k.keytype {
                    if keystate.old && keystate.present {
                        keystate.present = false;
                        keystate.signer = false;
                    }

                    if !keystate.old && keystate.at_parent {
                        keystate.present = true;
                        keystate.signer = true;
<<<<<<< HEAD
                        k.timestamps.published = Some(now.clone());
=======
>>>>>>> d0a81f47
                    }
                }
            }
        }
        RollOp::Propagation2 => {
            // Set the visible time of new keys to the current time.
            let now = UnixTime::now();
            for k in ks.keys.values_mut() {
                let KeyType::Ksk(ref keystate) = k.keytype else {
                    continue;
                };
                if keystate.old || !keystate.present {
                    continue;
                }

                k.timestamps.visible = Some(now.clone());
            }
        }
        RollOp::CacheExpire2(ttl) => {
<<<<<<< HEAD
            for k in ks.keys.values() {
=======
            for k in ks.keys.values_mut() {
>>>>>>> d0a81f47
                let KeyType::Ksk(ref keystate) = k.keytype else {
                    continue;
                };
                if keystate.old || !keystate.present {
                    continue;
                }

                let visible = k
                    .timestamps
                    .ds_visible
                    .as_ref()
                    .expect("Should have been set in Propagation2");
                let elapsed = visible.elapsed();
                let ttl = Duration::from_secs(ttl.into());
                if elapsed < ttl {
                    return Err(Error::Wait(ttl - elapsed));
                }
            }

            // Move old DS records out
            for k in ks.keys.values_mut() {
                let KeyType::Ksk(ref mut keystate) = k.keytype else {
                    continue;
                };
                if keystate.old && keystate.at_parent {
                    keystate.at_parent = false;
                    k.timestamps.withdrawn = Some(UnixTime::now());
                }
            }
        }
        RollOp::Done => (),
    }
    Ok(())
}

fn ksk_roll_actions(rollstate: RollState) -> Vec<Action> {
    let mut actions = Vec::new();
    match rollstate {
        RollState::Propagation1 => {
            actions.push(Action::UpdateDnskeyRrset);
            actions.push(Action::ReportDnskeyPropagated);
        }
        RollState::CacheExpire1(_) => (),
        RollState::Propagation2 => {
            actions.push(Action::CreateCdsRrset);
            actions.push(Action::UpdateDsRrset);
            actions.push(Action::ReportDsPropagated);
        }
        RollState::CacheExpire2(_) => (),
        RollState::Done => {
            actions.push(Action::RemoveCdsRrset);
            actions.push(Action::UpdateDnskeyRrset);
            actions.push(Action::WaitDnskeyPropagated);
        }
    }
    actions
}

fn ksk_double_ds_roll_actions(rollstate: RollState) -> Vec<Action> {
    let mut actions = Vec::new();
    match rollstate {
        RollState::Propagation1 => {
            actions.push(Action::CreateCdsRrset);
            actions.push(Action::UpdateDsRrset);
            actions.push(Action::ReportDsPropagated);
        }
        RollState::CacheExpire1(_) => (),
        RollState::Propagation2 => {
            actions.push(Action::RemoveCdsRrset);
            actions.push(Action::UpdateDnskeyRrset);
            actions.push(Action::ReportDnskeyPropagated);
        }
        RollState::CacheExpire2(_) => (),
        RollState::Done => {
            actions.push(Action::CreateCdsRrset);
            actions.push(Action::UpdateDsRrset);
            actions.push(Action::WaitDsPropagated);
        } // Missing: RemoveCdsRrset, This would require one more state,
    }
    actions
}

fn zsk_roll(rollop: RollOp<'_>, ks: &mut KeySet) -> Result<(), Error> {
    match rollop {
        RollOp::Start(old, new) => {
            // First check if the current ZSK-roll state is idle. We need
<<<<<<< HEAD
            // to check all conflicting key rolls as well. The way we check
            // is to allow specified non-conflicting rolls and consider
            // everything else as a conflict.
            if let Some(rolltype) = ks.rollstates.keys().find(|k| {
                **k != RollType::KskRoll && **k != RollType::KskDoubleDsRoll
            }) {
                if *rolltype == RollType::ZskRoll {
                    return Err(Error::WrongStateForRollOperation);
                } else {
                    return Err(Error::ConflictingRollInProgress);
                }
            }
            // Check if we can move the states of the keys
            ks.update_zsk(Mode::DryRun, old, new)?;
            // Move the states of the keys
            ks.update_zsk(Mode::ForReal, old, new)
                .expect("Should have been checked with DryRun");
        }
        RollOp::Propagation1 => {
            // Set the visiable time of new ZSKs to the current time.
            let now = UnixTime::now();
            for k in ks.keys.values_mut() {
                let KeyType::Zsk(ref keystate) = k.keytype else {
                    continue;
                };
                if keystate.old || !keystate.present {
                    continue;
                }

                k.timestamps.visible = Some(now.clone());
            }
        }
        RollOp::CacheExpire1(ttl) => {
            for k in ks.keys.values() {
                let KeyType::Zsk(ref keystate) = k.keytype else {
                    continue;
                };
                if keystate.old || !keystate.present {
                    continue;
                }

                let visible = k
                    .timestamps
                    .visible
                    .as_ref()
                    .expect("Should have been set in Propagation1");
                let elapsed = visible.elapsed();
                let ttl = Duration::from_secs(ttl.into());
                if elapsed < ttl {
                    return Err(Error::Wait(ttl - elapsed));
                }
            }

            // Move the Incoming keys to Active. Move the Leaving keys to
            // Retired.
            for k in ks.keys.values_mut() {
                let KeyType::Zsk(ref mut keystate) = k.keytype else {
                    continue;
                };
                if !keystate.old && keystate.present {
                    keystate.signer = true;
                }
                if keystate.old {
                    keystate.signer = false;
                }
            }
        }
        RollOp::Propagation2 => {
            // Set the published time of new RRSIG records to the current time.
            let now = UnixTime::now();
            for k in ks.keys.values_mut() {
                let KeyType::Zsk(ref keystate) = k.keytype else {
                    continue;
                };
                if keystate.old || !keystate.signer {
                    continue;
                }

                k.timestamps.rrsig_visible = Some(now.clone());
            }
        }
        RollOp::CacheExpire2(ttl) => {
            for k in ks.keys.values() {
                let KeyType::Zsk(ref keystate) = k.keytype else {
                    continue;
                };
                if keystate.old || !keystate.signer {
                    continue;
                }

                let rrsig_visible = k
                    .timestamps
                    .rrsig_visible
                    .as_ref()
                    .expect("Should have been set in Propagation2");
                let elapsed = rrsig_visible.elapsed();
                let ttl = Duration::from_secs(ttl.into());
                if elapsed < ttl {
                    return Err(Error::Wait(ttl - elapsed));
                }
            }

            // Move old keys out
            for k in ks.keys.values_mut() {
                let KeyType::Zsk(ref mut keystate) = k.keytype else {
                    continue;
                };
                if keystate.old && !keystate.signer {
                    keystate.present = false;
                    k.timestamps.withdrawn = Some(UnixTime::now());
                }
            }
        }
        RollOp::Done => (),
    }
    Ok(())
}

fn zsk_double_signature_roll(
    rollop: RollOp<'_>,
    ks: &mut KeySet,
) -> Result<(), Error> {
    match rollop {
        RollOp::Start(old, new) => {
            // First check if the current ZSK-roll state is idle. We need
            // to check all conflicting key rolls as well. The way we check
            // is to allow specified non-conflicting rolls and consider
            // everything else as a conflict.
            if let Some(rolltype) = ks.rollstates.keys().find(|k| {
                **k != RollType::KskRoll && **k != RollType::KskDoubleDsRoll
            }) {
                if *rolltype == RollType::ZskDoubleSignatureRoll {
                    return Err(Error::WrongStateForRollOperation);
                } else {
                    return Err(Error::ConflictingRollInProgress);
                }
            }
            // Check if we can move the states of the keys
            ks.update_zsk_double_signature(Mode::DryRun, old, new)?;
            // Move the states of the keys
            ks.update_zsk_double_signature(Mode::ForReal, old, new)
                .expect("Should have been checked with DryRun");
        }
        RollOp::Propagation1 => {
            // Set the visiable time of new ZSKs to the current time.
            let now = UnixTime::now();
            for k in ks.keys.values_mut() {
                let KeyType::Zsk(ref keystate) = k.keytype else {
                    continue;
                };
                if keystate.old || !keystate.present {
                    continue;
                }

                k.timestamps.visible = Some(now.clone());
                k.timestamps.rrsig_visible = Some(now.clone());
            }
        }
        RollOp::CacheExpire1(ttl) => {
            for k in ks.keys.values() {
                let KeyType::Zsk(ref keystate) = k.keytype else {
                    continue;
                };
                if keystate.old || !keystate.present {
                    continue;
                }

                let visible = k
                    .timestamps
                    .visible
                    .as_ref()
                    .expect("Should have been set in Propagation1");
                let elapsed = visible.elapsed();
                let ttl = Duration::from_secs(ttl.into());
                if elapsed < ttl {
                    return Err(Error::Wait(ttl - elapsed));
                }
            }

            // Move the Leaving keys to Retired.
            let now = UnixTime::now();
            for k in ks.keys.values_mut() {
                let KeyType::Zsk(ref mut keystate) = k.keytype else {
                    continue;
                };
                if keystate.old {
                    keystate.present = false;
                    keystate.signer = false;
                    k.timestamps.withdrawn = Some(now.clone());
                }
            }
        }
        RollOp::Propagation2 => {
            // Set the published time of new RRSIG records to the current time.
            for k in ks.keys.values_mut() {
                let KeyType::Zsk(ref keystate) = k.keytype else {
                    continue;
                };
                if keystate.old || !keystate.signer {
                    continue;
                }
            }
        }
        RollOp::CacheExpire2(ttl) => {
            for k in ks.keys.values() {
                let KeyType::Zsk(ref keystate) = k.keytype else {
                    continue;
                };
                if keystate.old || !keystate.signer {
                    continue;
                }

                let rrsig_visible = k
                    .timestamps
                    .rrsig_visible
                    .as_ref()
                    .expect("Should have been set in Propagation2");
                let elapsed = rrsig_visible.elapsed();
                let ttl = Duration::from_secs(ttl.into());
                if elapsed < ttl {
                    return Err(Error::Wait(ttl - elapsed));
                }
            }
        }
        RollOp::Done => (),
    }
    Ok(())
}

fn zsk_roll_actions(rollstate: RollState) -> Vec<Action> {
    let mut actions = Vec::new();
    match rollstate {
        RollState::Propagation1 => {
            actions.push(Action::UpdateDnskeyRrset);
            actions.push(Action::ReportDnskeyPropagated);
        }
        RollState::CacheExpire1(_) => (),
        RollState::Propagation2 => {
            actions.push(Action::UpdateRrsig);
            actions.push(Action::ReportRrsigPropagated);
        }
        RollState::CacheExpire2(_) => (),
        RollState::Done => {
            actions.push(Action::UpdateDnskeyRrset);
            actions.push(Action::WaitDnskeyPropagated);
        }
    }
    actions
}

fn zsk_double_signature_roll_actions(rollstate: RollState) -> Vec<Action> {
    let mut actions = Vec::new();
    match rollstate {
        RollState::Propagation1 => {
            actions.push(Action::UpdateDnskeyRrset);
            actions.push(Action::UpdateRrsig);
            actions.push(Action::ReportDnskeyPropagated);
            actions.push(Action::ReportRrsigPropagated);
        }
        RollState::CacheExpire1(_) => (),
        RollState::Propagation2 => {
            actions.push(Action::UpdateDnskeyRrset);
            actions.push(Action::UpdateRrsig);
            actions.push(Action::ReportDnskeyPropagated);
            actions.push(Action::ReportRrsigPropagated);
        }
        RollState::CacheExpire2(_) => (),
        RollState::Done => (),
    }
    actions
}

fn csk_roll(rollop: RollOp<'_>, ks: &mut KeySet) -> Result<(), Error> {
    match rollop {
        RollOp::Start(old, new) => {
            // First check if the current CSK-roll state is idle. We need
=======
>>>>>>> d0a81f47
            // to check all conflicting key rolls as well. The way we check
            // is to allow specified non-conflicting rolls and consider
            // everything else as a conflict.
            if let Some(rolltype) = ks.rollstates.keys().find(|k| {
                **k != RollType::KskRoll && **k != RollType::KskDoubleDsRoll
            }) {
                if *rolltype == RollType::ZskRoll {
                    return Err(Error::WrongStateForRollOperation);
                } else {
                    return Err(Error::ConflictingRollInProgress);
                }
            }
            // Check if we can move the states of the keys
            ks.update_zsk(Mode::DryRun, old, new)?;
            // Move the states of the keys
            ks.update_zsk(Mode::ForReal, old, new)
                .expect("Should have been checked with DryRun");
        }
        RollOp::Propagation1 => {
            // Set the visible time of new ZSKs to the current time.
            let now = UnixTime::now();
            for k in ks.keys.values_mut() {
                let KeyType::Zsk(ref keystate) = k.keytype else {
                    continue;
                };
                if keystate.old || !keystate.present {
                    continue;
                }

                k.timestamps.visible = Some(now.clone());
            }
        }
        RollOp::CacheExpire1(ttl) => {
            for k in ks.keys.values_mut() {
                let KeyType::Zsk(ref keystate) = k.keytype else {
                    continue;
                };
                if keystate.old || !keystate.present {
                    continue;
                }

                let visible = k
                    .timestamps
                    .visible
                    .as_ref()
                    .expect("Should have been set in Propagation1");
                let elapsed = visible.elapsed();
                let ttl = Duration::from_secs(ttl.into());
                if elapsed < ttl {
                    return Err(Error::Wait(ttl - elapsed));
                }
            }

            // Move the Incoming keys to Active. Move the Leaving keys to
            // Retired.
            for k in ks.keys.values_mut() {
                let KeyType::Zsk(ref mut keystate) = k.keytype else {
                    continue;
                };
                if !keystate.old && keystate.present {
                    keystate.signer = true;
                }
                if keystate.old {
                    keystate.signer = false;
                }
            }
        }
        RollOp::Propagation2 => {
            // Set the published time of new RRSIG records to the current time.
            let now = UnixTime::now();
            for k in ks.keys.values_mut() {
                let KeyType::Zsk(ref keystate) = k.keytype else {
                    continue;
                };
                if keystate.old || !keystate.signer {
                    continue;
                }

                k.timestamps.rrsig_visible = Some(now.clone());
            }
        }
        RollOp::CacheExpire2(ttl) => {
            for k in ks.keys.values_mut() {
                let KeyType::Zsk(ref keystate) = k.keytype else {
                    continue;
                };
                if keystate.old || !keystate.signer {
                    continue;
                }

                let rrsig_visible = k
                    .timestamps
                    .rrsig_visible
                    .as_ref()
                    .expect("Should have been set in Propagation2");
                let elapsed = rrsig_visible.elapsed();
                let ttl = Duration::from_secs(ttl.into());
                if elapsed < ttl {
                    return Err(Error::Wait(ttl - elapsed));
                }
            }

            // Move old keys out
            for k in ks.keys.values_mut() {
                let KeyType::Zsk(ref mut keystate) = k.keytype else {
                    continue;
                };
                if keystate.old && !keystate.signer {
                    keystate.present = false;
                    k.timestamps.withdrawn = Some(UnixTime::now());
                }
            }
        }
        RollOp::Done => (),
    }
    Ok(())
}

fn zsk_double_signature_roll(
    rollop: RollOp<'_>,
    ks: &mut KeySet,
) -> Result<(), Error> {
    match rollop {
        RollOp::Start(old, new) => {
            // First check if the current ZSK-roll state is idle. We need
            // to check all conflicting key rolls as well. The way we check
            // is to allow specified non-conflicting rolls and consider
            // everything else as a conflict.
            if let Some(rolltype) = ks.rollstates.keys().find(|k| {
                **k != RollType::KskRoll && **k != RollType::KskDoubleDsRoll
            }) {
                if *rolltype == RollType::ZskDoubleSignatureRoll {
                    return Err(Error::WrongStateForRollOperation);
                } else {
                    return Err(Error::ConflictingRollInProgress);
                }
            }
            // Check if we can move the states of the keys
            ks.update_zsk_double_signature(Mode::DryRun, old, new)?;
            // Move the states of the keys
            ks.update_zsk_double_signature(Mode::ForReal, old, new)
                .expect("Should have been checked with DryRun");
        }
        RollOp::Propagation1 => {
            // Set the visible time of new ZSKs to the current time.
            let now = UnixTime::now();
            for k in ks.keys.values_mut() {
                let KeyType::Zsk(ref keystate) = k.keytype else {
                    continue;
                };
                if keystate.old || !keystate.present {
                    continue;
                }

                k.timestamps.visible = Some(now.clone());
                k.timestamps.rrsig_visible = Some(now.clone());
            }
        }
        RollOp::CacheExpire1(ttl) => {
            for k in ks.keys.values_mut() {
                let KeyType::Zsk(ref keystate) = k.keytype else {
                    continue;
                };
                if keystate.old || !keystate.present {
                    continue;
                }

                let visible = k
                    .timestamps
                    .visible
                    .as_ref()
                    .expect("Should have been set in Propagation1");
                let elapsed = visible.elapsed();
                let ttl = Duration::from_secs(ttl.into());
                if elapsed < ttl {
                    return Err(Error::Wait(ttl - elapsed));
                }
            }

            // Move the Leaving keys to Old.
            let now = UnixTime::now();
            for k in ks.keys.values_mut() {
                let KeyType::Zsk(ref mut keystate) = k.keytype else {
                    continue;
                };
                if keystate.old {
                    keystate.present = false;
                    keystate.signer = false;
                    k.timestamps.withdrawn = Some(now.clone());
                }
            }
        }
        RollOp::Propagation2 => {
            // No need to do anything here.
        }
        RollOp::CacheExpire2(ttl) => {
            for k in ks.keys.values_mut() {
                let KeyType::Zsk(ref keystate) = k.keytype else {
                    continue;
                };
                if keystate.old || !keystate.signer {
                    continue;
                }

                // Logically we should be waiting for the signatures
                // created with the old ZSK to expire from caches. We
                // can't do that because we don't keep track of when a key
                // stops signing (maybe we should?). However, in this case,
                // old cached signatures don't do any harm. So we can just
                // continue. We get if the signatures created using the
                // new key are in the cache, but that should be a no-op.
                let rrsig_visible = k
                    .timestamps
                    .rrsig_visible
                    .as_ref()
                    .expect("Should have been set in Propagation1");
                let elapsed = rrsig_visible.elapsed();
                let ttl = Duration::from_secs(ttl.into());
                if elapsed < ttl {
                    return Err(Error::Wait(ttl - elapsed));
                }
            }
        }
        RollOp::Done => (),
    }
    Ok(())
}

fn zsk_roll_actions(rollstate: RollState) -> Vec<Action> {
    let mut actions = Vec::new();
    match rollstate {
        RollState::Propagation1 => {
            actions.push(Action::UpdateDnskeyRrset);
            actions.push(Action::ReportDnskeyPropagated);
        }
        RollState::CacheExpire1(_) => (),
        RollState::Propagation2 => {
            actions.push(Action::UpdateRrsig);
            actions.push(Action::ReportRrsigPropagated);
        }
        RollState::CacheExpire2(_) => (),
        RollState::Done => {
            actions.push(Action::UpdateDnskeyRrset);
        }
    }
    actions
}

fn zsk_double_signature_roll_actions(rollstate: RollState) -> Vec<Action> {
    let mut actions = Vec::new();
    match rollstate {
        RollState::Propagation1 => {
            actions.push(Action::UpdateDnskeyRrset);
            actions.push(Action::UpdateRrsig);
            actions.push(Action::ReportDnskeyPropagated);
            actions.push(Action::ReportRrsigPropagated);
        }
        RollState::CacheExpire1(_) => (),
        RollState::Propagation2 => {
            actions.push(Action::UpdateDnskeyRrset);
            actions.push(Action::UpdateRrsig);
            actions.push(Action::ReportDnskeyPropagated);
            actions.push(Action::ReportRrsigPropagated);
        }
        RollState::CacheExpire2(_) => (),
        RollState::Done => (),
    }
    actions
}

fn csk_roll(rollop: RollOp<'_>, ks: &mut KeySet) -> Result<(), Error> {
    match rollop {
        RollOp::Start(old, new) => {
            // First check if the current CSK-roll state is idle. We need
            // to check all conflicting key rolls as well. The way we check
            // is to allow specified non-conflicting rolls and consider
            // everything else as a conflict.
            if let Some(rolltype) = ks.rollstates.keys().next() {
                if *rolltype == RollType::CskRoll {
                    return Err(Error::WrongStateForRollOperation);
                } else {
                    return Err(Error::ConflictingRollInProgress);
                }
            }
            // Check if we can move the states of the keys
            ks.update_csk(Mode::DryRun, old, new)?;
            // Move the states of the keys
            ks.update_csk(Mode::ForReal, old, new)
                .expect("Should have been checked with DryRun");
        }
        RollOp::Propagation1 => {
            // Set the visible time of new KSKs, ZSKs and CSKs to the current
            // time.
            let now = UnixTime::now();
            for k in ks.keys.values_mut() {
                match &k.keytype {
                    KeyType::Ksk(keystate)
                    | KeyType::Zsk(keystate)
                    | KeyType::Csk(keystate, _) => {
                        if keystate.old || !keystate.present {
                            continue;
                        }

                        k.timestamps.visible = Some(now.clone());
                    }
                    KeyType::Include(_) => (),
                }
            }
        }
        RollOp::CacheExpire1(ttl) => {
            for k in ks.keys.values_mut() {
                let keystate = match &k.keytype {
                    KeyType::Ksk(keystate)
                    | KeyType::Zsk(keystate)
                    | KeyType::Csk(keystate, _) => keystate,
                    KeyType::Include(_) => continue,
                };
                if keystate.old || !keystate.present {
                    continue;
                }

                let visible = k
                    .timestamps
                    .visible
                    .as_ref()
                    .expect("Should have been set in Propagation1");
                let elapsed = visible.elapsed();
                let ttl = Duration::from_secs(ttl.into());
                if elapsed < ttl {
                    return Err(Error::Wait(ttl - elapsed));
                }
            }

            for k in ks.keys.values_mut() {
                match k.keytype {
                    KeyType::Ksk(ref mut keystate) => {
                        if keystate.old && keystate.present {
                            keystate.at_parent = false;
                        }

                        // Put Active keys at parent.
                        if !keystate.old && keystate.present {
                            keystate.at_parent = true;
                        }
                    }
                    KeyType::Zsk(ref mut keystate) => {
                        // Move the Incoming keys to Active.
                        if !keystate.old && keystate.present {
                            keystate.signer = true;
                        }
                        if keystate.old {
                            keystate.signer = false;
                        }
                    }
                    KeyType::Csk(
                        ref mut ksk_keystate,
                        ref mut zsk_keystate,
                    ) => {
                        if ksk_keystate.old && ksk_keystate.present {
                            ksk_keystate.at_parent = false;
                        }

                        // Put Active keys at parent.
                        if !ksk_keystate.old && ksk_keystate.present {
                            ksk_keystate.at_parent = true;
                        }

                        // Move the Incoming keys to Active.
                        if !zsk_keystate.old && zsk_keystate.present {
                            zsk_keystate.signer = true;
                        }
                        if zsk_keystate.old {
                            zsk_keystate.signer = false;
                        }
                    }
                    _ => (),
                }
            }
        }
        RollOp::Propagation2 => {
            // Set the published time of new DS records to the current time.
            let now = UnixTime::now();
            for k in ks.keys.values_mut() {
                match &k.keytype {
                    KeyType::Ksk(keystate) | KeyType::Csk(keystate, _) => {
                        if keystate.old || !keystate.present {
                            continue;
                        }

                        k.timestamps.ds_visible = Some(now.clone());
                    }
                    KeyType::Zsk(_) | KeyType::Include(_) => (),
                }
            }

            // Set the published time of new RRSIG records to the current time.
            for k in ks.keys.values_mut() {
                let keystate = match &k.keytype {
                    KeyType::Zsk(keystate) | KeyType::Csk(_, keystate) => {
                        keystate
                    }
                    KeyType::Ksk(_) | KeyType::Include(_) => continue,
                };
                if keystate.old || !keystate.signer {
                    continue;
                }

                k.timestamps.rrsig_visible = Some(now.clone());
            }
        }
        RollOp::CacheExpire2(ttl) => {
            for k in ks.keys.values_mut() {
                let keystate = match &k.keytype {
                    KeyType::Zsk(keystate) | KeyType::Csk(_, keystate) => {
                        keystate
                    }
                    KeyType::Ksk(_) | KeyType::Include(_) => continue,
                };
                if keystate.old || !keystate.signer {
                    continue;
                }

                let rrsig_visible = k
                    .timestamps
                    .rrsig_visible
                    .as_ref()
                    .expect("Should have been set in Propagation1");
                let elapsed = rrsig_visible.elapsed();
                let ttl = Duration::from_secs(ttl.into());
                if elapsed < ttl {
                    return Err(Error::Wait(ttl - elapsed));
                }
            }

            // Move old keys out
            for k in ks.keys.values_mut() {
                match k.keytype {
                    KeyType::Ksk(ref mut keystate)
                    | KeyType::Csk(ref mut keystate, _) => {
                        if keystate.old && keystate.present {
                            keystate.signer = false;
                            keystate.present = false;
                            k.timestamps.withdrawn = Some(UnixTime::now());
                        }
                    }
                    KeyType::Zsk(_) | KeyType::Include(_) => (),
                }
            }
            for k in ks.keys.values_mut() {
                match k.keytype {
                    KeyType::Zsk(ref mut keystate)
                    | KeyType::Csk(_, ref mut keystate) => {
                        if keystate.old && !keystate.signer {
                            keystate.present = false;
                            k.timestamps.withdrawn = Some(UnixTime::now());
                        }
                    }
                    KeyType::Ksk(_) | KeyType::Include(_) => (),
                }
            }
        }
        RollOp::Done => (),
    }
    Ok(())
}

fn csk_roll_actions(rollstate: RollState) -> Vec<Action> {
    let mut actions = Vec::new();
    match rollstate {
        RollState::Propagation1 => {
            actions.push(Action::UpdateDnskeyRrset);
            actions.push(Action::ReportDnskeyPropagated);
        }
        RollState::CacheExpire1(_) => (),
        RollState::Propagation2 => {
            actions.push(Action::CreateCdsRrset);
            actions.push(Action::UpdateDsRrset);
            actions.push(Action::UpdateRrsig);
            actions.push(Action::ReportDsPropagated);
            actions.push(Action::ReportRrsigPropagated);
        }
        RollState::CacheExpire2(_) => (),
        RollState::Done => {
            actions.push(Action::RemoveCdsRrset);
            actions.push(Action::UpdateDnskeyRrset);
        }
    }
    actions
}

// An algorithm roll is similar to a CSK roll. The main difference is that
// the zone is signed with all keys before introducing the DS records for
// the new KSKs or CSKs.
fn algorithm_roll(rollop: RollOp<'_>, ks: &mut KeySet) -> Result<(), Error> {
    match rollop {
        RollOp::Start(old, new) => {
            // First check if the current algorithm-roll state is idle. We need
            // to check all conflicting key rolls as well. The way we check
            // is to allow specified non-conflicting rolls and consider
            // everything else as a conflict.
            if let Some(rolltype) = ks.rollstates.keys().next() {
                if *rolltype == RollType::AlgorithmRoll {
                    return Err(Error::WrongStateForRollOperation);
                } else {
                    return Err(Error::ConflictingRollInProgress);
                }
            }
            // Check if we can move the states of the keys
            ks.update_algorithm(Mode::DryRun, old, new)?;
            // Move the states of the keys
            ks.update_algorithm(Mode::ForReal, old, new)
                .expect("Should have been check with DryRun");
        }
        RollOp::Propagation1 => {
            // Set the visible time of new KSKs, ZSKs and CSKs to the current
            // time. Set RRSIG visible for new ZSKs and CSKs.
            let now = UnixTime::now();
            for k in ks.keys.values_mut() {
<<<<<<< HEAD
                match &k.keytype {
                    KeyType::Ksk(keystate)
                    | KeyType::Zsk(keystate)
                    | KeyType::Csk(keystate, _) => {
                        if keystate.old || !keystate.present {
                            continue;
                        }

                        k.timestamps.visible = Some(now.clone());
                    }
                    KeyType::Include(_) => (),
                }
            }
        }
        RollOp::CacheExpire1(ttl) => {
            for k in ks.keys.values() {
                let keystate = match &k.keytype {
                    KeyType::Ksk(keystate)
                    | KeyType::Zsk(keystate)
                    | KeyType::Csk(keystate, _) => keystate,
                    KeyType::Include(_) => continue,
                };
                if keystate.old || !keystate.present {
                    continue;
                }

                let visible = k
                    .timestamps
                    .visible
                    .as_ref()
                    .expect("Should have been set in Propagation1");
                let elapsed = visible.elapsed();
                let ttl = Duration::from_secs(ttl.into());
                if elapsed < ttl {
                    return Err(Error::Wait(ttl - elapsed));
                }
            }

            for k in ks.keys.values_mut() {
                match k.keytype {
                    KeyType::Ksk(ref mut keystate) => {
                        if keystate.old && keystate.present {
                            keystate.at_parent = false;
                        }

                        // Put Active keys at parent.
                        if !keystate.old && keystate.present {
                            keystate.at_parent = true;
                        }
                    }
                    KeyType::Zsk(ref mut keystate) => {
                        // Move the Incoming keys to Active.
                        if !keystate.old && keystate.present {
                            keystate.signer = true;
                        }
                        if keystate.old {
                            keystate.signer = false;
                        }
                    }
                    KeyType::Csk(
                        ref mut ksk_keystate,
                        ref mut zsk_keystate,
                    ) => {
                        if ksk_keystate.old && ksk_keystate.present {
                            ksk_keystate.at_parent = false;
                        }

                        // Put Active keys at parent.
                        if !ksk_keystate.old && ksk_keystate.present {
                            ksk_keystate.at_parent = true;
                        }

                        // Move the Incoming keys to Active.
                        if !zsk_keystate.old && zsk_keystate.present {
                            zsk_keystate.signer = true;
                        }
                        if zsk_keystate.old {
                            zsk_keystate.signer = false;
                        }
                    }
                    _ => (),
                }
            }
        }
        RollOp::Propagation2 => {
            // Set the published time of new DS records to the current time.
            let now = UnixTime::now();
            for k in ks.keys.values_mut() {
                match &k.keytype {
                    KeyType::Ksk(keystate) | KeyType::Csk(keystate, _) => {
                        if keystate.old || !keystate.present {
                            continue;
                        }

                        k.timestamps.ds_visible = Some(now.clone());
                    }
                    KeyType::Zsk(_) | KeyType::Include(_) => (),
                }
            }

            // Set the published time of new RRSIG records to the current time.
            for k in ks.keys.values_mut() {
                let keystate = match &k.keytype {
                    KeyType::Zsk(keystate) | KeyType::Csk(_, keystate) => {
                        keystate
                    }
                    KeyType::Ksk(_) | KeyType::Include(_) => continue,
                };
                if keystate.old || !keystate.signer {
                    continue;
                }

                k.timestamps.rrsig_visible = Some(now.clone());
            }
        }
        RollOp::CacheExpire2(ttl) => {
            for k in ks.keys.values() {
                let keystate = match &k.keytype {
                    KeyType::Zsk(keystate) | KeyType::Csk(_, keystate) => {
                        keystate
                    }
                    KeyType::Ksk(_) | KeyType::Include(_) => continue,
                };
                if keystate.old || !keystate.signer {
                    continue;
                }

                let rrsig_visible = k
                    .timestamps
                    .rrsig_visible
                    .as_ref()
                    .expect("Should have been set in Propagation1");
                let elapsed = rrsig_visible.elapsed();
                let ttl = Duration::from_secs(ttl.into());
                if elapsed < ttl {
                    return Err(Error::Wait(ttl - elapsed));
                }
            }

            // Move old keys out
            for k in ks.keys.values_mut() {
                match k.keytype {
                    KeyType::Ksk(ref mut keystate)
                    | KeyType::Csk(ref mut keystate, _) => {
                        if keystate.old && keystate.present {
                            keystate.signer = false;
                            keystate.present = false;
                            k.timestamps.withdrawn = Some(UnixTime::now());
                        }
                    }
                    KeyType::Zsk(_) | KeyType::Include(_) => (),
                }
            }
            for k in ks.keys.values_mut() {
                match k.keytype {
                    KeyType::Zsk(ref mut keystate)
                    | KeyType::Csk(_, ref mut keystate) => {
                        if keystate.old && !keystate.signer {
                            keystate.present = false;
                            k.timestamps.withdrawn = Some(UnixTime::now());
                        }
                    }
                    KeyType::Ksk(_) | KeyType::Include(_) => (),
                }
            }
        }
        RollOp::Done => (),
    }
    Ok(())
}

fn csk_roll_actions(rollstate: RollState) -> Vec<Action> {
    let mut actions = Vec::new();
    match rollstate {
        RollState::Propagation1 => {
            actions.push(Action::UpdateDnskeyRrset);
            actions.push(Action::ReportDnskeyPropagated);
        }
        RollState::CacheExpire1(_) => (),
        RollState::Propagation2 => {
            actions.push(Action::CreateCdsRrset);
            actions.push(Action::UpdateDsRrset);
            actions.push(Action::UpdateRrsig);
            actions.push(Action::ReportDsPropagated);
            actions.push(Action::ReportRrsigPropagated);
        }
        RollState::CacheExpire2(_) => (),
        RollState::Done => {
            actions.push(Action::RemoveCdsRrset);
            actions.push(Action::UpdateDnskeyRrset);
            actions.push(Action::WaitDnskeyPropagated);
        }
    }
    actions
}

// An algorithm roll is similar to a CSK roll. The main difference is that
// to zone is signed with all keys before introducing the DS records for
// the new KSKs or CSKs.
fn algorithm_roll(rollop: RollOp<'_>, ks: &mut KeySet) -> Result<(), Error> {
    match rollop {
        RollOp::Start(old, new) => {
            // First check if the current algorithm-roll state is idle. We need
            // to check all conflicting key rolls as well. The way we check
            // is to allow specified non-conflicting rolls and consider
            // everything else as a conflict.
            if let Some(rolltype) = ks.rollstates.keys().next() {
                if *rolltype == RollType::AlgorithmRoll {
                    return Err(Error::WrongStateForRollOperation);
                } else {
                    return Err(Error::ConflictingRollInProgress);
                }
            }
            // Check if we can move the states of the keys
            ks.update_algorithm(Mode::DryRun, old, new)?;
            // Move the states of the keys
            ks.update_algorithm(Mode::ForReal, old, new)
                .expect("Should have been check with DryRun");
        }
        RollOp::Propagation1 => {
            // Set the visible time of new KSKs, ZSKs and CSKs to the current
            // time. Set signer and for new KSKs, ZSKs and CSKs.
            // Set RRSIG visible for new ZSKs and CSKs.
            let now = UnixTime::now();
            for k in ks.keys.values_mut() {
=======
>>>>>>> d0a81f47
                match &mut k.keytype {
                    KeyType::Ksk(keystate) => {
                        if keystate.old || !keystate.present {
                            continue;
                        }

                        k.timestamps.visible = Some(now.clone());
                    }
                    KeyType::Zsk(keystate) | KeyType::Csk(keystate, _) => {
                        if keystate.old || !keystate.present {
                            continue;
                        }

                        k.timestamps.visible = Some(now.clone());
                        k.timestamps.rrsig_visible = Some(now.clone());
                    }
                    KeyType::Include(_) => (),
                }
            }
        }
        RollOp::CacheExpire1(ttl) => {
            for k in ks.keys.values() {
                let keystate = match &k.keytype {
                    KeyType::Ksk(keystate)
                    | KeyType::Zsk(keystate)
                    | KeyType::Csk(keystate, _) => keystate,
                    KeyType::Include(_) => continue,
                };
                if keystate.old || !keystate.present {
                    continue;
                }

                let visible = k
                    .timestamps
                    .visible
                    .as_ref()
                    .expect("Should have been set in Propagation1");
                let elapsed = visible.elapsed();
                let ttl = Duration::from_secs(ttl.into());
                if elapsed < ttl {
                    return Err(Error::Wait(ttl - elapsed));
                }
            }

            for k in ks.keys.values_mut() {
                match k.keytype {
                    KeyType::Ksk(ref mut keystate)
                    | KeyType::Csk(ref mut keystate, _) => {
                        if keystate.old && keystate.present {
                            keystate.at_parent = false;
                        }

                        // Put Active keys at parent.
                        if !keystate.old && keystate.present {
                            keystate.at_parent = true;
                        }
                    }
                    KeyType::Zsk(_) | KeyType::Include(_) => (),
                }
            }
        }
        RollOp::Propagation2 => {
            // Set the published time of new DS records to the current time.
            let now = UnixTime::now();
            for k in ks.keys.values_mut() {
                match &k.keytype {
                    KeyType::Ksk(keystate) | KeyType::Csk(keystate, _) => {
                        if keystate.old || !keystate.present {
                            continue;
                        }

                        k.timestamps.ds_visible = Some(now.clone());
                    }
                    KeyType::Zsk(_) | KeyType::Include(_) => (),
                }
            }
        }
        RollOp::CacheExpire2(ttl) => {
            for k in ks.keys.values() {
                let keystate = match &k.keytype {
                    KeyType::Ksk(keystate) | KeyType::Csk(keystate, _) => {
                        keystate
                    }
                    KeyType::Zsk(_) | KeyType::Include(_) => continue,
                };
                if keystate.old || !keystate.signer {
                    continue;
                }

                let ds_visible = k
                    .timestamps
                    .ds_visible
                    .as_ref()
                    .expect("Should have been set in Propagation2");
                let elapsed = ds_visible.elapsed();
                let ttl = Duration::from_secs(ttl.into());
                if elapsed < ttl {
                    return Err(Error::Wait(ttl - elapsed));
                }
            }

            // Move old keys out
            for k in ks.keys.values_mut() {
                match k.keytype {
                    KeyType::Ksk(ref mut keystate)
                    | KeyType::Zsk(ref mut keystate) => {
                        if keystate.old && keystate.present {
                            keystate.signer = false;
                            keystate.present = false;
                            k.timestamps.withdrawn = Some(UnixTime::now());
                        }
                    }
                    KeyType::Csk(
                        ref mut ksk_keystate,
                        ref mut zsk_keystate,
                    ) => {
                        if ksk_keystate.old && ksk_keystate.present {
                            ksk_keystate.signer = false;
                            ksk_keystate.present = false;
                            zsk_keystate.signer = false;
                            zsk_keystate.present = false;
                            k.timestamps.withdrawn = Some(UnixTime::now());
                        }
                    }
                    KeyType::Include(_) => (),
                }
            }
        }
        RollOp::Done => (),
    }
    Ok(())
}

fn algorithm_roll_actions(rollstate: RollState) -> Vec<Action> {
    let mut actions = Vec::new();
    match rollstate {
        RollState::Propagation1 => {
            actions.push(Action::UpdateDnskeyRrset);
            actions.push(Action::UpdateRrsig);
            actions.push(Action::ReportDnskeyPropagated);
            actions.push(Action::ReportRrsigPropagated);
        }
        RollState::CacheExpire1(_) => (),
        RollState::Propagation2 => {
            actions.push(Action::CreateCdsRrset);
            actions.push(Action::UpdateDsRrset);
            actions.push(Action::ReportDsPropagated);
        }
        RollState::CacheExpire2(_) => (),
        RollState::Done => {
            actions.push(Action::RemoveCdsRrset);
            actions.push(Action::UpdateDnskeyRrset);
            actions.push(Action::UpdateRrsig);
            actions.push(Action::WaitDnskeyPropagated);
            actions.push(Action::WaitRrsigPropagated);
        }
    }
    actions
}

#[cfg(test)]
mod tests {
    use crate::base::Name;
    use crate::dnssec::sign::keys::keyset::SecurityAlgorithm;
    use crate::dnssec::sign::keys::keyset::{
        Action, Available, KeySet, KeyType, RollType, UnixTime,
    };
    use crate::std::string::ToString;
    use mock_instant::global::MockClock;
    use std::str::FromStr;
    use std::string::String;
    use std::time::Duration;
    use std::vec::Vec;

    #[test]
    fn test_name() {
        let ks = KeySet::new(Name::from_str("example.com").unwrap());

        assert_eq!(ks.name().to_string(), "example.com");
    }

    #[test]
    fn test_rolls() {
        let mut ks = KeySet::new(Name::from_str("example.com").unwrap());

        ks.add_key_ksk(
            "first KSK".to_string(),
            None,
            SecurityAlgorithm::ECDSAP256SHA256,
            0,
            UnixTime::now(),
<<<<<<< HEAD
            true,
=======
            Available::Available,
>>>>>>> d0a81f47
        )
        .unwrap();
        ks.add_key_zsk(
            "first ZSK".to_string(),
            None,
            SecurityAlgorithm::ECDSAP256SHA256,
            1,
            UnixTime::now(),
<<<<<<< HEAD
            true,
=======
            Available::Available,
>>>>>>> d0a81f47
        )
        .unwrap();

        let actions = ks
            .start_roll(
                RollType::AlgorithmRoll,
                &[],
                &["first KSK", "first ZSK"],
            )
            .unwrap();
        assert_eq!(
            actions,
            [
                Action::UpdateDnskeyRrset,
                Action::UpdateRrsig,
                Action::ReportDnskeyPropagated,
                Action::ReportRrsigPropagated
            ]
        );
        let mut dk = dnskey(&ks);
        dk.sort();
        assert_eq!(dk, ["first KSK", "first ZSK"]);
        assert_eq!(dnskey_sigs(&ks), ["first KSK"]);
        assert_eq!(zone_sigs(&ks), ["first ZSK"]);
        assert_eq!(ds_keys(&ks), Vec::<String>::new());

        let actions = ks
            .propagation1_complete(RollType::AlgorithmRoll, 3600)
            .unwrap();
        assert_eq!(actions, []);

        MockClock::advance_system_time(Duration::from_secs(3600));

        let actions = ks.cache_expired1(RollType::AlgorithmRoll).unwrap();
        assert_eq!(
            actions,
            [
                Action::CreateCdsRrset,
                Action::UpdateDsRrset,
                Action::ReportDsPropagated,
            ]
        );
        let mut dk = dnskey(&ks);
        dk.sort();
        assert_eq!(dk, ["first KSK", "first ZSK"]);
        assert_eq!(dnskey_sigs(&ks), ["first KSK"]);
        assert_eq!(zone_sigs(&ks), ["first ZSK"]);
        assert_eq!(ds_keys(&ks), ["first KSK"]);

        let actions = ks
            .propagation2_complete(RollType::AlgorithmRoll, 3600)
            .unwrap();
        assert_eq!(actions, []);

        MockClock::advance_system_time(Duration::from_secs(3600));

        let actions = ks.cache_expired2(RollType::AlgorithmRoll).unwrap();
        assert_eq!(
            actions,
            [
                Action::RemoveCdsRrset,
                Action::UpdateDnskeyRrset,
                Action::UpdateRrsig,
                Action::WaitDnskeyPropagated,
                Action::WaitRrsigPropagated,
            ]
        );
        let mut dk = dnskey(&ks);
        dk.sort();
        assert_eq!(dk, ["first KSK", "first ZSK"]);
        assert_eq!(dnskey_sigs(&ks), ["first KSK"]);
        assert_eq!(zone_sigs(&ks), ["first ZSK"]);
        assert_eq!(ds_keys(&ks), ["first KSK"]);

        let actions = ks.roll_done(RollType::AlgorithmRoll).unwrap();
        assert_eq!(actions, []);

        ks.add_key_ksk(
            "second KSK".to_string(),
            None,
            SecurityAlgorithm::ECDSAP256SHA256,
            2,
            UnixTime::now(),
<<<<<<< HEAD
            true,
=======
            Available::Available,
>>>>>>> d0a81f47
        )
        .unwrap();
        ks.add_key_zsk(
            "second ZSK".to_string(),
            None,
            SecurityAlgorithm::ECDSAP256SHA256,
            3,
            UnixTime::now(),
<<<<<<< HEAD
            true,
=======
            Available::Available,
>>>>>>> d0a81f47
        )
        .unwrap();

        println!("line {} = {:?}", line!(), ks.keys().get("second ZSK"));
        let actions = ks
            .start_roll(RollType::ZskRoll, &["first ZSK"], &["second ZSK"])
            .unwrap();
        println!("line {} = {:?}", line!(), ks.keys().get("second ZSK"));
        assert_eq!(
            actions,
            [Action::UpdateDnskeyRrset, Action::ReportDnskeyPropagated]
        );
        let mut dk = dnskey(&ks);
        dk.sort();
        assert_eq!(dk, ["first KSK", "first ZSK", "second ZSK"]);
        assert_eq!(dnskey_sigs(&ks), ["first KSK"]);
        println!("keys = {:?}", ks.keys());
        assert_eq!(zone_sigs(&ks), ["first ZSK"]);
        assert_eq!(ds_keys(&ks), ["first KSK"]);

        let actions =
            ks.propagation1_complete(RollType::ZskRoll, 3600).unwrap();
        assert_eq!(actions, []);

        MockClock::advance_system_time(Duration::from_secs(3600));

        let actions = ks.cache_expired1(RollType::ZskRoll).unwrap();
        assert_eq!(
            actions,
            [Action::UpdateRrsig, Action::ReportRrsigPropagated]
        );
        let mut dk = dnskey(&ks);
        dk.sort();
        assert_eq!(dk, ["first KSK", "first ZSK", "second ZSK"]);
        assert_eq!(dnskey_sigs(&ks), ["first KSK"]);
        assert_eq!(zone_sigs(&ks), ["second ZSK"]);
        assert_eq!(ds_keys(&ks), ["first KSK"]);

        let actions =
            ks.propagation2_complete(RollType::ZskRoll, 3600).unwrap();
        assert_eq!(actions, []);

        MockClock::advance_system_time(Duration::from_secs(3600));

        let actions = ks.cache_expired2(RollType::ZskRoll).unwrap();
        assert_eq!(
            actions,
            [Action::UpdateDnskeyRrset, Action::WaitDnskeyPropagated]
        );
        let mut dk = dnskey(&ks);
        dk.sort();
        assert_eq!(dk, ["first KSK", "second ZSK"]);
        assert_eq!(dnskey_sigs(&ks), ["first KSK"]);
        assert_eq!(zone_sigs(&ks), ["second ZSK"]);
        assert_eq!(ds_keys(&ks), ["first KSK"]);

        let actions = ks.roll_done(RollType::ZskRoll).unwrap();
        assert_eq!(actions, []);
        ks.delete_key("first ZSK").unwrap();

        ks.add_key_zsk(
            "third ZSK".to_string(),
            None,
            SecurityAlgorithm::ECDSAP256SHA256,
            4,
            UnixTime::now(),
<<<<<<< HEAD
            true,
=======
            Available::Available,
>>>>>>> d0a81f47
        )
        .unwrap();

        let actions = ks
            .start_roll(
                RollType::ZskDoubleSignatureRoll,
                &["second ZSK"],
                &["third ZSK"],
            )
            .unwrap();
        assert_eq!(
            actions,
            [
                Action::UpdateDnskeyRrset,
                Action::UpdateRrsig,
                Action::ReportDnskeyPropagated,
                Action::ReportRrsigPropagated
            ]
        );
        let mut dk = dnskey(&ks);
        dk.sort();
        assert_eq!(dk, ["first KSK", "second ZSK", "third ZSK"]);
        assert_eq!(dnskey_sigs(&ks), ["first KSK"]);
        let mut zs = zone_sigs(&ks);
        zs.sort();
        assert_eq!(zs, ["second ZSK", "third ZSK"]);
        assert_eq!(ds_keys(&ks), ["first KSK"]);

        let actions = ks
            .propagation1_complete(RollType::ZskDoubleSignatureRoll, 3600)
            .unwrap();
        assert_eq!(actions, []);

        MockClock::advance_system_time(Duration::from_secs(3600));

        let actions =
            ks.cache_expired1(RollType::ZskDoubleSignatureRoll).unwrap();
        assert_eq!(
            actions,
            [
                Action::UpdateDnskeyRrset,
                Action::UpdateRrsig,
                Action::ReportDnskeyPropagated,
                Action::ReportRrsigPropagated
            ]
        );
        let mut dk = dnskey(&ks);
        dk.sort();
        assert_eq!(dk, ["first KSK", "third ZSK"]);
        assert_eq!(dnskey_sigs(&ks), ["first KSK"]);
        assert_eq!(zone_sigs(&ks), ["third ZSK"]);
        assert_eq!(ds_keys(&ks), ["first KSK"]);

        let actions = ks
            .propagation2_complete(RollType::ZskDoubleSignatureRoll, 3600)
            .unwrap();
        assert_eq!(actions, []);

        MockClock::advance_system_time(Duration::from_secs(3600));

        let actions =
            ks.cache_expired2(RollType::ZskDoubleSignatureRoll).unwrap();
        assert_eq!(actions, []);
        let mut dk = dnskey(&ks);
        dk.sort();
        assert_eq!(dk, ["first KSK", "third ZSK"]);
        assert_eq!(dnskey_sigs(&ks), ["first KSK"]);
        assert_eq!(zone_sigs(&ks), ["third ZSK"]);
        assert_eq!(ds_keys(&ks), ["first KSK"]);

        let actions = ks.roll_done(RollType::ZskDoubleSignatureRoll).unwrap();
        assert_eq!(actions, []);
        ks.delete_key("second ZSK").unwrap();

        let actions = ks
            .start_roll(RollType::KskRoll, &["first KSK"], &["second KSK"])
            .unwrap();
        assert_eq!(
            actions,
            [Action::UpdateDnskeyRrset, Action::ReportDnskeyPropagated]
        );
        let mut dk = dnskey(&ks);
        dk.sort();
        assert_eq!(dk, ["first KSK", "second KSK", "third ZSK"]);
        let mut dks = dnskey_sigs(&ks);
        dks.sort();
        assert_eq!(dks, ["first KSK", "second KSK"]);
        assert_eq!(zone_sigs(&ks), ["third ZSK"]);
        assert_eq!(ds_keys(&ks), ["first KSK"]);

        let actions =
            ks.propagation1_complete(RollType::KskRoll, 3600).unwrap();
        assert_eq!(actions, []);

        MockClock::advance_system_time(Duration::from_secs(3600));

        let actions = ks.cache_expired1(RollType::KskRoll).unwrap();
        assert_eq!(
            actions,
            [
                Action::CreateCdsRrset,
                Action::UpdateDsRrset,
                Action::ReportDsPropagated
            ]
        );
        let mut dk = dnskey(&ks);
        dk.sort();
        assert_eq!(dk, ["first KSK", "second KSK", "third ZSK"]);
        let mut dks = dnskey_sigs(&ks);
        dks.sort();
        assert_eq!(dks, ["first KSK", "second KSK"]);
        assert_eq!(zone_sigs(&ks), ["third ZSK"]);
        assert_eq!(ds_keys(&ks), ["second KSK"]);

        let actions =
            ks.propagation2_complete(RollType::KskRoll, 3600).unwrap();
        assert_eq!(actions, []);

        MockClock::advance_system_time(Duration::from_secs(3600));

        let actions = ks.cache_expired2(RollType::KskRoll).unwrap();
        assert_eq!(
            actions,
            [
                Action::RemoveCdsRrset,
                Action::UpdateDnskeyRrset,
                Action::WaitDnskeyPropagated
            ]
        );
        let mut dk = dnskey(&ks);
        dk.sort();
        assert_eq!(dk, ["second KSK", "third ZSK"]);
        assert_eq!(dnskey_sigs(&ks), ["second KSK"]);
        assert_eq!(zone_sigs(&ks), ["third ZSK"]);
        assert_eq!(ds_keys(&ks), ["second KSK"]);

        let actions = ks.roll_done(RollType::KskRoll).unwrap();
        assert_eq!(actions, []);
        ks.delete_key("first KSK").unwrap();

        ks.add_key_ksk(
            "third KSK".to_string(),
            None,
            SecurityAlgorithm::ECDSAP256SHA256,
            5,
            UnixTime::now(),
<<<<<<< HEAD
            true,
=======
            Available::Available,
>>>>>>> d0a81f47
        )
        .unwrap();

        let actions = ks
            .start_roll(
                RollType::KskDoubleDsRoll,
                &["second KSK"],
                &["third KSK"],
            )
            .unwrap();
        assert_eq!(
            actions,
            [
                Action::CreateCdsRrset,
                Action::UpdateDsRrset,
                Action::ReportDsPropagated
            ]
        );
        let mut dk = dnskey(&ks);
        dk.sort();
        assert_eq!(dk, ["second KSK", "third ZSK"]);
        let mut dks = dnskey_sigs(&ks);
        dks.sort();
        assert_eq!(dks, ["second KSK"]);
        assert_eq!(zone_sigs(&ks), ["third ZSK"]);
        let mut dsks = ds_keys(&ks);
        dsks.sort();
        assert_eq!(dsks, ["second KSK", "third KSK"]);

        let actions = ks
            .propagation1_complete(RollType::KskDoubleDsRoll, 3600)
            .unwrap();
        assert_eq!(actions, []);

        MockClock::advance_system_time(Duration::from_secs(3600));

        let actions = ks.cache_expired1(RollType::KskDoubleDsRoll).unwrap();
        assert_eq!(
            actions,
            [
                Action::RemoveCdsRrset,
                Action::UpdateDnskeyRrset,
                Action::ReportDnskeyPropagated
            ]
        );
        let mut dk = dnskey(&ks);
        dk.sort();
        assert_eq!(dk, ["third KSK", "third ZSK"]);
        let mut dks = dnskey_sigs(&ks);
        dks.sort();
        assert_eq!(dks, ["third KSK"]);
        assert_eq!(zone_sigs(&ks), ["third ZSK"]);
        let mut dsks = ds_keys(&ks);
        dsks.sort();
        assert_eq!(dsks, ["second KSK", "third KSK"]);

        let actions = ks
            .propagation2_complete(RollType::KskDoubleDsRoll, 3600)
            .unwrap();
        assert_eq!(actions, []);

        MockClock::advance_system_time(Duration::from_secs(3600));

        let actions = ks.cache_expired2(RollType::KskDoubleDsRoll).unwrap();
        assert_eq!(
            actions,
            [
                Action::CreateCdsRrset,
                Action::UpdateDsRrset,
                Action::WaitDsPropagated
            ]
        );
        let mut dk = dnskey(&ks);
        dk.sort();
        assert_eq!(dk, ["third KSK", "third ZSK"]);
        assert_eq!(dnskey_sigs(&ks), ["third KSK"]);
        assert_eq!(zone_sigs(&ks), ["third ZSK"]);
        assert_eq!(ds_keys(&ks), ["third KSK"]);

        let actions = ks.roll_done(RollType::KskDoubleDsRoll).unwrap();
        assert_eq!(actions, []);
        ks.delete_key("second KSK").unwrap();

        ks.add_key_csk(
            "first CSK".to_string(),
            None,
            SecurityAlgorithm::ECDSAP256SHA256,
            0,
            UnixTime::now(),
<<<<<<< HEAD
            true,
=======
            Available::Available,
>>>>>>> d0a81f47
        )
        .unwrap();

        let actions = ks
            .start_roll(
                RollType::CskRoll,
                &["third KSK", "third ZSK"],
                &["first CSK"],
            )
            .unwrap();
        assert_eq!(
            actions,
            [Action::UpdateDnskeyRrset, Action::ReportDnskeyPropagated]
        );
        let mut dk = dnskey(&ks);
        dk.sort();
        assert_eq!(dk, ["first CSK", "third KSK", "third ZSK"]);
        let mut dks = dnskey_sigs(&ks);
        dks.sort();
        assert_eq!(dks, ["first CSK", "third KSK"]);
        assert_eq!(zone_sigs(&ks), ["third ZSK"]);
        assert_eq!(ds_keys(&ks), ["third KSK"]);

        let actions =
            ks.propagation1_complete(RollType::CskRoll, 3600).unwrap();
        assert_eq!(actions, []);

        MockClock::advance_system_time(Duration::from_secs(3600));

        let actions = ks.cache_expired1(RollType::CskRoll).unwrap();
        assert_eq!(
            actions,
            [
                Action::CreateCdsRrset,
                Action::UpdateDsRrset,
                Action::UpdateRrsig,
                Action::ReportDsPropagated,
                Action::ReportRrsigPropagated
            ]
        );
        let mut dk = dnskey(&ks);
        dk.sort();
        assert_eq!(dk, ["first CSK", "third KSK", "third ZSK"]);
        let mut dks = dnskey_sigs(&ks);
        dks.sort();
        assert_eq!(dks, ["first CSK", "third KSK"]);
        assert_eq!(zone_sigs(&ks), ["first CSK"]);
        assert_eq!(ds_keys(&ks), ["first CSK"]);

        let actions =
            ks.propagation2_complete(RollType::CskRoll, 3600).unwrap();
        assert_eq!(actions, []);

        MockClock::advance_system_time(Duration::from_secs(3600));

        let actions = ks.cache_expired2(RollType::CskRoll).unwrap();
        assert_eq!(
            actions,
            [
                Action::RemoveCdsRrset,
                Action::UpdateDnskeyRrset,
                Action::WaitDnskeyPropagated
            ]
        );
        assert_eq!(dnskey(&ks), ["first CSK"]);
        assert_eq!(dnskey_sigs(&ks), ["first CSK"]);
        assert_eq!(zone_sigs(&ks), ["first CSK"]);
        assert_eq!(ds_keys(&ks), ["first CSK"]);

        let actions = ks.roll_done(RollType::CskRoll).unwrap();
        assert_eq!(actions, []);
        ks.delete_key("third KSK").unwrap();
        ks.delete_key("third ZSK").unwrap();

        ks.add_key_csk(
            "second CSK".to_string(),
            None,
            SecurityAlgorithm::ECDSAP256SHA256,
            4,
            UnixTime::now(),
<<<<<<< HEAD
            true,
=======
            Available::Available,
>>>>>>> d0a81f47
        )
        .unwrap();

        let actions = ks
            .start_roll(RollType::CskRoll, &["first CSK"], &["second CSK"])
            .unwrap();
        assert_eq!(
            actions,
            [Action::UpdateDnskeyRrset, Action::ReportDnskeyPropagated]
        );
        let mut dk = dnskey(&ks);
        dk.sort();
        assert_eq!(dk, ["first CSK", "second CSK"]);
        let mut dks = dnskey_sigs(&ks);
        dks.sort();
        assert_eq!(dks, ["first CSK", "second CSK"]);
        assert_eq!(zone_sigs(&ks), ["first CSK"]);
        assert_eq!(ds_keys(&ks), ["first CSK"]);

        let actions =
            ks.propagation1_complete(RollType::CskRoll, 3600).unwrap();
        assert_eq!(actions, []);

        MockClock::advance_system_time(Duration::from_secs(3600));

        println!("CSK roll cache expired1");
        let actions = ks.cache_expired1(RollType::CskRoll).unwrap();
        assert_eq!(
            actions,
            [
                Action::CreateCdsRrset,
                Action::UpdateDsRrset,
                Action::UpdateRrsig,
                Action::ReportDsPropagated,
                Action::ReportRrsigPropagated
            ]
        );
        let mut dk = dnskey(&ks);
        dk.sort();
        assert_eq!(dk, ["first CSK", "second CSK"]);
        let mut dks = dnskey_sigs(&ks);
        dks.sort();
        assert_eq!(dks, ["first CSK", "second CSK"]);
        assert_eq!(zone_sigs(&ks), ["second CSK"]);
        assert_eq!(ds_keys(&ks), ["second CSK"]);

        let actions =
            ks.propagation2_complete(RollType::CskRoll, 3600).unwrap();
        assert_eq!(actions, []);

        MockClock::advance_system_time(Duration::from_secs(3600));

        let actions = ks.cache_expired2(RollType::CskRoll).unwrap();
        assert_eq!(
            actions,
            [
                Action::RemoveCdsRrset,
                Action::UpdateDnskeyRrset,
                Action::WaitDnskeyPropagated
            ]
        );
        assert_eq!(dnskey(&ks), ["second CSK"]);
        assert_eq!(dnskey_sigs(&ks), ["second CSK"]);
        assert_eq!(zone_sigs(&ks), ["second CSK"]);
        assert_eq!(ds_keys(&ks), ["second CSK"]);

        let actions = ks.roll_done(RollType::CskRoll).unwrap();
        assert_eq!(actions, []);
        ks.delete_key("first CSK").unwrap();
    }

    fn dnskey(ks: &KeySet) -> Vec<String> {
        ks.keys()
            .iter()
            .filter(|(_, k)| {
                let status = match k.keytype() {
                    KeyType::Ksk(keystate)
                    | KeyType::Zsk(keystate)
                    | KeyType::Csk(keystate, _)
                    | KeyType::Include(keystate) => keystate,
                };
                status.present()
            })
            .map(|(pr, _)| pr.to_string())
            .collect()
    }

    fn dnskey_sigs(ks: &KeySet) -> Vec<String> {
        let keys = ks.keys();
        let mut vec = Vec::new();
        for (pubref, key) in keys {
            match key.keytype() {
                KeyType::Ksk(keystate) | KeyType::Csk(keystate, _) => {
                    if keystate.signer() {
                        vec.push(pubref.to_string());
                    }
                }
                KeyType::Zsk(_) | KeyType::Include(_) => (),
            }
        }
        vec
    }
    fn zone_sigs(ks: &KeySet) -> Vec<String> {
        let keys = ks.keys();
        let mut vec = Vec::new();
        for (pubref, key) in keys {
            match key.keytype() {
                KeyType::Zsk(keystate) | KeyType::Csk(_, keystate) => {
                    if keystate.signer() {
                        vec.push(pubref.to_string());
                    }
                }
                KeyType::Ksk(_) | KeyType::Include(_) => (),
            }
        }
        vec
    }
    fn ds_keys(ks: &KeySet) -> Vec<String> {
        let keys = ks.keys();
        let mut vec = Vec::new();
        for (pubref, key) in keys {
            let status = match key.keytype() {
                KeyType::Ksk(keystate)
                | KeyType::Zsk(keystate)
                | KeyType::Csk(keystate, _)
                | KeyType::Include(keystate) => keystate,
            };
            if status.at_parent() {
                vec.push(pubref.to_string());
            }
        }
        vec
    }
}<|MERGE_RESOLUTION|>--- conflicted
+++ resolved
@@ -111,21 +111,13 @@
         algorithm: SecurityAlgorithm,
         key_tag: u16,
         creation_ts: UnixTime,
-<<<<<<< HEAD
-        available: bool,
-=======
         available: Available,
->>>>>>> d0a81f47
     ) -> Result<(), Error> {
         if !self.unique_key_tag(key_tag) {
             return Err(Error::DuplicateKeyTag);
         }
         let keystate = KeyState {
-<<<<<<< HEAD
-            available,
-=======
             available: available.to_bool(),
->>>>>>> d0a81f47
             ..Default::default()
         };
         let key = Key::new(
@@ -151,21 +143,13 @@
         algorithm: SecurityAlgorithm,
         key_tag: u16,
         creation_ts: UnixTime,
-<<<<<<< HEAD
-        available: bool,
-=======
         available: Available,
->>>>>>> d0a81f47
     ) -> Result<(), Error> {
         if !self.unique_key_tag(key_tag) {
             return Err(Error::DuplicateKeyTag);
         }
         let keystate = KeyState {
-<<<<<<< HEAD
-            available,
-=======
             available: available.to_bool(),
->>>>>>> d0a81f47
             ..Default::default()
         };
         let key = Key::new(
@@ -191,21 +175,13 @@
         algorithm: SecurityAlgorithm,
         key_tag: u16,
         creation_ts: UnixTime,
-<<<<<<< HEAD
-        available: bool,
-=======
         available: Available,
->>>>>>> d0a81f47
     ) -> Result<(), Error> {
         if !self.unique_key_tag(key_tag) {
             return Err(Error::DuplicateKeyTag);
         }
         let keystate = KeyState {
-<<<<<<< HEAD
-            available,
-=======
             available: available.to_bool(),
->>>>>>> d0a81f47
             ..Default::default()
         };
         let key = Key::new(
@@ -213,7 +189,6 @@
             KeyType::Csk(keystate.clone(), keystate),
             algorithm,
             key_tag,
-<<<<<<< HEAD
             creation_ts,
         );
         if let hash_map::Entry::Vacant(e) = self.keys.entry(pubref) {
@@ -245,8 +220,6 @@
             KeyType::Include(keystate),
             algorithm,
             key_tag,
-=======
->>>>>>> d0a81f47
             creation_ts,
         );
         if let hash_map::Entry::Vacant(e) = self.keys.entry(pubref) {
@@ -257,7 +230,6 @@
         }
     }
 
-<<<<<<< HEAD
     /// Set the decoupled flag of a key.
     pub fn set_decoupled(
         &mut self,
@@ -441,10 +413,6 @@
 
     fn unique_key_tag(&self, key_tag: u16) -> bool {
         !self.keys.iter().any(|(_, k)| k.key_tag == key_tag)
-=======
-    fn unique_key_tag(&self, key_tag: u16) -> bool {
-        self.keys.iter().all(|(_, k)| k.key_tag != key_tag)
->>>>>>> d0a81f47
     }
 
     /// Delete a key.
@@ -714,11 +682,7 @@
         };
         let mut algs_old = HashSet::new();
         for k in old {
-<<<<<<< HEAD
-            let Some(ref mut key) = keys.get_mut(&(*k).to_string()) else {
-=======
             let Some(ref mut key) = keys.get_mut(&(k.to_string())) else {
->>>>>>> d0a81f47
                 return Err(Error::KeyNotFound);
             };
             let KeyType::Ksk(ref mut keystate) = key.keytype else {
@@ -733,11 +697,7 @@
         }
         let mut algs_new = HashSet::new();
         for k in new {
-<<<<<<< HEAD
-            let Some(ref mut key) = keys.get_mut(&(*k).to_string()) else {
-=======
             let Some(ref mut key) = keys.get_mut(&(k.to_string())) else {
->>>>>>> d0a81f47
                 return Err(Error::KeyNotFound);
             };
             let KeyType::Ksk(ref mut keystate) = key.keytype else {
@@ -792,11 +752,7 @@
         };
         let mut algs_old = HashSet::new();
         for k in old {
-<<<<<<< HEAD
-            let Some(ref mut key) = keys.get_mut(&(*k).to_string()) else {
-=======
             let Some(ref mut key) = keys.get_mut(&(k.to_string())) else {
->>>>>>> d0a81f47
                 return Err(Error::KeyNotFound);
             };
             let KeyType::Zsk(ref mut keystate) = key.keytype else {
@@ -812,11 +768,7 @@
         let now = UnixTime::now();
         let mut algs_new = HashSet::new();
         for k in new {
-<<<<<<< HEAD
-            let Some(key) = keys.get_mut(&(*k).to_string()) else {
-=======
             let Some(key) = keys.get_mut(&(k.to_string())) else {
->>>>>>> d0a81f47
                 return Err(Error::KeyNotFound);
             };
             let KeyType::Zsk(ref mut keystate) = key.keytype else {
@@ -947,7 +899,7 @@
         };
         let mut algs_old = HashSet::new();
         for k in old {
-            let Some(key) = keys.get_mut(&(k.to_string())) else {
+            let Some(key) = keys.get_mut(&(*k).to_string()) else {
                 return Err(Error::KeyNotFound);
             };
             match key.keytype {
@@ -970,7 +922,7 @@
         let now = UnixTime::now();
         let mut algs_new = HashSet::new();
         for k in new {
-            let Some(key) = keys.get_mut(&(k.to_string())) else {
+            let Some(key) = keys.get_mut(&(*k).to_string()) else {
                 return Err(Error::KeyNotFound);
             };
             match key.keytype {
@@ -1055,7 +1007,6 @@
         // Make sure the sets of algorithms are the same.
         if algs_old != algs_new {
             return Err(Error::AlgorithmSetsMismatch);
-<<<<<<< HEAD
         }
 
         // Make sure we have at least one KSK key in incoming state.
@@ -1078,198 +1029,6 @@
         }
         Ok(())
     }
-
-    fn update_algorithm(
-        &mut self,
-        mode: Mode,
-        old: &[&str],
-        new: &[&str],
-    ) -> Result<(), Error> {
-        let mut tmpkeys = self.keys.clone();
-        let keys: &mut HashMap<String, Key> = match mode {
-            Mode::DryRun => &mut tmpkeys,
-            Mode::ForReal => &mut self.keys,
-        };
-        for k in old {
-            let Some(key) = keys.get_mut(&(*k).to_string()) else {
-                return Err(Error::KeyNotFound);
-            };
-            match key.keytype {
-                KeyType::Ksk(ref mut keystate)
-                | KeyType::Zsk(ref mut keystate) => {
-                    keystate.old = true;
-                }
-                KeyType::Csk(ref mut ksk_keystate, ref mut zsk_keystate) => {
-                    ksk_keystate.old = true;
-                    zsk_keystate.old = true;
-                }
-                KeyType::Include(_) => {
-                    return Err(Error::WrongKeyType);
-                }
-            }
-        }
-        let now = UnixTime::now();
-        for k in new {
-            let Some(key) = keys.get_mut(&(*k).to_string()) else {
-                return Err(Error::KeyNotFound);
-            };
-            match key.keytype {
-                KeyType::Ksk(ref mut keystate)
-                | KeyType::Zsk(ref mut keystate) => {
-                    if *keystate
-                        != (KeyState {
-                            available: true,
-                            old: false,
-                            signer: false,
-                            present: false,
-                            at_parent: false,
-                        })
-                    {
-                        return Err(Error::WrongKeyState);
-                    }
-
-                    // Move key state to Active.
-                    keystate.present = true;
-                    keystate.signer = true;
-                    key.timestamps.published = Some(now.clone());
-                }
-                KeyType::Csk(ref mut ksk_keystate, ref mut zsk_keystate) => {
-                    if *ksk_keystate
-                        != (KeyState {
-                            available: true,
-                            old: false,
-                            signer: false,
-                            present: false,
-                            at_parent: false,
-                        })
-                    {
-                        return Err(Error::WrongKeyState);
-                    }
-
-                    // Move key state to Active.
-                    ksk_keystate.present = true;
-                    ksk_keystate.signer = true;
-
-                    if *zsk_keystate
-                        != (KeyState {
-                            available: true,
-                            old: false,
-                            signer: false,
-                            present: false,
-                            at_parent: false,
-                        })
-                    {
-                        return Err(Error::WrongKeyState);
-                    }
-
-                    // Move key state to Incoming.
-                    zsk_keystate.present = true;
-                    zsk_keystate.signer = true;
-
-                    key.timestamps.published = Some(now.clone());
-                }
-                _ => {
-                    return Err(Error::WrongKeyType);
-                }
-            }
-=======
->>>>>>> d0a81f47
-        }
-
-        // Make sure we have at least one KSK key in incoming state.
-        if !keys.iter().any(|(_, k)| match &k.keytype {
-            KeyType::Ksk(keystate) | KeyType::Csk(keystate, _) => {
-                !keystate.old && keystate.present
-            }
-            _ => false,
-        }) {
-            return Err(Error::NoSuitableKeyPresent);
-        }
-        // Make sure we have at least one ZSK key in incoming state.
-        if !keys.iter().any(|(_, k)| match &k.keytype {
-            KeyType::Zsk(keystate) | KeyType::Csk(_, keystate) => {
-                !keystate.old && keystate.present
-            }
-            _ => false,
-        }) {
-            return Err(Error::NoSuitableKeyPresent);
-        }
-        Ok(())
-    }
-<<<<<<< HEAD
-}
-
-/// The state of a single key.
-///
-/// The state includes a way to refer to the public key and optionally a
-/// way to refer to the provate key. The state includes the type of the
-/// key (which in itself includes the key state) and a list of timestamps
-/// that mark the various stages in the life of a key.
-#[derive(Clone, Debug, Deserialize, Serialize)]
-pub struct Key {
-    privref: Option<String>,
-
-    // XXX - remove the following directive before merging.
-    #[serde(default)]
-    decoupled: bool,
-
-    keytype: KeyType,
-    algorithm: SecurityAlgorithm,
-    key_tag: u16,
-    timestamps: KeyTimestamps,
-}
-
-impl Key {
-    /// Return the 'reference' to the private key (if present).
-    pub fn privref(&self) -> Option<&str> {
-        self.privref.as_deref()
-    }
-
-    /// Return whether the key is decoupled from the underlying key storage
-    /// or not.
-    pub fn decoupled(&self) -> bool {
-        self.decoupled
-    }
-
-    /// Return the key type (which includes the state of the key).
-    pub fn keytype(&self) -> KeyType {
-        self.keytype.clone()
-    }
-
-    /// Return the public key algorithm.
-    pub fn algorithm(&self) -> SecurityAlgorithm {
-        self.algorithm
-    }
-
-    /// Return the key tag.
-    pub fn key_tag(&self) -> u16 {
-        self.key_tag
-    }
-
-    /// Return the timestamps.
-    pub fn timestamps(&self) -> &KeyTimestamps {
-        &self.timestamps
-    }
-
-    fn new(
-        privref: Option<String>,
-        keytype: KeyType,
-        algorithm: SecurityAlgorithm,
-        key_tag: u16,
-        creation_ts: UnixTime,
-    ) -> Self {
-        let timestamps = KeyTimestamps {
-            creation: Some(creation_ts),
-            ..Default::default()
-        };
-        Self {
-            privref,
-            decoupled: false,
-            keytype,
-            algorithm,
-            key_tag,
-            timestamps,
-=======
 
     fn update_algorithm(
         &mut self,
@@ -1299,7 +1058,149 @@
                     return Err(Error::WrongKeyType);
                 }
             }
->>>>>>> d0a81f47
+
+            // Add algorithm
+            algs_old.insert(key.algorithm);
+        }
+        let now = UnixTime::now();
+        let mut algs_new = HashSet::new();
+        for k in new {
+            let Some(key) = keys.get_mut(&(k.to_string())) else {
+                return Err(Error::KeyNotFound);
+            };
+            match key.keytype {
+                KeyType::Ksk(ref mut keystate) => {
+                    if *keystate
+                        != (KeyState {
+                            available: true,
+                            old: false,
+                            signer: false,
+                            present: false,
+                            at_parent: false,
+                        })
+                    {
+                        return Err(Error::WrongKeyState);
+                    }
+
+                    // Move key state to Active.
+                    keystate.present = true;
+                    keystate.signer = true;
+                    key.timestamps.published = Some(now.clone());
+                }
+                KeyType::Zsk(ref mut keystate) => {
+                    if *keystate
+                        != (KeyState {
+                            available: true,
+                            old: false,
+                            signer: false,
+                            present: false,
+                            at_parent: false,
+                        })
+                    {
+                        return Err(Error::WrongKeyState);
+                    }
+
+                    // Move key state to Incoming.
+                    keystate.present = true;
+                    key.timestamps.published = Some(now.clone());
+                }
+                KeyType::Csk(ref mut ksk_keystate, ref mut zsk_keystate) => {
+                    if *ksk_keystate
+                        != (KeyState {
+                            available: true,
+                            old: false,
+                            signer: false,
+                            present: false,
+                            at_parent: false,
+                        })
+                    {
+                        return Err(Error::WrongKeyState);
+                    }
+
+                    // Move key state to Active.
+                    ksk_keystate.present = true;
+                    ksk_keystate.signer = true;
+
+                    if *zsk_keystate
+                        != (KeyState {
+                            available: true,
+                            old: false,
+                            signer: false,
+                            present: false,
+                            at_parent: false,
+                        })
+                    {
+                        return Err(Error::WrongKeyState);
+                    }
+
+                    // Move key state to Incoming.
+                    zsk_keystate.present = true;
+
+                    key.timestamps.published = Some(now.clone());
+                }
+                _ => {
+                    return Err(Error::WrongKeyType);
+                }
+            }
+
+            // Add algorithm
+            algs_new.insert(key.algorithm);
+        }
+
+        // Make sure the sets of algorithms are the same.
+        if algs_old != algs_new {
+            return Err(Error::AlgorithmSetsMismatch);
+        }
+
+        // Make sure we have at least one KSK key in incoming state.
+        if !keys.iter().any(|(_, k)| match &k.keytype {
+            KeyType::Ksk(keystate) | KeyType::Csk(keystate, _) => {
+                !keystate.old && keystate.present
+            }
+            _ => false,
+        }) {
+            return Err(Error::NoSuitableKeyPresent);
+        }
+        // Make sure we have at least one ZSK key in incoming state.
+        if !keys.iter().any(|(_, k)| match &k.keytype {
+            KeyType::Zsk(keystate) | KeyType::Csk(_, keystate) => {
+                !keystate.old && keystate.present
+            }
+            _ => false,
+        }) {
+            return Err(Error::NoSuitableKeyPresent);
+        }
+        Ok(())
+    }
+
+    fn update_algorithm(
+        &mut self,
+        mode: Mode,
+        old: &[&str],
+        new: &[&str],
+    ) -> Result<(), Error> {
+        let mut tmpkeys = self.keys.clone();
+        let keys: &mut HashMap<String, Key> = match mode {
+            Mode::DryRun => &mut tmpkeys,
+            Mode::ForReal => &mut self.keys,
+        };
+        for k in old {
+            let Some(key) = keys.get_mut(&(k.to_string())) else {
+                return Err(Error::KeyNotFound);
+            };
+            match key.keytype {
+                KeyType::Ksk(ref mut keystate)
+                | KeyType::Zsk(ref mut keystate) => {
+                    keystate.old = true;
+                }
+                KeyType::Csk(ref mut ksk_keystate, ref mut zsk_keystate) => {
+                    ksk_keystate.old = true;
+                    zsk_keystate.old = true;
+                }
+                KeyType::Include(_) => {
+                    return Err(Error::WrongKeyType);
+                }
+            }
         }
         let now = UnixTime::now();
         for k in new {
@@ -1398,6 +1299,11 @@
 #[derive(Clone, Debug, Deserialize, Serialize)]
 pub struct Key {
     privref: Option<String>,
+
+    // XXX - remove the following directive before merging.
+    #[serde(default)]
+    decoupled: bool,
+
     keytype: KeyType,
     algorithm: SecurityAlgorithm,
     key_tag: u16,
@@ -1408,6 +1314,12 @@
     /// Return the 'reference' to the private key (if present).
     pub fn privref(&self) -> Option<&str> {
         self.privref.as_deref()
+    }
+
+    /// Return whether the key is decoupled from the underlying key storage
+    /// or not.
+    pub fn decoupled(&self) -> bool {
+        self.decoupled
     }
 
     /// Return the key type (which includes the state of the key).
@@ -1443,6 +1355,7 @@
         };
         Self {
             privref,
+            decoupled: false,
             keytype,
             algorithm,
             key_tag,
@@ -1472,25 +1385,12 @@
 
 /// State of a key.
 ///
-<<<<<<< HEAD
-/// The state is expressed as five booleans:
-/// * available. The key is available as an incoming key during key rolls.
-/// * old. Set if the key is on its way out.
-/// * signer. Set if the key either signes the DNSKEY RRset or the rest of the
-///   zone.
-/// * present. If the key is present in the DNSKEY RRset.
-/// * at_parent. If the key has a DS record at the parent.
-#[derive(Clone, Debug, Default, Deserialize, PartialEq, Serialize)]
-pub struct KeyState {
-    available: bool,
-=======
 /// The state is expressed as five booleans.
 #[derive(Clone, Debug, Default, Deserialize, PartialEq, Serialize)]
 pub struct KeyState {
     /// The key is available as an incoming key during key rolls.
     available: bool,
     /// Set if the key is on its way out.
->>>>>>> d0a81f47
     old: bool,
     /// Set if the key either signes the DNSKEY RRset or the rest of the zone.
     signer: bool,
@@ -1760,11 +1660,7 @@
 /// Note that if a list contains multiple report actions then the user
 /// has to wait until all action have completed and has to report the
 /// highest TTL value among the values to report.
-<<<<<<< HEAD
-#[derive(Clone, Debug, Eq, Hash, PartialEq)]
-=======
 #[derive(Clone, Copy, Debug, Eq, Hash, PartialEq)]
->>>>>>> d0a81f47
 pub enum Action {
     /// Generate a new version of the zone with an updated DNSKEY RRset.
     UpdateDnskeyRrset,
@@ -1818,11 +1714,7 @@
 /// The type of key roll to perform.
 #[derive(Clone, Copy, Debug, Deserialize, Eq, Hash, PartialEq, Serialize)]
 pub enum RollType {
-<<<<<<< HEAD
-    /// A KSK roll. This implements the Double-Signature ZSK Roll as described
-=======
     /// A KSK roll. This implements the Double-Signature KSK Roll as described
->>>>>>> d0a81f47
     /// in Section 4.1.2 of RFC 6781.
     KskRoll,
 
@@ -2115,11 +2007,7 @@
             }
         }
         RollOp::CacheExpire1(ttl) => {
-<<<<<<< HEAD
             for k in ks.keys.values() {
-=======
-            for k in ks.keys.values_mut() {
->>>>>>> d0a81f47
                 let KeyType::Ksk(ref keystate) = k.keytype else {
                     continue;
                 };
@@ -2140,12 +2028,8 @@
             }
 
             // Old keys are no longer present and signing, new keys will
-<<<<<<< HEAD
             // be present and signing. Set published.
             let now = UnixTime::now();
-=======
-            // be present and signing.
->>>>>>> d0a81f47
             for k in &mut ks.keys.values_mut() {
                 if let KeyType::Ksk(ref mut keystate) = k.keytype {
                     if keystate.old && keystate.present {
@@ -2156,10 +2040,7 @@
                     if !keystate.old && keystate.at_parent {
                         keystate.present = true;
                         keystate.signer = true;
-<<<<<<< HEAD
                         k.timestamps.published = Some(now.clone());
-=======
->>>>>>> d0a81f47
                     }
                 }
             }
@@ -2179,11 +2060,7 @@
             }
         }
         RollOp::CacheExpire2(ttl) => {
-<<<<<<< HEAD
             for k in ks.keys.values() {
-=======
-            for k in ks.keys.values_mut() {
->>>>>>> d0a81f47
                 let KeyType::Ksk(ref keystate) = k.keytype else {
                     continue;
                 };
@@ -2270,7 +2147,6 @@
     match rollop {
         RollOp::Start(old, new) => {
             // First check if the current ZSK-roll state is idle. We need
-<<<<<<< HEAD
             // to check all conflicting key rolls as well. The way we check
             // is to allow specified non-conflicting rolls and consider
             // everything else as a conflict.
@@ -2290,7 +2166,7 @@
                 .expect("Should have been checked with DryRun");
         }
         RollOp::Propagation1 => {
-            // Set the visiable time of new ZSKs to the current time.
+            // Set the visible time of new ZSKs to the current time.
             let now = UnixTime::now();
             for k in ks.keys.values_mut() {
                 let KeyType::Zsk(ref keystate) = k.keytype else {
@@ -2483,276 +2359,6 @@
                     continue;
                 }
 
-                let rrsig_visible = k
-                    .timestamps
-                    .rrsig_visible
-                    .as_ref()
-                    .expect("Should have been set in Propagation2");
-                let elapsed = rrsig_visible.elapsed();
-                let ttl = Duration::from_secs(ttl.into());
-                if elapsed < ttl {
-                    return Err(Error::Wait(ttl - elapsed));
-                }
-            }
-        }
-        RollOp::Done => (),
-    }
-    Ok(())
-}
-
-fn zsk_roll_actions(rollstate: RollState) -> Vec<Action> {
-    let mut actions = Vec::new();
-    match rollstate {
-        RollState::Propagation1 => {
-            actions.push(Action::UpdateDnskeyRrset);
-            actions.push(Action::ReportDnskeyPropagated);
-        }
-        RollState::CacheExpire1(_) => (),
-        RollState::Propagation2 => {
-            actions.push(Action::UpdateRrsig);
-            actions.push(Action::ReportRrsigPropagated);
-        }
-        RollState::CacheExpire2(_) => (),
-        RollState::Done => {
-            actions.push(Action::UpdateDnskeyRrset);
-            actions.push(Action::WaitDnskeyPropagated);
-        }
-    }
-    actions
-}
-
-fn zsk_double_signature_roll_actions(rollstate: RollState) -> Vec<Action> {
-    let mut actions = Vec::new();
-    match rollstate {
-        RollState::Propagation1 => {
-            actions.push(Action::UpdateDnskeyRrset);
-            actions.push(Action::UpdateRrsig);
-            actions.push(Action::ReportDnskeyPropagated);
-            actions.push(Action::ReportRrsigPropagated);
-        }
-        RollState::CacheExpire1(_) => (),
-        RollState::Propagation2 => {
-            actions.push(Action::UpdateDnskeyRrset);
-            actions.push(Action::UpdateRrsig);
-            actions.push(Action::ReportDnskeyPropagated);
-            actions.push(Action::ReportRrsigPropagated);
-        }
-        RollState::CacheExpire2(_) => (),
-        RollState::Done => (),
-    }
-    actions
-}
-
-fn csk_roll(rollop: RollOp<'_>, ks: &mut KeySet) -> Result<(), Error> {
-    match rollop {
-        RollOp::Start(old, new) => {
-            // First check if the current CSK-roll state is idle. We need
-=======
->>>>>>> d0a81f47
-            // to check all conflicting key rolls as well. The way we check
-            // is to allow specified non-conflicting rolls and consider
-            // everything else as a conflict.
-            if let Some(rolltype) = ks.rollstates.keys().find(|k| {
-                **k != RollType::KskRoll && **k != RollType::KskDoubleDsRoll
-            }) {
-                if *rolltype == RollType::ZskRoll {
-                    return Err(Error::WrongStateForRollOperation);
-                } else {
-                    return Err(Error::ConflictingRollInProgress);
-                }
-            }
-            // Check if we can move the states of the keys
-            ks.update_zsk(Mode::DryRun, old, new)?;
-            // Move the states of the keys
-            ks.update_zsk(Mode::ForReal, old, new)
-                .expect("Should have been checked with DryRun");
-        }
-        RollOp::Propagation1 => {
-            // Set the visible time of new ZSKs to the current time.
-            let now = UnixTime::now();
-            for k in ks.keys.values_mut() {
-                let KeyType::Zsk(ref keystate) = k.keytype else {
-                    continue;
-                };
-                if keystate.old || !keystate.present {
-                    continue;
-                }
-
-                k.timestamps.visible = Some(now.clone());
-            }
-        }
-        RollOp::CacheExpire1(ttl) => {
-            for k in ks.keys.values_mut() {
-                let KeyType::Zsk(ref keystate) = k.keytype else {
-                    continue;
-                };
-                if keystate.old || !keystate.present {
-                    continue;
-                }
-
-                let visible = k
-                    .timestamps
-                    .visible
-                    .as_ref()
-                    .expect("Should have been set in Propagation1");
-                let elapsed = visible.elapsed();
-                let ttl = Duration::from_secs(ttl.into());
-                if elapsed < ttl {
-                    return Err(Error::Wait(ttl - elapsed));
-                }
-            }
-
-            // Move the Incoming keys to Active. Move the Leaving keys to
-            // Retired.
-            for k in ks.keys.values_mut() {
-                let KeyType::Zsk(ref mut keystate) = k.keytype else {
-                    continue;
-                };
-                if !keystate.old && keystate.present {
-                    keystate.signer = true;
-                }
-                if keystate.old {
-                    keystate.signer = false;
-                }
-            }
-        }
-        RollOp::Propagation2 => {
-            // Set the published time of new RRSIG records to the current time.
-            let now = UnixTime::now();
-            for k in ks.keys.values_mut() {
-                let KeyType::Zsk(ref keystate) = k.keytype else {
-                    continue;
-                };
-                if keystate.old || !keystate.signer {
-                    continue;
-                }
-
-                k.timestamps.rrsig_visible = Some(now.clone());
-            }
-        }
-        RollOp::CacheExpire2(ttl) => {
-            for k in ks.keys.values_mut() {
-                let KeyType::Zsk(ref keystate) = k.keytype else {
-                    continue;
-                };
-                if keystate.old || !keystate.signer {
-                    continue;
-                }
-
-                let rrsig_visible = k
-                    .timestamps
-                    .rrsig_visible
-                    .as_ref()
-                    .expect("Should have been set in Propagation2");
-                let elapsed = rrsig_visible.elapsed();
-                let ttl = Duration::from_secs(ttl.into());
-                if elapsed < ttl {
-                    return Err(Error::Wait(ttl - elapsed));
-                }
-            }
-
-            // Move old keys out
-            for k in ks.keys.values_mut() {
-                let KeyType::Zsk(ref mut keystate) = k.keytype else {
-                    continue;
-                };
-                if keystate.old && !keystate.signer {
-                    keystate.present = false;
-                    k.timestamps.withdrawn = Some(UnixTime::now());
-                }
-            }
-        }
-        RollOp::Done => (),
-    }
-    Ok(())
-}
-
-fn zsk_double_signature_roll(
-    rollop: RollOp<'_>,
-    ks: &mut KeySet,
-) -> Result<(), Error> {
-    match rollop {
-        RollOp::Start(old, new) => {
-            // First check if the current ZSK-roll state is idle. We need
-            // to check all conflicting key rolls as well. The way we check
-            // is to allow specified non-conflicting rolls and consider
-            // everything else as a conflict.
-            if let Some(rolltype) = ks.rollstates.keys().find(|k| {
-                **k != RollType::KskRoll && **k != RollType::KskDoubleDsRoll
-            }) {
-                if *rolltype == RollType::ZskDoubleSignatureRoll {
-                    return Err(Error::WrongStateForRollOperation);
-                } else {
-                    return Err(Error::ConflictingRollInProgress);
-                }
-            }
-            // Check if we can move the states of the keys
-            ks.update_zsk_double_signature(Mode::DryRun, old, new)?;
-            // Move the states of the keys
-            ks.update_zsk_double_signature(Mode::ForReal, old, new)
-                .expect("Should have been checked with DryRun");
-        }
-        RollOp::Propagation1 => {
-            // Set the visible time of new ZSKs to the current time.
-            let now = UnixTime::now();
-            for k in ks.keys.values_mut() {
-                let KeyType::Zsk(ref keystate) = k.keytype else {
-                    continue;
-                };
-                if keystate.old || !keystate.present {
-                    continue;
-                }
-
-                k.timestamps.visible = Some(now.clone());
-                k.timestamps.rrsig_visible = Some(now.clone());
-            }
-        }
-        RollOp::CacheExpire1(ttl) => {
-            for k in ks.keys.values_mut() {
-                let KeyType::Zsk(ref keystate) = k.keytype else {
-                    continue;
-                };
-                if keystate.old || !keystate.present {
-                    continue;
-                }
-
-                let visible = k
-                    .timestamps
-                    .visible
-                    .as_ref()
-                    .expect("Should have been set in Propagation1");
-                let elapsed = visible.elapsed();
-                let ttl = Duration::from_secs(ttl.into());
-                if elapsed < ttl {
-                    return Err(Error::Wait(ttl - elapsed));
-                }
-            }
-
-            // Move the Leaving keys to Old.
-            let now = UnixTime::now();
-            for k in ks.keys.values_mut() {
-                let KeyType::Zsk(ref mut keystate) = k.keytype else {
-                    continue;
-                };
-                if keystate.old {
-                    keystate.present = false;
-                    keystate.signer = false;
-                    k.timestamps.withdrawn = Some(now.clone());
-                }
-            }
-        }
-        RollOp::Propagation2 => {
-            // No need to do anything here.
-        }
-        RollOp::CacheExpire2(ttl) => {
-            for k in ks.keys.values_mut() {
-                let KeyType::Zsk(ref keystate) = k.keytype else {
-                    continue;
-                };
-                if keystate.old || !keystate.signer {
-                    continue;
-                }
-
                 // Logically we should be waiting for the signatures
                 // created with the old ZSK to expire from caches. We
                 // can't do that because we don't keep track of when a key
@@ -2792,6 +2398,7 @@
         RollState::CacheExpire2(_) => (),
         RollState::Done => {
             actions.push(Action::UpdateDnskeyRrset);
+            actions.push(Action::WaitDnskeyPropagated);
         }
     }
     actions
@@ -2859,7 +2466,7 @@
             }
         }
         RollOp::CacheExpire1(ttl) => {
-            for k in ks.keys.values_mut() {
+            for k in ks.keys.values() {
                 let keystate = match &k.keytype {
                     KeyType::Ksk(keystate)
                     | KeyType::Zsk(keystate)
@@ -2960,7 +2567,7 @@
             }
         }
         RollOp::CacheExpire2(ttl) => {
-            for k in ks.keys.values_mut() {
+            for k in ks.keys.values() {
                 let keystate = match &k.keytype {
                     KeyType::Zsk(keystate) | KeyType::Csk(_, keystate) => {
                         keystate
@@ -3034,6 +2641,196 @@
         RollState::Done => {
             actions.push(Action::RemoveCdsRrset);
             actions.push(Action::UpdateDnskeyRrset);
+            actions.push(Action::WaitDnskeyPropagated);
+        }
+    }
+    actions
+}
+
+// An algorithm roll is similar to a CSK roll. The main difference is that
+// to zone is signed with all keys before introducing the DS records for
+// the new KSKs or CSKs.
+fn algorithm_roll(rollop: RollOp<'_>, ks: &mut KeySet) -> Result<(), Error> {
+    match rollop {
+        RollOp::Start(old, new) => {
+            // First check if the current algorithm-roll state is idle. We need
+            // to check all conflicting key rolls as well. The way we check
+            // is to allow specified non-conflicting rolls and consider
+            // everything else as a conflict.
+            if let Some(rolltype) = ks.rollstates.keys().next() {
+                if *rolltype == RollType::AlgorithmRoll {
+                    return Err(Error::WrongStateForRollOperation);
+                } else {
+                    return Err(Error::ConflictingRollInProgress);
+                }
+            }
+            // Check if we can move the states of the keys
+            ks.update_algorithm(Mode::DryRun, old, new)?;
+            // Move the states of the keys
+            ks.update_algorithm(Mode::ForReal, old, new)
+                .expect("Should have been check with DryRun");
+        }
+        RollOp::Propagation1 => {
+            // Set the visible time of new KSKs, ZSKs and CSKs to the current
+            // time. Set signer and for new KSKs, ZSKs and CSKs.
+            // Set RRSIG visible for new ZSKs and CSKs.
+            let now = UnixTime::now();
+            for k in ks.keys.values_mut() {
+                match &mut k.keytype {
+                    KeyType::Ksk(keystate) => {
+                        if keystate.old || !keystate.present {
+                            continue;
+                        }
+
+                        k.timestamps.visible = Some(now.clone());
+                    }
+                    KeyType::Zsk(keystate) | KeyType::Csk(keystate, _) => {
+                        if keystate.old || !keystate.present {
+                            continue;
+                        }
+
+                        k.timestamps.visible = Some(now.clone());
+                        k.timestamps.rrsig_visible = Some(now.clone());
+                    }
+                    KeyType::Include(_) => (),
+                }
+            }
+        }
+        RollOp::CacheExpire1(ttl) => {
+            for k in ks.keys.values() {
+                let keystate = match &k.keytype {
+                    KeyType::Ksk(keystate)
+                    | KeyType::Zsk(keystate)
+                    | KeyType::Csk(keystate, _) => keystate,
+                    KeyType::Include(_) => continue,
+                };
+                if keystate.old || !keystate.present {
+                    continue;
+                }
+
+                let visible = k
+                    .timestamps
+                    .visible
+                    .as_ref()
+                    .expect("Should have been set in Propagation1");
+                let elapsed = visible.elapsed();
+                let ttl = Duration::from_secs(ttl.into());
+                if elapsed < ttl {
+                    return Err(Error::Wait(ttl - elapsed));
+                }
+            }
+
+            for k in ks.keys.values_mut() {
+                match k.keytype {
+                    KeyType::Ksk(ref mut keystate)
+                    | KeyType::Csk(ref mut keystate, _) => {
+                        if keystate.old && keystate.present {
+                            keystate.at_parent = false;
+                        }
+
+                        // Put Active keys at parent.
+                        if !keystate.old && keystate.present {
+                            keystate.at_parent = true;
+                        }
+                    }
+                    KeyType::Zsk(_) | KeyType::Include(_) => (),
+                }
+            }
+        }
+        RollOp::Propagation2 => {
+            // Set the published time of new DS records to the current time.
+            let now = UnixTime::now();
+            for k in ks.keys.values_mut() {
+                match &k.keytype {
+                    KeyType::Ksk(keystate) | KeyType::Csk(keystate, _) => {
+                        if keystate.old || !keystate.present {
+                            continue;
+                        }
+
+                        k.timestamps.ds_visible = Some(now.clone());
+                    }
+                    KeyType::Zsk(_) | KeyType::Include(_) => (),
+                }
+            }
+        }
+        RollOp::CacheExpire2(ttl) => {
+            for k in ks.keys.values() {
+                let keystate = match &k.keytype {
+                    KeyType::Ksk(keystate) | KeyType::Csk(keystate, _) => {
+                        keystate
+                    }
+                    KeyType::Zsk(_) | KeyType::Include(_) => continue,
+                };
+                if keystate.old || !keystate.signer {
+                    continue;
+                }
+
+                let ds_visible = k
+                    .timestamps
+                    .ds_visible
+                    .as_ref()
+                    .expect("Should have been set in Propagation2");
+                let elapsed = ds_visible.elapsed();
+                let ttl = Duration::from_secs(ttl.into());
+                if elapsed < ttl {
+                    return Err(Error::Wait(ttl - elapsed));
+                }
+            }
+
+            // Move old keys out
+            for k in ks.keys.values_mut() {
+                match k.keytype {
+                    KeyType::Ksk(ref mut keystate)
+                    | KeyType::Zsk(ref mut keystate) => {
+                        if keystate.old && keystate.present {
+                            keystate.signer = false;
+                            keystate.present = false;
+                            k.timestamps.withdrawn = Some(UnixTime::now());
+                        }
+                    }
+                    KeyType::Csk(
+                        ref mut ksk_keystate,
+                        ref mut zsk_keystate,
+                    ) => {
+                        if ksk_keystate.old && ksk_keystate.present {
+                            ksk_keystate.signer = false;
+                            ksk_keystate.present = false;
+                            zsk_keystate.signer = false;
+                            zsk_keystate.present = false;
+                            k.timestamps.withdrawn = Some(UnixTime::now());
+                        }
+                    }
+                    KeyType::Include(_) => (),
+                }
+            }
+        }
+        RollOp::Done => (),
+    }
+    Ok(())
+}
+
+fn algorithm_roll_actions(rollstate: RollState) -> Vec<Action> {
+    let mut actions = Vec::new();
+    match rollstate {
+        RollState::Propagation1 => {
+            actions.push(Action::UpdateDnskeyRrset);
+            actions.push(Action::UpdateRrsig);
+            actions.push(Action::ReportDnskeyPropagated);
+            actions.push(Action::ReportRrsigPropagated);
+        }
+        RollState::CacheExpire1(_) => (),
+        RollState::Propagation2 => {
+            actions.push(Action::CreateCdsRrset);
+            actions.push(Action::UpdateDsRrset);
+            actions.push(Action::ReportDsPropagated);
+        }
+        RollState::CacheExpire2(_) => (),
+        RollState::Done => {
+            actions.push(Action::RemoveCdsRrset);
+            actions.push(Action::UpdateDnskeyRrset);
+            actions.push(Action::UpdateRrsig);
+            actions.push(Action::WaitDnskeyPropagated);
+            actions.push(Action::WaitRrsigPropagated);
         }
     }
     actions
@@ -3067,23 +2864,28 @@
             // time. Set RRSIG visible for new ZSKs and CSKs.
             let now = UnixTime::now();
             for k in ks.keys.values_mut() {
-<<<<<<< HEAD
-                match &k.keytype {
-                    KeyType::Ksk(keystate)
-                    | KeyType::Zsk(keystate)
-                    | KeyType::Csk(keystate, _) => {
+                match &mut k.keytype {
+                    KeyType::Ksk(keystate) => {
                         if keystate.old || !keystate.present {
                             continue;
                         }
 
                         k.timestamps.visible = Some(now.clone());
                     }
+                    KeyType::Zsk(keystate) | KeyType::Csk(keystate, _) => {
+                        if keystate.old || !keystate.present {
+                            continue;
+                        }
+
+                        k.timestamps.visible = Some(now.clone());
+                        k.timestamps.rrsig_visible = Some(now.clone());
+                    }
                     KeyType::Include(_) => (),
                 }
             }
         }
         RollOp::CacheExpire1(ttl) => {
-            for k in ks.keys.values() {
+            for k in ks.keys.values_mut() {
                 let keystate = match &k.keytype {
                     KeyType::Ksk(keystate)
                     | KeyType::Zsk(keystate)
@@ -3108,7 +2910,8 @@
 
             for k in ks.keys.values_mut() {
                 match k.keytype {
-                    KeyType::Ksk(ref mut keystate) => {
+                    KeyType::Ksk(ref mut keystate)
+                    | KeyType::Csk(ref mut keystate, _) => {
                         if keystate.old && keystate.present {
                             keystate.at_parent = false;
                         }
@@ -3118,37 +2921,7 @@
                             keystate.at_parent = true;
                         }
                     }
-                    KeyType::Zsk(ref mut keystate) => {
-                        // Move the Incoming keys to Active.
-                        if !keystate.old && keystate.present {
-                            keystate.signer = true;
-                        }
-                        if keystate.old {
-                            keystate.signer = false;
-                        }
-                    }
-                    KeyType::Csk(
-                        ref mut ksk_keystate,
-                        ref mut zsk_keystate,
-                    ) => {
-                        if ksk_keystate.old && ksk_keystate.present {
-                            ksk_keystate.at_parent = false;
-                        }
-
-                        // Put Active keys at parent.
-                        if !ksk_keystate.old && ksk_keystate.present {
-                            ksk_keystate.at_parent = true;
-                        }
-
-                        // Move the Incoming keys to Active.
-                        if !zsk_keystate.old && zsk_keystate.present {
-                            zsk_keystate.signer = true;
-                        }
-                        if zsk_keystate.old {
-                            zsk_keystate.signer = false;
-                        }
-                    }
-                    _ => (),
+                    KeyType::Zsk(_) | KeyType::Include(_) => (),
                 }
             }
         }
@@ -3167,213 +2940,9 @@
                     KeyType::Zsk(_) | KeyType::Include(_) => (),
                 }
             }
-
-            // Set the published time of new RRSIG records to the current time.
+        }
+        RollOp::CacheExpire2(ttl) => {
             for k in ks.keys.values_mut() {
-                let keystate = match &k.keytype {
-                    KeyType::Zsk(keystate) | KeyType::Csk(_, keystate) => {
-                        keystate
-                    }
-                    KeyType::Ksk(_) | KeyType::Include(_) => continue,
-                };
-                if keystate.old || !keystate.signer {
-                    continue;
-                }
-
-                k.timestamps.rrsig_visible = Some(now.clone());
-            }
-        }
-        RollOp::CacheExpire2(ttl) => {
-            for k in ks.keys.values() {
-                let keystate = match &k.keytype {
-                    KeyType::Zsk(keystate) | KeyType::Csk(_, keystate) => {
-                        keystate
-                    }
-                    KeyType::Ksk(_) | KeyType::Include(_) => continue,
-                };
-                if keystate.old || !keystate.signer {
-                    continue;
-                }
-
-                let rrsig_visible = k
-                    .timestamps
-                    .rrsig_visible
-                    .as_ref()
-                    .expect("Should have been set in Propagation1");
-                let elapsed = rrsig_visible.elapsed();
-                let ttl = Duration::from_secs(ttl.into());
-                if elapsed < ttl {
-                    return Err(Error::Wait(ttl - elapsed));
-                }
-            }
-
-            // Move old keys out
-            for k in ks.keys.values_mut() {
-                match k.keytype {
-                    KeyType::Ksk(ref mut keystate)
-                    | KeyType::Csk(ref mut keystate, _) => {
-                        if keystate.old && keystate.present {
-                            keystate.signer = false;
-                            keystate.present = false;
-                            k.timestamps.withdrawn = Some(UnixTime::now());
-                        }
-                    }
-                    KeyType::Zsk(_) | KeyType::Include(_) => (),
-                }
-            }
-            for k in ks.keys.values_mut() {
-                match k.keytype {
-                    KeyType::Zsk(ref mut keystate)
-                    | KeyType::Csk(_, ref mut keystate) => {
-                        if keystate.old && !keystate.signer {
-                            keystate.present = false;
-                            k.timestamps.withdrawn = Some(UnixTime::now());
-                        }
-                    }
-                    KeyType::Ksk(_) | KeyType::Include(_) => (),
-                }
-            }
-        }
-        RollOp::Done => (),
-    }
-    Ok(())
-}
-
-fn csk_roll_actions(rollstate: RollState) -> Vec<Action> {
-    let mut actions = Vec::new();
-    match rollstate {
-        RollState::Propagation1 => {
-            actions.push(Action::UpdateDnskeyRrset);
-            actions.push(Action::ReportDnskeyPropagated);
-        }
-        RollState::CacheExpire1(_) => (),
-        RollState::Propagation2 => {
-            actions.push(Action::CreateCdsRrset);
-            actions.push(Action::UpdateDsRrset);
-            actions.push(Action::UpdateRrsig);
-            actions.push(Action::ReportDsPropagated);
-            actions.push(Action::ReportRrsigPropagated);
-        }
-        RollState::CacheExpire2(_) => (),
-        RollState::Done => {
-            actions.push(Action::RemoveCdsRrset);
-            actions.push(Action::UpdateDnskeyRrset);
-            actions.push(Action::WaitDnskeyPropagated);
-        }
-    }
-    actions
-}
-
-// An algorithm roll is similar to a CSK roll. The main difference is that
-// to zone is signed with all keys before introducing the DS records for
-// the new KSKs or CSKs.
-fn algorithm_roll(rollop: RollOp<'_>, ks: &mut KeySet) -> Result<(), Error> {
-    match rollop {
-        RollOp::Start(old, new) => {
-            // First check if the current algorithm-roll state is idle. We need
-            // to check all conflicting key rolls as well. The way we check
-            // is to allow specified non-conflicting rolls and consider
-            // everything else as a conflict.
-            if let Some(rolltype) = ks.rollstates.keys().next() {
-                if *rolltype == RollType::AlgorithmRoll {
-                    return Err(Error::WrongStateForRollOperation);
-                } else {
-                    return Err(Error::ConflictingRollInProgress);
-                }
-            }
-            // Check if we can move the states of the keys
-            ks.update_algorithm(Mode::DryRun, old, new)?;
-            // Move the states of the keys
-            ks.update_algorithm(Mode::ForReal, old, new)
-                .expect("Should have been check with DryRun");
-        }
-        RollOp::Propagation1 => {
-            // Set the visible time of new KSKs, ZSKs and CSKs to the current
-            // time. Set signer and for new KSKs, ZSKs and CSKs.
-            // Set RRSIG visible for new ZSKs and CSKs.
-            let now = UnixTime::now();
-            for k in ks.keys.values_mut() {
-=======
->>>>>>> d0a81f47
-                match &mut k.keytype {
-                    KeyType::Ksk(keystate) => {
-                        if keystate.old || !keystate.present {
-                            continue;
-                        }
-
-                        k.timestamps.visible = Some(now.clone());
-                    }
-                    KeyType::Zsk(keystate) | KeyType::Csk(keystate, _) => {
-                        if keystate.old || !keystate.present {
-                            continue;
-                        }
-
-                        k.timestamps.visible = Some(now.clone());
-                        k.timestamps.rrsig_visible = Some(now.clone());
-                    }
-                    KeyType::Include(_) => (),
-                }
-            }
-        }
-        RollOp::CacheExpire1(ttl) => {
-            for k in ks.keys.values() {
-                let keystate = match &k.keytype {
-                    KeyType::Ksk(keystate)
-                    | KeyType::Zsk(keystate)
-                    | KeyType::Csk(keystate, _) => keystate,
-                    KeyType::Include(_) => continue,
-                };
-                if keystate.old || !keystate.present {
-                    continue;
-                }
-
-                let visible = k
-                    .timestamps
-                    .visible
-                    .as_ref()
-                    .expect("Should have been set in Propagation1");
-                let elapsed = visible.elapsed();
-                let ttl = Duration::from_secs(ttl.into());
-                if elapsed < ttl {
-                    return Err(Error::Wait(ttl - elapsed));
-                }
-            }
-
-            for k in ks.keys.values_mut() {
-                match k.keytype {
-                    KeyType::Ksk(ref mut keystate)
-                    | KeyType::Csk(ref mut keystate, _) => {
-                        if keystate.old && keystate.present {
-                            keystate.at_parent = false;
-                        }
-
-                        // Put Active keys at parent.
-                        if !keystate.old && keystate.present {
-                            keystate.at_parent = true;
-                        }
-                    }
-                    KeyType::Zsk(_) | KeyType::Include(_) => (),
-                }
-            }
-        }
-        RollOp::Propagation2 => {
-            // Set the published time of new DS records to the current time.
-            let now = UnixTime::now();
-            for k in ks.keys.values_mut() {
-                match &k.keytype {
-                    KeyType::Ksk(keystate) | KeyType::Csk(keystate, _) => {
-                        if keystate.old || !keystate.present {
-                            continue;
-                        }
-
-                        k.timestamps.ds_visible = Some(now.clone());
-                    }
-                    KeyType::Zsk(_) | KeyType::Include(_) => (),
-                }
-            }
-        }
-        RollOp::CacheExpire2(ttl) => {
-            for k in ks.keys.values() {
                 let keystate = match &k.keytype {
                     KeyType::Ksk(keystate) | KeyType::Csk(keystate, _) => {
                         keystate
@@ -3486,11 +3055,7 @@
             SecurityAlgorithm::ECDSAP256SHA256,
             0,
             UnixTime::now(),
-<<<<<<< HEAD
-            true,
-=======
             Available::Available,
->>>>>>> d0a81f47
         )
         .unwrap();
         ks.add_key_zsk(
@@ -3499,11 +3064,7 @@
             SecurityAlgorithm::ECDSAP256SHA256,
             1,
             UnixTime::now(),
-<<<<<<< HEAD
-            true,
-=======
             Available::Available,
->>>>>>> d0a81f47
         )
         .unwrap();
 
@@ -3587,11 +3148,7 @@
             SecurityAlgorithm::ECDSAP256SHA256,
             2,
             UnixTime::now(),
-<<<<<<< HEAD
-            true,
-=======
             Available::Available,
->>>>>>> d0a81f47
         )
         .unwrap();
         ks.add_key_zsk(
@@ -3600,11 +3157,7 @@
             SecurityAlgorithm::ECDSAP256SHA256,
             3,
             UnixTime::now(),
-<<<<<<< HEAD
-            true,
-=======
             Available::Available,
->>>>>>> d0a81f47
         )
         .unwrap();
 
@@ -3671,11 +3224,7 @@
             SecurityAlgorithm::ECDSAP256SHA256,
             4,
             UnixTime::now(),
-<<<<<<< HEAD
-            true,
-=======
             Available::Available,
->>>>>>> d0a81f47
         )
         .unwrap();
 
@@ -3822,11 +3371,7 @@
             SecurityAlgorithm::ECDSAP256SHA256,
             5,
             UnixTime::now(),
-<<<<<<< HEAD
-            true,
-=======
             Available::Available,
->>>>>>> d0a81f47
         )
         .unwrap();
 
@@ -3916,11 +3461,7 @@
             SecurityAlgorithm::ECDSAP256SHA256,
             0,
             UnixTime::now(),
-<<<<<<< HEAD
-            true,
-=======
             Available::Available,
->>>>>>> d0a81f47
         )
         .unwrap();
 
@@ -4001,11 +3542,7 @@
             SecurityAlgorithm::ECDSAP256SHA256,
             4,
             UnixTime::now(),
-<<<<<<< HEAD
-            true,
-=======
             Available::Available,
->>>>>>> d0a81f47
         )
         .unwrap();
 
