--- conflicted
+++ resolved
@@ -1729,7 +1729,6 @@
     actions
 }
 
-<<<<<<< HEAD
 fn ksk_double_ds_roll_actions(rollstate: RollState) -> Vec<Action> {
     let mut actions = Vec::new();
     match rollstate {
@@ -1754,10 +1753,7 @@
     actions
 }
 
-fn zsk_roll(rollop: RollOp, ks: &mut KeySet) -> Result<(), Error> {
-=======
 fn zsk_roll(rollop: RollOp<'_>, ks: &mut KeySet) -> Result<(), Error> {
->>>>>>> 3165d146
     match rollop {
         RollOp::Start(old, new) => {
             // First check if the current ZSK-roll state is idle. We need
@@ -1879,34 +1875,10 @@
     Ok(())
 }
 
-<<<<<<< HEAD
 fn zsk_double_signature_roll(
     rollop: RollOp,
     ks: &mut KeySet,
 ) -> Result<(), Error> {
-=======
-fn zsk_roll_actions(rollstate: RollState) -> Vec<Action> {
-    let mut actions = Vec::new();
-    match rollstate {
-        RollState::Propagation1 => {
-            actions.push(Action::UpdateDnskeyRrset);
-            actions.push(Action::ReportDnskeyPropagated);
-        }
-        RollState::CacheExpire1(_) => (),
-        RollState::Propagation2 => {
-            actions.push(Action::UpdateRrsig);
-            actions.push(Action::ReportRrsigPropagated);
-        }
-        RollState::CacheExpire2(_) => (),
-        RollState::Done => {
-            actions.push(Action::UpdateDnskeyRrset);
-        }
-    }
-    actions
-}
-
-fn csk_roll(rollop: RollOp<'_>, ks: &mut KeySet) -> Result<(), Error> {
->>>>>>> 3165d146
     match rollop {
         RollOp::Start(old, new) => {
             // First check if the current ZSK-roll state is idle. We need
@@ -2056,7 +2028,7 @@
     actions
 }
 
-fn csk_roll(rollop: RollOp, ks: &mut KeySet) -> Result<(), Error> {
+fn csk_roll(rollop: RollOp<'_>, ks: &mut KeySet) -> Result<(), Error> {
     match rollop {
         RollOp::Start(old, new) => {
             // First check if the current CSK-roll state is idle. We need
