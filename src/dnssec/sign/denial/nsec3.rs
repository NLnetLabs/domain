use core::cmp::min;
use core::convert::From;
use core::fmt::{Debug, Display};
use core::marker::{PhantomData, Send};
use core::ops::Deref;

use std::hash::Hash;
use std::string::String;
use std::vec::Vec;

use octseq::builder::{EmptyBuilder, FromBuilder, OctetsBuilder, Truncate};
use octseq::OctetsFrom;
use tracing::{debug, trace};

use crate::base::iana::{Class, Nsec3HashAlgorithm, Rtype};
use crate::base::name::{ToLabelIter, ToName};
use crate::base::{CanonicalOrd, Name, NameBuilder, Record, Ttl};
use crate::dnssec::common::{nsec3_hash, Nsec3HashError};
use crate::dnssec::sign::error::SigningError;
use crate::dnssec::sign::records::{DefaultSorter, RecordsIter, Sorter};
use crate::rdata::dnssec::{RtypeBitmap, RtypeBitmapBuilder};
use crate::rdata::nsec3::{Nsec3Salt, OwnerHash};
use crate::rdata::{Nsec3, Nsec3param, ZoneRecordData};
use crate::utils::base32;

//----------- GenerateNsec3Config --------------------------------------------

#[derive(Clone, Debug, PartialEq, Eq)]
pub struct GenerateNsec3Config<Octs, Sort>
where
    Octs: AsRef<[u8]> + From<&'static [u8]>,
{
    /// Whether to assume that the final zone will one or more DNSKEY RRs at
    /// the apex.
    ///
    /// If true, an NSEC3 RR created for the zone apex according to these
    /// config settings should have the DNSKEY bit _*SET*_ in the NSEC3 type
    /// bitmap.
    ///
    /// If false, an NSEC3 RR created for the zone apex according to these
    /// config settings should have the DNSKEY bit _*UNSET*_ in the NSEC3 type
    /// bitmap.
    pub assume_dnskeys_will_be_added: bool,

    /// NSEC3 and NSEC3PARAM settings.
    ///
    /// Hash algorithm, flags, iterations and salt.
    pub params: Nsec3param<Octs>,

    /// Whether to exclude owner names of unsigned delegations when Opt-Out
    /// is being used.
    ///
    /// Some zone signing tools (e.g. ldns-signzone) set the NSEC3 Opt-Out
    /// flag but still include insecure delegations in the NSEC3 chain.
    ///
    /// This is possible because RFC 5155 section 7.1 says:
    ///
    /// https://www.rfc-editor.org/rfc/rfc5155.html#section-7.1
    /// 7.1.  Zone Signing
    /// ...
    ///   "If Opt-Out is being used, owner names of unsigned delegations MAY
    ///    be excluded."
    ///
    /// I.e. owner names of unsigned delegations MAY also NOT be excluded.
    pub opt_out_exclude_owner_names_of_unsigned_delegations: bool,

    /// Which TTL value should be used for the NSEC3PARAM RR.
    pub nsec3param_ttl_mode: Nsec3ParamTtlMode,

    _phantom: PhantomData<Sort>,
}

impl<Octs, Sort> GenerateNsec3Config<Octs, Sort>
where
    Octs: AsRef<[u8]> + From<&'static [u8]>,
{
    pub fn new(params: Nsec3param<Octs>) -> Self {
        Self {
            assume_dnskeys_will_be_added: true,
            params,
            nsec3param_ttl_mode: Default::default(),
            opt_out_exclude_owner_names_of_unsigned_delegations: true,
            _phantom: Default::default(),
        }
    }

    pub fn with_ttl_mode(mut self, ttl_mode: Nsec3ParamTtlMode) -> Self {
        self.nsec3param_ttl_mode = ttl_mode;
        self
    }

    pub fn with_opt_out(mut self) -> Self {
        self.params.set_opt_out_flag();
        self
    }

    pub fn without_opt_out_excluding_owner_names_of_unsigned_delegations(
        mut self,
    ) -> Self {
        self.opt_out_exclude_owner_names_of_unsigned_delegations = false;
        self
    }

    pub fn without_assuming_dnskeys_will_be_added(mut self) -> Self {
        self.assume_dnskeys_will_be_added = false;
        self
    }
}

impl<Octs> Default for GenerateNsec3Config<Octs, DefaultSorter>
where
    Octs: AsRef<[u8]> + From<&'static [u8]> + Clone + FromBuilder,
    <Octs as FromBuilder>::Builder: EmptyBuilder + AsRef<[u8]> + AsMut<[u8]>,
{
    fn default() -> Self {
        let params = Nsec3param::default();
        Self {
            assume_dnskeys_will_be_added: true,
            params,
            nsec3param_ttl_mode: Default::default(),
            opt_out_exclude_owner_names_of_unsigned_delegations: true,
            _phantom: Default::default(),
        }
    }
}

/// Generate RFC5155 NSEC3 and NSEC3PARAM records for this record set.
///
/// This function enforces [RFC 9077] when it says that the "TTL of the
/// NSEC(3) RR that is returned MUST be the lesser of the MINIMUM field of the
/// SOA record and the TTL of the SOA itself".
///
/// This function does NOT enforce the use of [RFC 9276] best practices which
/// state that:
///
/// - The `params` should be set to _"SHA-1, no extra iterations, empty salt"_
///   and zero flags. See [`Nsec3param::default()`].
///
/// # Panics
///
/// This function may panic if the input records are not sorted in DNSSEC
/// canonical order (see [`CanonicalOrd`]).
///
/// [RFC 9077]: https://www.rfc-editor.org/rfc/rfc9077.html
/// [RFC 9276]: https://www.rfc-editor.org/rfc/rfc9276.html
// TODO: Add mutable iterator based variant.
// TODO: Get rid of &mut for GenerateNsec3Config.
pub fn generate_nsec3s<N, Octs, Sort>(
<<<<<<< HEAD
    apex_owner: &N,
    mut records: RecordsIter<'_, N, ZoneRecordData<Octs, N>>,
    config: &mut GenerateNsec3Config<Octs, Sort>,
=======
    records: RecordsIter<'_, N, ZoneRecordData<Octs, N>>,
    config: &GenerateNsec3Config<Octs, Sort>,
>>>>>>> f43d53d0
) -> Result<Nsec3Records<N, Octs>, SigningError>
where
    N: ToName + Clone + Display + Ord + Hash + Send + From<Name<Octs>>,
    Octs: FromBuilder
        + From<&'static [u8]>
        + OctetsFrom<Vec<u8>>
        + Default
        + Clone
        + Send,
    Octs::Builder: EmptyBuilder + Truncate + AsRef<[u8]> + AsMut<[u8]>,
    <Octs::Builder as OctetsBuilder>::AppendError: Debug,
    Sort: Sorter,
{
    // RFC 5155 7.1 step 2:
    //   "If Opt-Out is being used, set the Opt-Out bit to one."
    let exclude_owner_names_of_unsigned_delegations =
        config.params.opt_out_flag()
            && config.opt_out_exclude_owner_names_of_unsigned_delegations;

    // The generated collection of NSEC3 RRs that will be returned to the
    // caller.
    let mut nsec3s = Vec::<Record<N, Nsec3<Octs>>>::new();

    // A collection of empty non-terminal names (ENTs) discovered while
    // walking the zone. NSEC3 RRs will be generated for these RRs as well as
    // the RRs explicitly present in the zone.
    let mut ents = Vec::<N>::new();

    // The number of labels in the apex name. Used when discovering ENTs.
    let apex_label_count = apex_owner.iter_labels().count();

    // The stack of non-empty non-terminal labels currently being walked in the
    // zone. Used for implementing RFC 5155 7.1 step 4.
    let mut last_nent_stack: Vec<N> = vec![];

    // The owner name of a zone cut if we currently are at or below one.
    let mut cut: Option<N> = None;

    // The TTL to use for NSEC3 records. This will be determined per the rules
    // in RFC 9077 once the apex SOA RR is found.
    let mut nsec3_ttl = None;

    // The TTL value to be used for the NSEC3PARAM RR. Determined once
    // nsec3_ttl is known.
    let mut nsec3param_ttl = None;

    // Skip any glue records that sort earlier than the zone apex.
    records.skip_before(apex_owner);

    // RFC 5155 7.1 step 2
    // For each unique original owner name in the zone add an NSEC3 RR.
    for owner_rrs in records {
        trace!("Owner: {}", owner_rrs.owner());

        // If the owner is out of zone, we might have moved out of our zone
        // and are done.
        if !owner_rrs.is_in_zone(apex_owner) {
            debug!(
                "Stopping at owner {} as it is out of zone and assumed to trail the zone",
                owner_rrs.owner()
            );
            break;
        }

        // If the owner is below a zone cut, we must ignore it. As the RRs
        // are required to be sorted all RRs below a zone cut should be
        // encountered after the cut itself.
        if let Some(ref cut) = cut {
            if owner_rrs.owner().ends_with(cut) {
                debug!(
                    "Excluding owner {} as it is below a zone cut",
                    owner_rrs.owner()
                );
                continue;
            }
        }

        // A copy of the owner name. We’ll need it later.
        let name = owner_rrs.owner().clone();

        // If this owner is the parent side of a zone cut, we keep the owner
        // name for later. This also means below that if `cut.is_some()` we
        // are at the parent side of a zone.
        cut = if owner_rrs.is_zone_cut(apex_owner) {
            trace!("Zone cut detected at owner {}", owner_rrs.owner());
            Some(name.clone())
        } else {
            None
        };

        // RFC 5155 7.1 step 2:
        //   "If Opt-Out is being used, owner names of unsigned delegations
        //    MAY be excluded."
        // Note that:
        //   - A "delegation inherently happens at a zone cut" (RFC 9499).
        //   - An "unsigned delegation" aka an "insecure delegation" is a
        //     "signed name containing a delegation (NS RRset), but lacking a
        //     DS RRset, signifying a delegation to an unsigned subzone" (RFC
        //     9499).
        // So we need to check for whether Opt-Out is being used at a zone cut
        // that lacks a DS RR. We determine whether or not a DS RR is present
        // even when Opt-Out is not being used because we also need to know
        // there at a later step.
        let has_ds = owner_rrs.records().any(|rec| rec.rtype() == Rtype::DS);
        if exclude_owner_names_of_unsigned_delegations
            && cut.is_some()
            && !has_ds
        {
            debug!("Excluding owner {} as it is an insecure delegation (lacks a DS RR) and opt-out is enabled",owner_rrs.owner());
            continue;
        }

        // RFC 5155 7.1 step 4:
        //   "If the difference in number of labels between the apex and the
        //    original owner name is greater than 1, additional NSEC3 RRs need
        //    to be added for every empty non-terminal between the apex and
        //    the original owner name."
        let mut last_nent_distance_to_apex = 0;
        let mut last_nent = None;
        while let Some(this_last_nent) = last_nent_stack.pop() {
            if name.ends_with(&this_last_nent) {
                last_nent_distance_to_apex =
                    this_last_nent.iter_labels().count() - apex_label_count;
                last_nent = Some(this_last_nent);
                break;
            }
        }
        let distance_to_root = name.iter_labels().count();
        let distance_to_apex = distance_to_root - apex_label_count;
        if distance_to_apex > last_nent_distance_to_apex {
            trace!("Possible ENT detected at owner {}", owner_rrs.owner());

            // Are there any empty nodes between this node and the apex? The
            // zone file records are already sorted so if all of the parent
            // labels had records at them, i.e. they were non-empty then
            // non_empty_label_count would be equal to label_distance. If it
            // is less that means there are ENTs between us and the last
            // non-empty label in our ancestor path to the apex.

            // Walk from the owner name down the tree of labels from the last
            // known non-empty non-terminal label, extending the name each
            // time by one label until we get to the current name.

            // Given a.b.c.mail.example.com where:
            //   - example.com is the apex owner
            //   - mail.example.com was the last non-empty non-terminal
            // This loop will construct the names:
            //   - c.mail.example.com
            //   - b.c.mail.example.com
            // It will NOT construct the last name as that will be dealt with
            // in the next outer loop iteration.
            //   - a.b.c.mail.example.com
            let distance = distance_to_apex - last_nent_distance_to_apex;
            for n in (1..=distance - 1).rev() {
                let rev_label_it = name.iter_labels().skip(n);

                // Create next longest ENT name.
                let mut builder = NameBuilder::<Octs::Builder>::new();
                for label in rev_label_it.take(distance_to_apex - n) {
                    builder.append_label(label.as_slice()).unwrap();
                }
                let name = builder.append_origin(&apex_owner).unwrap().into();

                if let Err(pos) = ents.binary_search(&name) {
                    debug!("Found ENT at {name}");
                    ents.insert(pos, name);
                }
            }
        }

        // Create the type bitmap.
        let mut bitmap = RtypeBitmap::<Octs>::builder();

        // Authoritative RRsets will be signed by `sign()` so add the expected
        // future RRSIG type now to the NSEC3 Type Bitmap we are constructing.
        //
        // RFC 4033 section 2:
        // 2.  Definitions of Important DNSSEC Terms
        //    Authoritative RRset: Within the context of a particular zone, an
        //       RRset is "authoritative" if and only if the owner name of the
        //       RRset lies within the subset of the name space that is at or
        //       below the zone apex and at or above the cuts that separate
        //       the zone from its children, if any.  All RRsets at the zone
        //       apex are authoritative, except for certain RRsets at this
        //       domain name that, if present, belong to this zone's parent.
        //       These RRset could include a DS RRset, the NSEC RRset
        //       referencing this DS RRset (the "parental NSEC"), and RRSIG
        //       RRs associated with these RRsets, all of which are
        //       authoritative in the parent zone.  Similarly, if this zone
        //       contains any delegation points, only the parental NSEC RRset,
        //       DS RRsets, and any RRSIG RRs associated with these RRsets are
        //       authoritative for this zone.
        if cut.is_none() || has_ds {
            trace!("Adding RRSIG to the bitmap as the RRSET is authoritative (not at zone cut or has a DS RR)");
            bitmap.add(Rtype::RRSIG).unwrap();
        }

        // RFC 5155 7.1 step 3:
        //   "For each RRSet at the original owner name, set the corresponding
        //    bit in the Type Bit Maps field."
        //
        // Note: When generating NSEC RRs (not NSEC3 RRs) RFC 4035 makes it
        // clear that non-authoritative RRs should not be represented in the
        // Type Bitmap but for NSEC3 generation that's less clear.
        //
        // RFC 4035 section 2.3:
        // 2.3.  Including NSEC RRs in a Zone
        //   ...
        //   "bits corresponding to any non-NS RRset for which the parent is
        //   not authoritative MUST be clear."
        //
        // RFC 5155 section 7.1:
        // 7.1.  Zone Signing
        //   ...
        //   "o  The Type Bit Maps field of every NSEC3 RR in a signed zone
        //       MUST indicate the presence of all types present at the
        //       original owner name, except for the types solely contributed
        //       by an NSEC3 RR itself.  Note that this means that the NSEC3
        //       type itself will never be present in the Type Bit Maps."
        //
        // Thus the rules for the types to include in the Type Bitmap for NSEC
        // RRs appear to be different for NSEC3 RRs. However, in practice
        // common tooling implementations exclude types from the NSEC3 which
        // are non-authoritative (e.g. glue and occluded records). One could
        // argue that the following fragments of RFC 5155 support this:
        //
        // RFC 5155 section 7.1.
        // 7.1.  Zone Signing
        //   ...
        //   "Other non-authoritative RRs are not represented by NSEC3 RRs."
        //   ...
        //   "2.  For each unique original owner name in the zone add an NSEC3
        //   RR."
        //
        // (if one reads "in the zone" to exclude data occluded by a zone cut
        // or glue records that are only authoritative in the child zone and
        // not in the parent zone).
        //
        // RFC 4033 could also be interpreted as excluding non-authoritative
        // data from DNSSEC and thus NSEC3:
        //
        // RFC 4033 section 9:
        // 9.  Name Server Considerations
        //   ...
        //   "By itself, DNSSEC is not enough to protect the integrity of an
        //    entire zone during zone transfer operations, as even a signed
        //    zone contains some unsigned, nonauthoritative data if the zone
        //    has any children."
        //
        // As such we exclude non-authoritative RRs from the NSEC3 Type
        // Bitmap, with the EXCEPTION of the NS RR at a secure delegation as
        // insecure delegations are explicitly included by RFC 5155:
        //
        // RFC 5155 section 7.1:
        // 7.1.  Zone Signing
        //   ...
        //   "o  Each owner name within the zone that owns authoritative
        //       RRSets MUST have a corresponding NSEC3 RR.  Owner names that
        //       correspond to unsigned delegations MAY have a corresponding
        //       NSEC3 RR."
        for rrset in owner_rrs.rrsets() {
            if cut.is_none() || matches!(rrset.rtype(), Rtype::NS | Rtype::DS)
            {
                // RFC 5155 section 3.2:
                //   "Bits representing Meta-TYPEs or QTYPEs as specified in
                //    Section 3.1 of [RFC2929] or within the range reserved
                //    for assignment only to QTYPEs and Meta-TYPEs MUST be set
                //    to 0, since they do not appear in zone data".
                //
                // We don't need to do a check here as the ZoneRecordData type
                // that we require already excludes "pseudo" record types,
                // those are only included as member variants of the
                // AllRecordData type.
                trace!("Adding {} to the bitmap", rrset.rtype());
                bitmap.add(rrset.rtype()).unwrap();
            }

            if rrset.rtype() == Rtype::SOA {
                if rrset.len() > 1 {
                    return Err(SigningError::SoaRecordCouldNotBeDetermined);
                }

                let soa_rr = rrset.first();

                // Check that the RDATA for the SOA record can be parsed.
                let ZoneRecordData::Soa(ref soa_data) = soa_rr.data() else {
                    return Err(SigningError::SoaRecordCouldNotBeDetermined);
                };

                // RFC 9077 updated RFC 4034 (NSEC) and RFC 5155 (NSEC3) to
                // say that the "TTL of the NSEC(3) RR that is returned MUST
                // be the lesser of the MINIMUM field of the SOA record and
                // the TTL of the SOA itself".
                nsec3_ttl = Some(min(soa_data.minimum(), soa_rr.ttl()));

                nsec3param_ttl = match config.nsec3param_ttl_mode {
                    Nsec3ParamTtlMode::Fixed(ttl) => Some(ttl),
                    Nsec3ParamTtlMode::Soa => Some(soa_rr.ttl()),
                    Nsec3ParamTtlMode::SoaMinimum => Some(soa_data.minimum()),
                };
            }
        }

        if nsec3_ttl.is_none() {
            return Err(SigningError::SoaRecordCouldNotBeDetermined);
        }

        if distance_to_apex == 0 {
            trace!("Adding NSEC3PARAM to the bitmap as we are at the apex and RRSIG RRs are expected to be added");
            bitmap.add(Rtype::NSEC3PARAM).unwrap();
            if config.assume_dnskeys_will_be_added {
                trace!("Adding DNSKEY to the bitmap as we are at the apex and DNSKEY RRs are expected to be added");
                bitmap.add(Rtype::DNSKEY).unwrap();
            }
        }

        // SAFETY: ttl will be set above before we get here.
        let rec: Record<N, Nsec3<Octs>> = mk_nsec3(
            &name,
            config.params.hash_algorithm(),
            config.params.flags(),
            config.params.iterations(),
            config.params.salt(),
            apex_owner,
            bitmap,
            nsec3_ttl.unwrap(),
        )?;

        // Store the record by order of its owner name.
        nsec3s.push(rec);

        if let Some(last_nent) = last_nent {
            last_nent_stack.push(last_nent);
        }
        last_nent_stack.push(name.clone());
    }

    let Some(nsec3param_ttl) = nsec3param_ttl else {
        return Err(SigningError::SoaRecordCouldNotBeDetermined);
    };

    for name in ents {
        // Create the type bitmap, empty for an ENT NSEC3.
        let bitmap = RtypeBitmap::<Octs>::builder();

        debug!("Generating NSEC3 RR for ENT at {name}");
        // SAFETY: ttl will be set below before prev is set to Some.
        let rec = mk_nsec3(
            &name,
            config.params.hash_algorithm(),
            config.params.flags(),
            config.params.iterations(),
            config.params.salt(),
            apex_owner,
            bitmap,
            nsec3_ttl.unwrap(),
        )?;

        // Store the record by order of its owner name.
        nsec3s.push(rec);
    }

    // RFC 5155 7.1 step 5:
    //   "Sort the set of NSEC3 RRs into hash order."

    trace!("Sorting NSEC3 RRs");
    Sort::sort_by(&mut nsec3s, CanonicalOrd::canonical_cmp);
    nsec3s.dedup();

    // RFC 5155 7.2 step 6:
    //   "Combine NSEC3 RRs with identical hashed owner names by replacing
    //    them with a single NSEC3 RR with the Type Bit Maps field consisting
    //    of the union of the types represented by the set of NSEC3 RRs.  If
    //    the original owner name was tracked, then collisions may be detected
    //    when combining, as all of the matching NSEC3 RRs should have the
    //    same original owner name. Discard any possible temporary NSEC3 RRs."
    //
    // ^^^ Combining isn't necessary in our implementation as the input zone
    // is assumed to be sorted in DNSSEC canonical order and we created NSEC3
    // one owner name at a time already with all RTYPEs reflected in the type
    // bit map. We do track the original owner name in order to detect
    // collisions. We did not create temporary wildcard NSEC3s so have none to
    // discard.
    //
    // TODO: Create temporary wildcard NSEC3s. See RFC 5155 section 7.1 step
    // 4.
    //
    // Note: In mk_nsec3() the original owner name was stored as the
    // placeholder next owner name in the generated NSEC3 record in order to
    // detect hash collisions.

    // RFC 5155 7.1 step 7:
    //   "In each NSEC3 RR, insert the next hashed owner name by using the
    //    value of the next NSEC3 RR in hash order.  The next hashed owner
    //    name of the last NSEC3 RR in the zone contains the value of the
    //    hashed owner name of the first NSEC3 RR in the hash order."

    // We don't walk over windows of size two (as that would require nightly
    // Rust support) or keep a mutable reference to the previous NSEC3 (as
    // simultaneous mutable references would anger the borrow checker).
    // Instead we peek at the next and update the current, handling the final
    // last -> first case separately.

    let only_one_nsec3 = nsec3s.len() == 1;
    let first = nsec3s.first().unwrap().clone();
    let mut iter = nsec3s.iter_mut().peekable();

    while let Some(nsec3) = iter.next() {
        // If we are at the end of the NSEC3 chain the next NSEC3 is the first
        // NSEC3.
        let next_nsec3 = if let Some(next) = iter.peek() {
            next.deref()
        } else {
            &first
        };

        // Each NSEC3 should have a unique owner name, as we already combined
        // all RTYPEs into a single NSEC3 for a given owner name above. As the
        // NSEC3s are sorted, if another NSEC3 has the same owner name but
        // different RDATA it will be the next NSEC3 in the iterator. (a) this
        // shouldn't happen, and (b) if it does it should only be because the
        // original owner name of the two NSEC3s are different but hash to the
        // same hashed owner name, i.e. there was a hash collision. If the
        // next NSEC3 has a different hashed owner name it must have a
        // different original owner name, the same owner name can't hash to two
        // different values. If there is only one NSEC3 then it will point to
        // itself and clearly the current and next will be the same so exclude
        // that special case.
        if !only_one_nsec3 && nsec3.owner() == next_nsec3.owner() {
            if nsec3.data().next_owner() != next_nsec3.data().next_owner() {
                Err(Nsec3HashError::CollisionDetected)?;
            } else {
                // This shouldn't happen. Could it maybe happen if the input
                // data were unsorted?
                unreachable!("All RTYPEs for a single owner name should have been combined into a single NSEC3 RR. Was the input NSEC3 canonically ordered?");
            }
        }

        // Replace the Next Hashed Owner Name of the current NSEC3 RR with the
        // first label of the next NSEC3 RR owner name (which is itself an
        // NSEC3 hash).
        let next_owner_name: Name<Octs> = next_nsec3
            .owner()
            .try_to_name()
            .map_err(|_| Nsec3HashError::AppendError)?;

        // SAFETY: We created the owner name by appending the zone apex owner
        // name to an NSEC3 hash so by definition there must be two labels and
        // it is safe to unwrap the first.
        let first_label_of_next_owner_name =
            next_owner_name.iter_labels().next().unwrap();
        let next_hashed_owner_name = if let Ok(hash_octets) =
            base32::decode_hex(&format!("{first_label_of_next_owner_name}"))
        {
            OwnerHash::<Octs>::from_octets(hash_octets)
                .map_err(|_| Nsec3HashError::OwnerHashError)?
        } else {
            return Err(Nsec3HashError::OwnerHashError)?;
        };
        nsec3.data_mut().set_next_owner(next_hashed_owner_name);
    }

    // RFC 5155 7.1 step 8:
    //   "Finally, add an NSEC3PARAM RR with the same Hash Algorithm,
    //    Iterations, and Salt fields to the zone apex."
    // SAFETY: nsec3param_ttl will be set above before we get here.
    let nsec3param = Record::new(
        apex_owner
            .try_to_name::<Octs>()
            .map_err(|_| Nsec3HashError::AppendError)?
            .into(),
        Class::IN,
        nsec3param_ttl,
        config.params.clone(),
    );

    // RFC 5155 7.1 after step 8:
    //   "If a hash collision is detected, then a new salt has to be
    //    chosen, and the signing process restarted."
    //
    // Handled above.

    Ok(Nsec3Records::new(nsec3s, nsec3param))
}

// unhashed_owner_name_is_ent is used to signal that the unhashed owner name
// is an empty non-terminal, as ldns-signzone for example outputs a comment
// for NSEC3 hashes that are for unhashed empty non-terminal owner names, and
// it can be quite costly to determine later given only a collection of
// records if the unhashed owner name is an ENT or not, so we pass this flag
// to the hash provider and it can record it if wanted.
#[allow(clippy::too_many_arguments)]
fn mk_nsec3<N, Octs>(
    name: &N,
    alg: Nsec3HashAlgorithm,
    flags: u8,
    iterations: u16,
    salt: &Nsec3Salt<Octs>,
    apex_owner: &N,
    bitmap: RtypeBitmapBuilder<<Octs as FromBuilder>::Builder>,
    ttl: Ttl,
) -> Result<Record<N, Nsec3<Octs>>, Nsec3HashError>
where
    N: ToName + From<Name<Octs>>,
    Octs: FromBuilder + Clone + Default,
    <Octs as FromBuilder>::Builder:
        EmptyBuilder + AsRef<[u8]> + AsMut<[u8]> + Truncate,
{
    let owner_name =
        mk_hashed_nsec3_owner_name(name, alg, iterations, salt, apex_owner)?;

    // RFC 5155 7.1. step 2:
    //   "The Next Hashed Owner Name field is left blank for the moment."
    // Create a placeholder next owner, we'll fix it later. To enable
    // detection of collisions we use the original owner name as the
    // placeholder value.
    let placeholder_next_owner = OwnerHash::<Octs>::from_octets(
        name.try_to_name::<Octs>()
            .map_err(|_| Nsec3HashError::AppendError)?
            .as_octets()
            .clone(),
    )
    .map_err(|_| Nsec3HashError::OwnerHashError)?;

    // Create an NSEC3 record.
    let nsec3 = Nsec3::new(
        alg,
        flags,
        iterations,
        salt.clone(),
        placeholder_next_owner,
        bitmap.finalize(),
    );

    Ok(Record::new(owner_name, Class::IN, ttl, nsec3))
}

pub fn mk_hashed_nsec3_owner_name<N, Octs, SaltOcts>(
    name: &N,
    alg: Nsec3HashAlgorithm,
    iterations: u16,
    salt: &Nsec3Salt<SaltOcts>,
    apex_owner: &N,
) -> Result<N, Nsec3HashError>
where
    N: ToName + From<Name<Octs>>,
    Octs: FromBuilder,
    <Octs as FromBuilder>::Builder: EmptyBuilder + AsRef<[u8]> + AsMut<[u8]>,
    SaltOcts: AsRef<[u8]>,
{
    let base32hex_label =
        mk_base32hex_label_for_name(name, alg, iterations, salt)?;
    #[cfg(test)]
    if tests::NSEC3_TEST_MODE
        .with(|n| *n.borrow() == tests::Nsec3TestMode::NoHash)
    {
        let name = N::from(name.try_to_name().ok().unwrap());
        return Ok(name);
    }
    Ok(append_origin(base32hex_label, apex_owner))
}

fn append_origin<N, Octs>(base32hex_label: String, apex_owner: &N) -> N
where
    N: ToName + From<Name<Octs>>,
    Octs: FromBuilder,
    <Octs as FromBuilder>::Builder: EmptyBuilder + AsRef<[u8]> + AsMut<[u8]>,
{
    let mut builder = NameBuilder::<Octs::Builder>::new();
    builder.append_label(base32hex_label.as_bytes()).unwrap();
    let owner_name = builder.append_origin(apex_owner).unwrap();
    let owner_name: N = owner_name.into();
    owner_name
}

fn mk_base32hex_label_for_name<N, SaltOcts>(
    name: &N,
    alg: Nsec3HashAlgorithm,
    iterations: u16,
    salt: &Nsec3Salt<SaltOcts>,
) -> Result<String, Nsec3HashError>
where
    N: ToName,
    SaltOcts: AsRef<[u8]>,
{
    let hash_octets: Vec<u8> =
        nsec3_hash(name, alg, iterations, salt)?.into_octets();
    #[cfg(test)]
    let hash_octets = if tests::NSEC3_TEST_MODE
        .with(|n| *n.borrow() == tests::Nsec3TestMode::Colliding)
    {
        vec![0; hash_octets.len()]
    } else {
        hash_octets
    };
    Ok(base32::encode_string_hex(&hash_octets).to_ascii_lowercase())
}

//----------- Nsec3ParamTtlMode ----------------------------------------------

/// The TTL to use for the NSEC3PARAM RR.
///
/// Per RFC 5155 section 7.3 "Secondary Servers": "Secondary servers (and
///   perhaps other entities) need to reliably determine which NSEC3
///    parameters (i.e., hash, salt, and iterations) are present at every
///    hashed owner name, in order to be able to choose an appropriate set of
///    NSEC3 RRs for negative responses.  This is indicated by an NSEC3PARAM
///    RR present at the zone apex."
///
/// RFC 5155 does not say anything about the TTL to use for the NSEC3PARAM RR.
///
/// RFC 1034 says when _"When a name server loads a zone, it forces the TTL of
/// all authoritative RRs to be at least the MINIMUM field of the SOA"_ so an
/// approach used by some zone signers (e.g. PowerDNS) is to use the SOA
/// MINIMUM as the TTL for the NSEC3PARAM.
///
/// An alternative approach used by some zone signers is to use a fixed TTL
/// for the NSEC3PARAM TTL, e.g. BIND, dnssec-signzone and OpenDNSSEC
/// reportedly use 0 while ldns-signzone uses 3600 (as does an example
/// in the BIND documentation).
///
/// The default approach used here is to use the TTL of the SOA RR, NOT the
/// SOA MINIMUM. This is consistent with how a TTL is chosen by tools such as
/// dnssec-signzone and ldns-signzone for other non-NSEC(3) records that are
/// added to a zone such as DNSKEY RRs. We do not use a fixed value as the
/// default as that seems strangely inconsistent with the rest of the zone,
/// and especially not zero as that seems to be considered a complex case for
/// resolvers to handle and may potentially lead to unwanted behaviour, and
/// additional load on both authoritatives and resolvers if a (abusive) client
/// should aggressively query the NSEC3PARAM RR. We also do not use the SOA
/// MINIMUM TTL as that concerns (quoting RFC 1034) "the length of time that
/// the negative result may be cached" and the NSEC3PARAM is not related to
/// negative caching. As at least one other implementation uses SOA MINIMUM
/// and this is not a hard-coded value that a caller can supply via the Fixed
/// enum variant, we also support using SOA MINIMUM via the SoaMinimum
/// variant.
#[derive(Copy, Clone, Debug, Default, Eq, PartialEq)]
pub enum Nsec3ParamTtlMode {
    /// Use a fixed TTL value.
    Fixed(Ttl),

    /// Use the TTL of the SOA record.
    #[default]
    Soa,

    /// Use the TTL of the SOA record MINIMUM data field.
    SoaMinimum,
}

impl Nsec3ParamTtlMode {
    pub fn fixed(ttl: Ttl) -> Self {
        Self::Fixed(ttl)
    }

    pub fn soa() -> Self {
        Self::Soa
    }

    pub fn soa_minimum() -> Self {
        Self::SoaMinimum
    }
}

//------------ Nsec3Records ---------------------------------------------------

pub struct Nsec3Records<N, Octets> {
    /// The NSEC3 records.
    pub nsec3s: Vec<Record<N, Nsec3<Octets>>>,

    /// The NSEC3PARAM record.
    pub nsec3param: Record<N, Nsec3param<Octets>>,
}

impl<N, Octets> Nsec3Records<N, Octets> {
    pub fn new(
        nsec3s: Vec<Record<N, Nsec3<Octets>>>,
        nsec3param: Record<N, Nsec3param<Octets>>,
    ) -> Self {
        Self { nsec3s, nsec3param }
    }
}

#[cfg(test)]
mod tests {
    // Note: These tests are similar to the nsec.rs unit tests but with two
    // key differences:
    //
    //   1. Unlike NSEC which set the bit for the NSEC RTYPE in the NSEC type
    //      bitmap, with NSEC3 the NSEC bit is never set and so NSEC in type
    //      bitmap tests is not replaced by NSEC3 in these tests but is
    //      instead removed from the expected type bitmap.
    //
    //   2. With NSEC the NSEC RRs are added at the same owner name as the
    //      covered records and so it is easy to write out by hand the
    //      expected RRs in DNSSEC canonical order. With NSEC3 however the
    //      NSEC3 RRs are added at an owner name that is based on a hash of
    //      the original owner name, and rather than include these long
    //      unreadable hashes in the expected RR names we instead decide that
    //      it is not the responsibility of these tests to verify that NSEC3
    //      hash generation is correct (that belongs with the code that
    //      generates NSEC3 hashes which is not done in this module at the
    //      time of writing), and so instead we generate the hashes during
    //      test execution and only refer to the unhashed names when defining
    //      the expected test records. As it is also not part of this module
    //      to correctly order NSEC3 recods by DNSSEC canonical order, we also
    //      assume that that ordering is applied correctly and so choose to
    //      define the correct order of expected NSEC3 records by letting
    //      SortedRecords sort them by hashed owner name in DNSSEC canonical
    //      order for us.
    use core::str::FromStr;

    use std::cell::RefCell;

    use pretty_assertions::assert_eq;

    use crate::dnssec::sign::records::SortedRecords;
    use crate::dnssec::sign::test_util::*;

    use super::*;

    #[derive(PartialEq)]
    pub(super) enum Nsec3TestMode {
        Normal,
        Colliding,
        NoHash,
    }

    thread_local! {
    pub(super) static NSEC3_TEST_MODE: RefCell<Nsec3TestMode> = const { RefCell::new(Nsec3TestMode::Normal) };
    }

    #[test]
    fn soa_is_required() {
        let cfg = GenerateNsec3Config::default()
            .without_assuming_dnskeys_will_be_added();
        let apex = Name::from_str("a.").unwrap();
        let records =
            SortedRecords::<_, _>::from_iter([mk_a_rr("some_a.a.")]);
<<<<<<< HEAD
        let res = generate_nsec3s(&apex, records.owner_rrs(), &mut cfg);
=======
        let res = generate_nsec3s(records.owner_rrs(), &cfg);
>>>>>>> f43d53d0
        assert!(matches!(
            res,
            Err(SigningError::SoaRecordCouldNotBeDetermined)
        ));
    }

    #[test]
    fn multiple_soa_rrs_in_the_same_rrset_are_not_permitted() {
        let cfg = GenerateNsec3Config::default()
            .without_assuming_dnskeys_will_be_added();
        let apex = Name::from_str("a.").unwrap();
        let records = SortedRecords::<_, _>::from_iter([
            mk_soa_rr("a.", "b.", "c."),
            mk_soa_rr("a.", "d.", "e."),
        ]);
<<<<<<< HEAD
        let res = generate_nsec3s(&apex, records.owner_rrs(), &mut cfg);
=======
        let res = generate_nsec3s(records.owner_rrs(), &cfg);
>>>>>>> f43d53d0
        assert!(matches!(
            res,
            Err(SigningError::SoaRecordCouldNotBeDetermined)
        ));
    }

    #[test]
    fn records_outside_zone_are_ignored() {
        let cfg = GenerateNsec3Config::default()
            .without_assuming_dnskeys_will_be_added();
        let a_apex = Name::from_str("a.").unwrap();
        let b_apex = Name::from_str("b.").unwrap();
        let records = SortedRecords::<_, _>::from_iter([
            mk_soa_rr("b.", "d.", "e."),
            mk_soa_rr("a.", "b.", "c."),
            mk_a_rr("some_a.a."),
            mk_a_rr("some_a.b."),
        ]);

        // Generate NSEC3s for the a. zone.
        let generated_records =
<<<<<<< HEAD
            generate_nsec3s(&a_apex, records.owner_rrs(), &mut cfg).unwrap();
=======
            generate_nsec3s(a_and_b_records, &cfg).unwrap();
>>>>>>> f43d53d0

        let expected_records = SortedRecords::<_, _>::from_iter([
            mk_nsec3_rr(
                "a.",
                "a.",
                "some_a.a.",
                "SOA RRSIG NSEC3PARAM",
                &cfg,
            ),
            mk_nsec3_rr("a.", "some_a.a.", "a.", "A RRSIG", &cfg),
        ]);

        assert_eq!(generated_records.nsec3s, expected_records.into_inner());

        // Generate NSEC3s for the b. zone.
        let generated_records =
<<<<<<< HEAD
            generate_nsec3s(&b_apex, records.owner_rrs(), &mut cfg).unwrap();
=======
            generate_nsec3s(b_records_only, &cfg).unwrap();
>>>>>>> f43d53d0

        let expected_records = SortedRecords::<_, _>::from_iter([
            mk_nsec3_rr(
                "b.",
                "b.",
                "some_a.b.",
                "SOA RRSIG NSEC3PARAM",
                &cfg,
            ),
            mk_nsec3_rr("b.", "some_a.b.", "b.", "A RRSIG", &cfg),
        ]);

        assert_eq!(generated_records.nsec3s, expected_records.into_inner());
        assert!(!generated_records.nsec3param.data().opt_out_flag());
    }

    #[test]
    fn glue_records_are_ignored() {
        let mut cfg = GenerateNsec3Config::default()
            .without_assuming_dnskeys_will_be_added();
        let apex = Name::from_str("example.").unwrap();
        let records = SortedRecords::<_, _>::from_iter([
            mk_soa_rr("example.", "mname.", "rname."),
            mk_ns_rr("example.", "early_sorting_glue."),
            mk_ns_rr("example.", "late_sorting_glue."),
            mk_a_rr("in_zone.example."),
            mk_a_rr("early_sorting_glue."),
            mk_a_rr("late_sorting_glue."),
        ]);

        // Generate NSEs for the a. zone.
        let generated_records =
            generate_nsec3s(&apex, records.owner_rrs(), &mut cfg).unwrap();

        let expected_records = SortedRecords::<_, _>::from_iter([
            mk_nsec3_rr(
                "example.",
                "example.",
                "in_zone.example.",
                "NS SOA RRSIG NSEC3PARAM",
                &cfg,
            ),
            mk_nsec3_rr(
                "example.",
                "in_zone.example.",
                "example.",
                "A RRSIG",
                &cfg,
            ),
        ]);

        assert_eq!(generated_records.nsec3s, expected_records.into_inner());
    }

    #[test]
    fn occluded_records_are_ignored() {
        let cfg = GenerateNsec3Config::default()
            .without_assuming_dnskeys_will_be_added();
        let apex = Name::from_str("a.").unwrap();
        let records = SortedRecords::<_, _>::from_iter([
            mk_soa_rr("a.", "b.", "c."),
            mk_ns_rr("some_ns.a.", "some_a.other.b."),
            mk_a_rr("some_a.some_ns.a."),
        ]);

        let generated_records =
<<<<<<< HEAD
            generate_nsec3s(&apex, records.owner_rrs(), &mut cfg).unwrap();
=======
            generate_nsec3s(records.owner_rrs(), &cfg).unwrap();
>>>>>>> f43d53d0

        let expected_records = SortedRecords::<_, _>::from_iter([
            mk_nsec3_rr(
                "a.",
                "a.",
                "some_ns.a.",
                "SOA RRSIG NSEC3PARAM",
                &cfg,
            ),
            // Unlike with NSEC the type bitmap for the NSEC3 for some_ns.a
            // does NOT include RRSIG. This is because with NSEC "Each owner
            // name in the zone that has authoritative data or a delegation
            // point NS RRset MUST have an NSEC resource record" (RFC 4035
            // section 2.3), and while the zone is not authoritative for the
            // NS record, "NSEC RRsets are authoritative data and are
            // therefore signed" (RFC 4035 section 2.3). With NSEC3 however
            // as the NSEC3 record for the unsigned delegation is generated
            // (because we are not using opt out) but not stored at some_ns.a
            // (but instead at <HASH>.a.) then the only record at some_ns.a
            // is the NS record itself which is not authoritative and so
            // doesn't get an RRSIG.
            mk_nsec3_rr("a.", "some_ns.a.", "a.", "NS", &cfg),
        ]);

        assert_eq!(generated_records.nsec3s, expected_records.into_inner());
        assert!(!generated_records.nsec3param.data().opt_out_flag());
    }

    #[test]
    fn expect_dnskeys_at_the_apex() {
        let cfg = GenerateNsec3Config::default();

        let apex = Name::from_str("a.").unwrap();
        let records = SortedRecords::<_, _>::from_iter([
            mk_soa_rr("a.", "b.", "c."),
            mk_a_rr("some_a.a."),
        ]);

        let generated_records =
<<<<<<< HEAD
            generate_nsec3s(&apex, records.owner_rrs(), &mut cfg).unwrap();
=======
            generate_nsec3s(records.owner_rrs(), &cfg).unwrap();
>>>>>>> f43d53d0

        let expected_records = SortedRecords::<_, _>::from_iter([
            mk_nsec3_rr(
                "a.",
                "a.",
                "some_a.a.",
                "SOA DNSKEY RRSIG NSEC3PARAM",
                &cfg,
            ),
            mk_nsec3_rr("a.", "some_a.a.", "a.", "A RRSIG", &cfg),
        ]);

        assert_eq!(generated_records.nsec3s, expected_records.into_inner());
        assert!(!generated_records.nsec3param.data().opt_out_flag());
    }

    #[test]
    fn rfc_5155_appendix_a_and_rfc_9077_compliant_plus_ents() {
        // These NSEC3 settings match those of the NSEC3PARAM record shown in
        // https://datatracker.ietf.org/doc/html/rfc5155#appendix-A.
        let nsec3params = Nsec3param::new(
            Nsec3HashAlgorithm::SHA1,
            1, // opt-out
            12,
            Nsec3Salt::from_str("aabbccdd").unwrap(),
        );
        let cfg =
            GenerateNsec3Config::<_, DefaultSorter>::new(nsec3params.clone())
                .without_assuming_dnskeys_will_be_added();

        // See https://datatracker.ietf.org/doc/html/rfc5155#appendix-A
        let zonefile = include_bytes!(
            "../../../../test-data/zonefiles/rfc5155-appendix-A.zone"
        );

        let apex = Name::from_str("example.").unwrap();
        let records = bytes_to_records(&zonefile[..]);
        let generated_records =
<<<<<<< HEAD
            generate_nsec3s(&apex, records.owner_rrs(), &mut cfg).unwrap();
=======
            generate_nsec3s(records.owner_rrs(), &cfg).unwrap();
>>>>>>> f43d53d0

        // Generate the expected NSEC3 RRs. The hashes used match those listed
        // in https://datatracker.ietf.org/doc/html/rfc5155#appendix-A and can
        // be replicated by e.g. using a command such as:
        //   ldns-nsec3-hash -t 12 -s 'aabbccdd' xx.example.
        // The records are listed in hash chain order, e.g.
        //    0p9.. -> 2t7..
        //    2t7.. -> 2vp..
        //    2vp.. -> 35m..
        //
        // https://datatracker.ietf.org/doc/html/rfc5155#section-7.1
        // 7.1.  Zone Signing
        // ..
        //   "The owner name of the NSEC3 RR is the hash of the original owner
        //    name, prepended as a single label to the zone name."
        //
        // E.g. the hash of example. computed with:
        //   ldns-nsec3-hash -t 12 -s 'aabbccdd' example.
        // is:
        //   0p9mhaveqvm6t7vbl5lop2u3t2rp3tom.
        //
        // So the owner name of the NSEC3 RR for original owner example. is
        // the hash value we just calculated "pre-pended as a single label to
        // the zone name" with the zone name in this case being "example.",
        // i.e.:
        //   0p9mhaveqvm6t7vbl5lop2u3t2rp3tom.example.
        //
        // Next we calculate the "next hashed owner name" like so:
        //
        // https://datatracker.ietf.org/doc/html/rfc5155#section-7.1
        // 7.1.  Zone Signing
        // ..
        //   "7.  In each NSEC3 RR, insert the next hashed owner name by using
        //    the value of the next NSEC3 RR in hash order.  The next hashed
        //    owner name of the last NSEC3 RR in the zone contains the value
        //    of the hashed owner name of the first NSEC3 RR in the hash
        //    order."
        //
        // The generated NSEC3s should be in hash order because we have to sort
        // them that way anyway for the RFC 5155 algorithm:
        //
        // https://datatracker.ietf.org/doc/html/rfc5155#section-7.1
        // 7.1.  Zone Signing
        // ..
        //   "   5.  Sort the set of NSEC3 RRs into hash order."
        let expected_records = SortedRecords::<_, _>::from_iter([
            mk_precalculated_nsec3_rr(
                // from: example. to: ns1.example.
                "0p9mhaveqvm6t7vbl5lop2u3t2rp3tom.example.",
                "2t7b4g4vsa5smi47k61mv5bv1a22bojr",
                "NS SOA MX RRSIG NSEC3PARAM",
                &cfg,
            ),
            mk_precalculated_nsec3_rr(
                // from: ns1.example. to: x.y.w.example.
                "2t7b4g4vsa5smi47k61mv5bv1a22bojr.example.",
                "2vptu5timamqttgl4luu9kg21e0aor3s",
                "A RRSIG",
                &cfg,
            ),
            mk_precalculated_nsec3_rr(
                // from: x.y.w.example. to: a.example.
                "2vptu5timamqttgl4luu9kg21e0aor3s.example.",
                "35mthgpgcu1qg68fab165klnsnk3dpvl",
                "MX RRSIG",
                &cfg,
            ),
            mk_precalculated_nsec3_rr(
                // from: a.example to: x.w.example.
                "35mthgpgcu1qg68fab165klnsnk3dpvl.example.",
                "b4um86eghhds6nea196smvmlo4ors995",
                "NS DS RRSIG",
                &cfg,
            ),
            mk_precalculated_nsec3_rr(
                // from: x.w.example. to: ai.example.
                "b4um86eghhds6nea196smvmlo4ors995.example.",
                "gjeqe526plbf1g8mklp59enfd789njgi",
                "MX RRSIG",
                &cfg,
            ),
            mk_precalculated_nsec3_rr(
                // from: ai.example. to: y.w.example.
                "gjeqe526plbf1g8mklp59enfd789njgi.example.",
                "ji6neoaepv8b5o6k4ev33abha8ht9fgc",
                "A HINFO AAAA RRSIG",
                &cfg,
            ),
            // Unlike NSEC, with NSEC3 empty non-terminals must also have
            // NSEC3 RRs:
            //
            // https://www.rfc-editor.org/rfc/rfc5155#section-7.1
            // 7.1.  Zone Signing
            // ..
            //   "Each empty non-terminal MUST have a corresponding NSEC3 RR,
            //    unless the empty non-terminal is only derived from an
            //    insecure delegation covered by an Opt-Out NSEC3 RR."
            //
            // ENT NSEC3 RRs have an empty Type Bit Map.
            mk_precalculated_nsec3_rr(
                // from: y.w.example. to: w.example.
                "ji6neoaepv8b5o6k4ev33abha8ht9fgc.example.",
                "k8udemvp1j2f7eg6jebps17vp3n8i58h",
                "",
                &cfg,
            ),
            mk_precalculated_nsec3_rr(
                // from: w.example. to: ns2.example.
                "k8udemvp1j2f7eg6jebps17vp3n8i58h.example.",
                "q04jkcevqvmu85r014c7dkba38o0ji5r",
                "",
                &cfg,
            ),
            mk_precalculated_nsec3_rr(
                // from: ns2.example. to: *.w.example.
                "q04jkcevqvmu85r014c7dkba38o0ji5r.example.",
                "r53bq7cc2uvmubfu5ocmm6pers9tk9en",
                "A RRSIG",
                &cfg,
            ),
            mk_precalculated_nsec3_rr(
                // from: *.w.example. to: xx.example.
                "r53bq7cc2uvmubfu5ocmm6pers9tk9en.example.",
                "t644ebqk9bibcna874givr6joj62mlhv",
                "MX RRSIG",
                &cfg,
            ),
            mk_precalculated_nsec3_rr(
                // from: xx.example. to: example.
                "t644ebqk9bibcna874givr6joj62mlhv.example.",
                "0p9mhaveqvm6t7vbl5lop2u3t2rp3tom",
                "A HINFO AAAA RRSIG",
                &cfg,
            ),
        ]);

        assert_eq!(generated_records.nsec3s, expected_records.into_inner());

        // https://www.rfc-editor.org/rfc/rfc5155#section-7.1
        // 7.1.  Zone Signing
        // ..
        //   "8.  Finally, add an NSEC3PARAM RR with the same Hash Algorithm,
        //    Iterations, and Salt fields to the zone apex."
        //
        // We don't actually add the NSEC3PARAM RR to the zone, instead we
        // generate it so that the caller can do that.
        let expected_nsec3param = mk_nsec3param_rr("example.", &cfg);
        assert_eq!(generated_records.nsec3param, expected_nsec3param);
        assert!(generated_records.nsec3param.data().opt_out_flag());

        // TTLs are not compared by the eq check above so check them
        // explicitly now.
        //
        // RFC 9077 updated RFC 4034 (NSEC) and RFC 5155 (NSEC3) to say that
        // the "TTL of the NSEC(3) RR that is returned MUST be the lesser of
        // the MINIMUM field of the SOA record and the TTL of the SOA itself".
        //
        // So in our case that is min(1800, 3600) = 1800.
        for nsec3 in &generated_records.nsec3s {
            assert_eq!(nsec3.ttl(), Ttl::from_secs(1800));
        }
    }

    #[test]
    fn opt_out_with_exclusion() {
        // https://www.rfc-editor.org/rfc/rfc5155.html#section-7.1
        // 7.1.  Zone Signing
        // ..
        //   "Owner names that correspond to unsigned delegations MAY have a
        //    corresponding NSEC3 RR. However, if there is not a corresponding
        //    NSEC3 RR, there MUST be an Opt-Out NSEC3 RR that covers the
        //    "next closer" name to the delegation."
        //
        // This test tests opt-out with exclusion, i.e. opt-out that excludes
        // an unsigned delegation and thus there "MUST be an Opt-Out NSEC3
        // RR...".
        let cfg = GenerateNsec3Config::default()
            .with_opt_out()
            .without_assuming_dnskeys_will_be_added();

        let apex = Name::from_str("a.").unwrap();
        let records = SortedRecords::<_, _>::from_iter([
            mk_soa_rr("a.", "b.", "c."),
            mk_ns_rr("unsigned_delegation.a.", "some.other.zone."),
        ]);

        let generated_records =
<<<<<<< HEAD
            generate_nsec3s(&apex, records.owner_rrs(), &mut cfg).unwrap();
=======
            generate_nsec3s(records.owner_rrs(), &cfg).unwrap();
>>>>>>> f43d53d0

        let expected_records =
            SortedRecords::<_, _>::from_iter([mk_nsec3_rr(
                "a.",
                "a.",
                "a.",
                "SOA RRSIG NSEC3PARAM",
                &cfg,
            )]);

        assert_eq!(generated_records.nsec3s, expected_records.into_inner());
        assert!(generated_records.nsec3param.data().opt_out_flag());
    }

    #[test]
    fn opt_out_without_exclusion() {
        // https://www.rfc-editor.org/rfc/rfc5155.html#section-7.1
        // 7.1.  Zone Signing
        // ..
        //   "Owner names that correspond to unsigned delegations MAY have a
        //    corresponding NSEC3 RR. However, if there is not a corresponding
        //    NSEC3 RR, there MUST be an Opt-Out NSEC3 RR that covers the
        //    "next closer" name to the delegation."
        //
        // This test tests opt-out with_out_ exclusion, i.e. opt-out that
        // creates an NSEC RR for an unsigned delegation.
        let cfg = GenerateNsec3Config::default()
            .with_opt_out()
            .without_opt_out_excluding_owner_names_of_unsigned_delegations()
            .without_assuming_dnskeys_will_be_added();

        // This also tests the case of handling a single NSEC3 as only the SOA
        // RR gets an NSEC3, the NS RR does not.
        let apex = Name::from_str("a.").unwrap();
        let records = SortedRecords::<_, _>::from_iter([
            mk_soa_rr("a.", "b.", "c."),
            mk_ns_rr("unsigned_delegation.a.", "some.other.zone."),
        ]);

        let generated_records =
<<<<<<< HEAD
            generate_nsec3s(&apex, records.owner_rrs(), &mut cfg).unwrap();
=======
            generate_nsec3s(records.owner_rrs(), &cfg).unwrap();
>>>>>>> f43d53d0

        let expected_records = SortedRecords::<_, _>::from_iter([
            mk_nsec3_rr(
                "a.",
                "a.",
                "unsigned_delegation.a.",
                "SOA RRSIG NSEC3PARAM",
                &cfg,
            ),
            mk_nsec3_rr("a.", "unsigned_delegation.a.", "a.", "NS", &cfg),
        ]);

        assert_eq!(generated_records.nsec3s, expected_records.into_inner());
        assert!(generated_records.nsec3param.data().opt_out_flag());
    }

    #[test]
    #[should_panic(
        expected = "All RTYPEs for a single owner name should have been combined into a single NSEC3 RR. Was the input NSEC3 canonically ordered?"
    )]
    fn generating_nsec3s_for_unordered_input_should_panic() {
        let cfg = GenerateNsec3Config::default()
            .without_assuming_dnskeys_will_be_added();

        let apex = Name::from_str("a.").unwrap();
        let records = vec![
            mk_soa_rr("a.", "b.", "c."),
            mk_a_rr("some_a.a."),
            mk_a_rr("some_b.a."),
            mk_aaaa_rr("some_a.a."),
        ];

<<<<<<< HEAD
        let _res =
            generate_nsec3s(&apex, RecordsIter::new(&records), &mut cfg);
=======
        let _res = generate_nsec3s(RecordsIter::new(&records), &cfg);
>>>>>>> f43d53d0
    }

    #[test]
    fn test_nsec3_hash_collision_handling() {
        let cfg = GenerateNsec3Config::<_, DefaultSorter>::new(
            Nsec3param::default(),
        );
        NSEC3_TEST_MODE.replace(Nsec3TestMode::Colliding);

        let apex = Name::from_str("a.").unwrap();
        let records = SortedRecords::<_, _>::from_iter([
            mk_soa_rr("a.", "b.", "c."),
            mk_a_rr("some_a.a."),
        ]);

        assert!(matches!(
<<<<<<< HEAD
            generate_nsec3s(&apex, records.owner_rrs(), &mut cfg),
=======
            generate_nsec3s(records.owner_rrs(), &cfg),
>>>>>>> f43d53d0
            Err(SigningError::Nsec3HashingError(
                Nsec3HashError::CollisionDetected
            ))
        ));
    }

    #[test]
    fn test_nsec3_hashing_failure() {
        let cfg = GenerateNsec3Config::<_, DefaultSorter>::new(
            Nsec3param::default(),
        );
        NSEC3_TEST_MODE.replace(Nsec3TestMode::NoHash);

        let apex = Name::from_str("a.").unwrap();
        let records = SortedRecords::<_, _>::from_iter([
            mk_soa_rr("a.", "b.", "c."),
            mk_a_rr("some_a.a."),
        ]);

        assert!(matches!(
<<<<<<< HEAD
            generate_nsec3s(&apex, records.owner_rrs(), &mut cfg),
=======
            generate_nsec3s(records.owner_rrs(), &cfg),
>>>>>>> f43d53d0
            Err(SigningError::Nsec3HashingError(
                Nsec3HashError::OwnerHashError
            ))
        ));
    }
}<|MERGE_RESOLUTION|>--- conflicted
+++ resolved
@@ -146,14 +146,9 @@
 // TODO: Add mutable iterator based variant.
 // TODO: Get rid of &mut for GenerateNsec3Config.
 pub fn generate_nsec3s<N, Octs, Sort>(
-<<<<<<< HEAD
     apex_owner: &N,
     mut records: RecordsIter<'_, N, ZoneRecordData<Octs, N>>,
-    config: &mut GenerateNsec3Config<Octs, Sort>,
-=======
-    records: RecordsIter<'_, N, ZoneRecordData<Octs, N>>,
     config: &GenerateNsec3Config<Octs, Sort>,
->>>>>>> f43d53d0
 ) -> Result<Nsec3Records<N, Octs>, SigningError>
 where
     N: ToName + Clone + Display + Ord + Hash + Send + From<Name<Octs>>,
@@ -892,11 +887,7 @@
         let apex = Name::from_str("a.").unwrap();
         let records =
             SortedRecords::<_, _>::from_iter([mk_a_rr("some_a.a.")]);
-<<<<<<< HEAD
-        let res = generate_nsec3s(&apex, records.owner_rrs(), &mut cfg);
-=======
-        let res = generate_nsec3s(records.owner_rrs(), &cfg);
->>>>>>> f43d53d0
+        let res = generate_nsec3s(&apex, records.owner_rrs(), &cfg);
         assert!(matches!(
             res,
             Err(SigningError::SoaRecordCouldNotBeDetermined)
@@ -912,11 +903,7 @@
             mk_soa_rr("a.", "b.", "c."),
             mk_soa_rr("a.", "d.", "e."),
         ]);
-<<<<<<< HEAD
-        let res = generate_nsec3s(&apex, records.owner_rrs(), &mut cfg);
-=======
-        let res = generate_nsec3s(records.owner_rrs(), &cfg);
->>>>>>> f43d53d0
+        let res = generate_nsec3s(&apex, records.owner_rrs(), &cfg);
         assert!(matches!(
             res,
             Err(SigningError::SoaRecordCouldNotBeDetermined)
@@ -938,11 +925,7 @@
 
         // Generate NSEC3s for the a. zone.
         let generated_records =
-<<<<<<< HEAD
-            generate_nsec3s(&a_apex, records.owner_rrs(), &mut cfg).unwrap();
-=======
-            generate_nsec3s(a_and_b_records, &cfg).unwrap();
->>>>>>> f43d53d0
+            generate_nsec3s(&a_apex, records.owner_rrs(), &cfg).unwrap();
 
         let expected_records = SortedRecords::<_, _>::from_iter([
             mk_nsec3_rr(
@@ -959,11 +942,7 @@
 
         // Generate NSEC3s for the b. zone.
         let generated_records =
-<<<<<<< HEAD
-            generate_nsec3s(&b_apex, records.owner_rrs(), &mut cfg).unwrap();
-=======
-            generate_nsec3s(b_records_only, &cfg).unwrap();
->>>>>>> f43d53d0
+            generate_nsec3s(&b_apex, records.owner_rrs(), &cfg).unwrap();
 
         let expected_records = SortedRecords::<_, _>::from_iter([
             mk_nsec3_rr(
@@ -1030,11 +1009,7 @@
         ]);
 
         let generated_records =
-<<<<<<< HEAD
-            generate_nsec3s(&apex, records.owner_rrs(), &mut cfg).unwrap();
-=======
-            generate_nsec3s(records.owner_rrs(), &cfg).unwrap();
->>>>>>> f43d53d0
+            generate_nsec3s(&apex, records.owner_rrs(), &cfg).unwrap();
 
         let expected_records = SortedRecords::<_, _>::from_iter([
             mk_nsec3_rr(
@@ -1074,11 +1049,7 @@
         ]);
 
         let generated_records =
-<<<<<<< HEAD
-            generate_nsec3s(&apex, records.owner_rrs(), &mut cfg).unwrap();
-=======
-            generate_nsec3s(records.owner_rrs(), &cfg).unwrap();
->>>>>>> f43d53d0
+            generate_nsec3s(&apex, records.owner_rrs(), &cfg).unwrap();
 
         let expected_records = SortedRecords::<_, _>::from_iter([
             mk_nsec3_rr(
@@ -1117,11 +1088,7 @@
         let apex = Name::from_str("example.").unwrap();
         let records = bytes_to_records(&zonefile[..]);
         let generated_records =
-<<<<<<< HEAD
-            generate_nsec3s(&apex, records.owner_rrs(), &mut cfg).unwrap();
-=======
-            generate_nsec3s(records.owner_rrs(), &cfg).unwrap();
->>>>>>> f43d53d0
+            generate_nsec3s(&apex, records.owner_rrs(), &cfg).unwrap();
 
         // Generate the expected NSEC3 RRs. The hashes used match those listed
         // in https://datatracker.ietf.org/doc/html/rfc5155#appendix-A and can
@@ -1309,11 +1276,7 @@
         ]);
 
         let generated_records =
-<<<<<<< HEAD
-            generate_nsec3s(&apex, records.owner_rrs(), &mut cfg).unwrap();
-=======
-            generate_nsec3s(records.owner_rrs(), &cfg).unwrap();
->>>>>>> f43d53d0
+            generate_nsec3s(&apex, records.owner_rrs(), &cfg).unwrap();
 
         let expected_records =
             SortedRecords::<_, _>::from_iter([mk_nsec3_rr(
@@ -1354,11 +1317,7 @@
         ]);
 
         let generated_records =
-<<<<<<< HEAD
-            generate_nsec3s(&apex, records.owner_rrs(), &mut cfg).unwrap();
-=======
-            generate_nsec3s(records.owner_rrs(), &cfg).unwrap();
->>>>>>> f43d53d0
+            generate_nsec3s(&apex, records.owner_rrs(), &cfg).unwrap();
 
         let expected_records = SortedRecords::<_, _>::from_iter([
             mk_nsec3_rr(
@@ -1391,12 +1350,8 @@
             mk_aaaa_rr("some_a.a."),
         ];
 
-<<<<<<< HEAD
         let _res =
-            generate_nsec3s(&apex, RecordsIter::new(&records), &mut cfg);
-=======
-        let _res = generate_nsec3s(RecordsIter::new(&records), &cfg);
->>>>>>> f43d53d0
+            generate_nsec3s(&apex, RecordsIter::new(&records), &cfg);
     }
 
     #[test]
@@ -1413,11 +1368,7 @@
         ]);
 
         assert!(matches!(
-<<<<<<< HEAD
-            generate_nsec3s(&apex, records.owner_rrs(), &mut cfg),
-=======
-            generate_nsec3s(records.owner_rrs(), &cfg),
->>>>>>> f43d53d0
+            generate_nsec3s(&apex, records.owner_rrs(), &cfg),
             Err(SigningError::Nsec3HashingError(
                 Nsec3HashError::CollisionDetected
             ))
@@ -1438,11 +1389,7 @@
         ]);
 
         assert!(matches!(
-<<<<<<< HEAD
-            generate_nsec3s(&apex, records.owner_rrs(), &mut cfg),
-=======
-            generate_nsec3s(records.owner_rrs(), &cfg),
->>>>>>> f43d53d0
+            generate_nsec3s(&apex, records.owner_rrs(), &cfg),
             Err(SigningError::Nsec3HashingError(
                 Nsec3HashError::OwnerHashError
             ))
