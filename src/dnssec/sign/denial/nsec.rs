use core::cmp::min;
use core::fmt::{Debug, Display};

use std::vec::Vec;

use octseq::builder::{EmptyBuilder, FromBuilder, OctetsBuilder, Truncate};
use tracing::{debug, trace};

use crate::base::iana::Rtype;
use crate::base::name::ToName;
use crate::base::record::Record;
use crate::dnssec::sign::error::SigningError;
use crate::dnssec::sign::records::RecordsIter;
use crate::rdata::dnssec::RtypeBitmap;
use crate::rdata::{Nsec, ZoneRecordData};

//----------- GenerateNsec3Config --------------------------------------------

#[derive(Clone, Debug, PartialEq, Eq)]
pub struct GenerateNsecConfig {
    pub assume_dnskeys_will_be_added: bool,
}

impl GenerateNsecConfig {
    pub fn new() -> Self {
        Self {
            assume_dnskeys_will_be_added: true,
        }
    }

    pub fn without_assuming_dnskeys_will_be_added(mut self) -> Self {
        self.assume_dnskeys_will_be_added = false;
        self
    }
}

impl Default for GenerateNsecConfig {
    fn default() -> Self {
        Self {
            assume_dnskeys_will_be_added: true,
        }
    }
}

/// Generate DNSSEC NSEC records for an unsigned zone.
///
/// This function returns a collection of generated NSEC records for the given
/// zone, per [RFC 4034 section 4] _"The NSEC Resource Record"_, [RFC 4035
/// section 2.3] _"Including NSEC RRs in a Zone"_ and [RFC 9077] _"NSEC and
/// NSEC3: TTLs and Aggressive Use"_.
///
/// Assumes that the given records are in [`CanonicalOrd`] order and start
/// with a complete zone, i.e. including an apex SOA record. If the apex SOA
/// is not found or multiple SOA records are found at the apex error
/// [`SigningError::SoaRecordCouldNotBeDetermined`] will be returned.
///
/// Processing of records will stop at the end of the collection or at the
/// first record that lies outside the zone.
///
/// If the `assume_dnskeys_will_be_added` parameter is true the generated NSEC
/// at the apex RRset will include the `DNSKEY` record type in the NSEC type
/// bitmap.
///
/// [RFC 4034 section 4]: https://www.rfc-editor.org/rfc/rfc4034#section-4
/// [RFC 4035 section 2.3]: https://www.rfc-editor.org/rfc/rfc4035#section-2.3
/// [RFC 9077]: https://www.rfc-editor.org/rfc/rfc9077
/// [`CanonicalOrd`]: crate::base::cmp::CanonicalOrd
// TODO: Add (mutable?) iterator based variant.
#[allow(clippy::type_complexity)]
pub fn generate_nsecs<N, Octs>(
    apex_owner: &N,
    mut records: RecordsIter<'_, N, ZoneRecordData<Octs, N>>,
    config: &GenerateNsecConfig,
) -> Result<Vec<Record<N, Nsec<Octs, N>>>, SigningError>
where
    N: ToName + Clone + Display + PartialEq,
    Octs: FromBuilder,
    Octs::Builder: EmptyBuilder + Truncate + AsRef<[u8]> + AsMut<[u8]>,
    <Octs::Builder as OctetsBuilder>::AppendError: Debug,
{
    // The generated collection of NSEC RRs that will be returned to the
    // caller.
    let mut nsecs = Vec::new();

    // The CLASS to use for NSEC records. This will be determined per the rules
    // in RFC 9077 once the apex SOA RR is found.
    let mut zone_class = None;

    // The TTL to use for NSEC records. This will be determined per the rules
    // in RFC 9077 once the apex SOA RR is found.
    let mut nsec_ttl = None;

    // The owner name of a zone cut if we currently are at or below one.
    let mut cut: Option<N> = None;

    // Because of the next name thing, we need to keep the last NSEC around.
    let mut prev: Option<(N, RtypeBitmap<Octs>)> = None;

    // Skip any glue or other out-of-zone records that sort earlier than
    // the zone apex.
    records.skip_before(apex_owner);

    for owner_rrs in records {
        // If the owner is out of zone, we have moved out of our zone and are
        // done.
<<<<<<< HEAD
        if !owner_rrs.is_in_zone(&apex_owner) {
            debug!(
                "Stopping at owner {} as it is out of zone and assumed to trail the zone",
                owner_rrs.owner()
            );
=======
        if !owner_rrs.is_in_zone(apex_owner) {
>>>>>>> b3866970
            break;
        }

        // If the owner is below a zone cut, we must ignore it.
        if let Some(ref cut) = cut {
            if owner_rrs.owner().ends_with(cut) {
                debug!(
                    "Excluding owner {} as it is below a zone cut",
                    owner_rrs.owner()
                );
                continue;
            }
        }

        // A copy of the owner name. We’ll need it later.
        let name = owner_rrs.owner().clone();

        // If this owner is the parent side of a zone cut, we keep the owner
        // name for later. This also means below that if `cut.is_some()` we
        // are at the parent side of a zone.
<<<<<<< HEAD
        cut = if owner_rrs.is_zone_cut(&apex_owner) {
            trace!("Zone cut detected at owner {}", owner_rrs.owner());
=======
        cut = if owner_rrs.is_zone_cut(apex_owner) {
>>>>>>> b3866970
            Some(name.clone())
        } else {
            None
        };

        if let Some((prev_name, bitmap)) = prev.take() {
            // SAFETY: nsec_ttl and zone_class will be set below before prev
            // is set to Some.
            nsecs.push(Record::new(
                prev_name.clone(),
                zone_class.unwrap(),
                nsec_ttl.unwrap(),
                Nsec::new(name.clone(), bitmap),
            ));
        }

        let mut bitmap = RtypeBitmap::<Octs>::builder();

        // RFC 4035 section 2.3:
        //   "The type bitmap of every NSEC resource record in a signed zone
        //    MUST indicate the presence of both the NSEC record itself and
        //    its corresponding RRSIG record."
        bitmap.add(Rtype::RRSIG).unwrap();

        if config.assume_dnskeys_will_be_added
            && owner_rrs.owner() == apex_owner
        {
            // Assume there's gonna be a DNSKEY.
            bitmap.add(Rtype::DNSKEY).unwrap();
        }

        bitmap.add(Rtype::NSEC).unwrap();

        for rrset in owner_rrs.rrsets() {
            // RFC 4034 section 4.1.2: (and also RFC 4035 section 2.3)
            //   "The bitmap for the NSEC RR at a delegation point requires
            //    special attention.  Bits corresponding to the delegation NS
            //    RRset and any RRsets for which the parent zone has
            //    authoritative data MUST be set; bits corresponding to any
            //    non-NS RRset for which the parent is not authoritative MUST
            //    be clear."
            if cut.is_none() || matches!(rrset.rtype(), Rtype::NS | Rtype::DS)
            {
                // RFC 4034 section 4.1.2:
                //   "Bits representing pseudo-types MUST be clear, as they do
                //    not appear in zone data."
                //
                // We don't need to do a check here as the ZoneRecordData type
                // that we require already excludes "pseudo" record types,
                // those are only included as member variants of the
                // AllRecordData type.
                trace!("Adding {} to the bitmap", rrset.rtype());
                bitmap.add(rrset.rtype()).unwrap()
            }

            if rrset.rtype() == Rtype::SOA {
                if rrset.len() > 1 {
                    debug!("Aborting at owner {} as SOA RRSET containers more than one ({}) RR which is unexpected.", owner_rrs.owner(), rrset.len());
                    return Err(SigningError::SoaRecordCouldNotBeDetermined);
                }

                let soa_rr = rrset.first();

                // Check that the RDATA for the SOA record can be parsed.
                let ZoneRecordData::Soa(ref soa_data) = soa_rr.data() else {
                    debug!(
                        "Aborting at owner {} as SOA RR could not be parsed",
                        owner_rrs.owner()
                    );
                    return Err(SigningError::SoaRecordCouldNotBeDetermined);
                };

                // RFC 9077 updated RFC 4034 (NSEC) and RFC 5155 (NSEC3) to
                // say that the "TTL of the NSEC(3) RR that is returned MUST
                // be the lesser of the MINIMUM field of the SOA record and
                // the TTL of the SOA itself".
                nsec_ttl = Some(min(soa_data.minimum(), soa_rr.ttl()));

                zone_class = Some(rrset.class());
            }
        }

        if nsec_ttl.is_none() {
            debug!("Aborting as SOA TTL could not be determined");
            return Err(SigningError::SoaRecordCouldNotBeDetermined);
        }

        prev = Some((name, bitmap.finalize()));
    }

    if let Some((prev_name, bitmap)) = prev {
        // SAFETY: nsec_ttl and zone_class will be set above before prev
        // is set to Some.
        nsecs.push(Record::new(
            prev_name.clone(),
            zone_class.unwrap(),
            nsec_ttl.unwrap(),
            Nsec::new(apex_owner.clone(), bitmap),
        ));
    }

    Ok(nsecs)
}

#[cfg(test)]
mod tests {
    use pretty_assertions::assert_eq;

    use crate::base::{Name, Ttl};
    use crate::dnssec::sign::records::SortedRecords;
    use crate::dnssec::sign::test_util::*;
    use crate::zonetree::types::StoredRecordData;
    use crate::zonetree::StoredName;

    use super::*;
    use core::str::FromStr;

    type StoredSortedRecords = SortedRecords<StoredName, StoredRecordData>;

    #[test]
    fn soa_is_required() {
        let cfg = GenerateNsecConfig::default()
            .without_assuming_dnskeys_will_be_added();
        let apex = Name::from_str("a.").unwrap();
        let records = StoredSortedRecords::from_iter([mk_a_rr("some_a.a.")]);
        let res = generate_nsecs(&apex, records.owner_rrs(), &cfg);
        assert!(matches!(
            res,
            Err(SigningError::SoaRecordCouldNotBeDetermined)
        ));
    }

    #[test]
    fn multiple_soa_rrs_in_the_same_rrset_are_not_permitted() {
        let cfg = GenerateNsecConfig::default()
            .without_assuming_dnskeys_will_be_added();
        let apex = Name::from_str("a.").unwrap();
        let records = StoredSortedRecords::from_iter([
            mk_soa_rr("a.", "b.", "c."),
            mk_soa_rr("a.", "d.", "e."),
        ]);
        let res = generate_nsecs(&apex, records.owner_rrs(), &cfg);
        assert!(matches!(
            res,
            Err(SigningError::SoaRecordCouldNotBeDetermined)
        ));
    }

    #[test]
    fn records_outside_zone_are_ignored() {
        let cfg = GenerateNsecConfig::default()
            .without_assuming_dnskeys_will_be_added();
        let a_apex = Name::from_str("a.").unwrap();
        let b_apex = Name::from_str("b.").unwrap();
        let records = StoredSortedRecords::from_iter([
            mk_soa_rr("b.", "d.", "e."),
            mk_a_rr("some_a.b."),
            mk_soa_rr("a.", "b.", "c."),
            mk_a_rr("some_a.a."),
        ]);

        // Generate NSEs for the a. zone.
        let nsecs =
            generate_nsecs(&a_apex, records.owner_rrs(), &cfg).unwrap();

        assert_eq!(
            nsecs,
            [
                mk_nsec_rr("a.", "some_a.a.", "SOA RRSIG NSEC"),
                mk_nsec_rr("some_a.a.", "a.", "A RRSIG NSEC"),
            ]
        );

        // Generate NSECs for the b. zone.
        let nsecs =
            generate_nsecs(&b_apex, records.owner_rrs(), &cfg).unwrap();

        assert_eq!(
            nsecs,
            [
                mk_nsec_rr("b.", "some_a.b.", "SOA RRSIG NSEC"),
                mk_nsec_rr("some_a.b.", "b.", "A RRSIG NSEC"),
            ]
        );
    }

    #[test]
    fn occluded_records_are_ignored() {
        let cfg = GenerateNsecConfig::default()
            .without_assuming_dnskeys_will_be_added();
        let apex = Name::from_str("a.").unwrap();
        let records = StoredSortedRecords::from_iter([
            mk_soa_rr("a.", "b.", "c."),
            mk_ns_rr("some_ns.a.", "some_a.other.b."),
            mk_a_rr("some_a.some_ns.a."),
        ]);

        let nsecs = generate_nsecs(&apex, records.owner_rrs(), &cfg).unwrap();

        // Implicit negative test.
        assert_eq!(
            nsecs,
            [
                mk_nsec_rr("a.", "some_ns.a.", "SOA RRSIG NSEC"),
                mk_nsec_rr("some_ns.a.", "a.", "NS RRSIG NSEC"),
            ]
        );

        // Explicit negative test.
        assert!(!contains_owner(&nsecs, "some_a.some_ns.a.example."));
    }

    #[test]
    fn expect_dnskeys_at_the_apex() {
        let cfg = GenerateNsecConfig::default();

        let apex = Name::from_str("a.").unwrap();
        let records = StoredSortedRecords::from_iter([
            mk_soa_rr("a.", "b.", "c."),
            mk_a_rr("some_a.a."),
        ]);

        let nsecs = generate_nsecs(&apex, records.owner_rrs(), &cfg).unwrap();

        assert_eq!(
            nsecs,
            [
                mk_nsec_rr("a.", "some_a.a.", "SOA DNSKEY RRSIG NSEC"),
                mk_nsec_rr("some_a.a.", "a.", "A RRSIG NSEC"),
            ]
        );
    }

    #[test]
    fn rfc_4034_appendix_a_and_rfc_9077_compliant() {
        let cfg = GenerateNsecConfig::default()
            .without_assuming_dnskeys_will_be_added();

        // See https://datatracker.ietf.org/doc/html/rfc4035#appendix-A
        let zonefile = include_bytes!(
            "../../../../test-data/zonefiles/rfc4035-appendix-A.zone"
        );

        let apex = Name::from_str("example.").unwrap();
        let records = bytes_to_records(&zonefile[..]);
        let nsecs = generate_nsecs(&apex, records.owner_rrs(), &cfg).unwrap();

        assert_eq!(nsecs.len(), 10);

        assert_eq!(
            nsecs,
            [
                mk_nsec_rr("example.", "a.example.", "NS SOA MX RRSIG NSEC"),
                mk_nsec_rr("a.example.", "ai.example.", "NS DS RRSIG NSEC"),
                mk_nsec_rr(
                    "ai.example.",
                    "b.example",
                    "A HINFO AAAA RRSIG NSEC"
                ),
                mk_nsec_rr("b.example.", "ns1.example.", "NS RRSIG NSEC"),
                mk_nsec_rr("ns1.example.", "ns2.example.", "A RRSIG NSEC"),
                // The next record also validates that we comply with
                // https://datatracker.ietf.org/doc/html/rfc4034#section-6.2
                // 4.1.3. "Inclusion of Wildcard Names in NSEC RDATA" when
                // it says:
                //   "If a wildcard owner name appears in a zone, the wildcard
                //   label ("*") is treated as a literal symbol and is treated
                //   the same as any other owner name for the purposes of
                //   generating NSEC RRs. Wildcard owner names appear in the
                //   Next Domain Name field without any wildcard expansion.
                //   [RFC4035] describes the impact of wildcards on
                //   authenticated denial of existence."
                mk_nsec_rr("ns2.example.", "*.w.example.", "A RRSIG NSEC"),
                mk_nsec_rr("*.w.example.", "x.w.example.", "MX RRSIG NSEC"),
                mk_nsec_rr("x.w.example.", "x.y.w.example.", "MX RRSIG NSEC"),
                mk_nsec_rr("x.y.w.example.", "xx.example.", "MX RRSIG NSEC"),
                mk_nsec_rr(
                    "xx.example.",
                    "example.",
                    "A HINFO AAAA RRSIG NSEC"
                )
            ],
        );

        // TTLs are not compared by the eq check above so check them
        // explicitly now.
        //
        // RFC 9077 updated RFC 4034 (NSEC) and RFC 5155 (NSEC3) to say that
        // the "TTL of the NSEC(3) RR that is returned MUST be the lesser of
        // the MINIMUM field of the SOA record and the TTL of the SOA itself".
        //
        // So in our case that is min(1800, 3600) = 1800.
        for nsec in &nsecs {
            assert_eq!(nsec.ttl(), Ttl::from_secs(1800));
        }

        // https://rfc-annotations.research.icann.org/rfc4035.html#section-2.3
        // 2.3.  Including NSEC RRs in a Zone
        //   ...
        //   "The type bitmap of every NSEC resource record in a signed zone
        //   MUST indicate the presence of both the NSEC record itself and its
        //   corresponding RRSIG record."
        for nsec in &nsecs {
            assert!(nsec.data().types().contains(Rtype::NSEC));
            assert!(nsec.data().types().contains(Rtype::RRSIG));
        }

        // https://rfc-annotations.research.icann.org/rfc4034.html#section-4.1.1
        // 4.1.2.  The Type Bit Maps Field
        //   "Bits representing pseudo-types MUST be clear, as they do not
        //    appear in zone data."
        //
        // There is nothing to test for this as it is excluded at the Rust
        // type system level by the generate_nsecs() function taking
        // ZoneRecordData (which excludes pseudo record types) as input rather
        // than AllRecordData (which includes pseudo record types).

        // https://rfc-annotations.research.icann.org/rfc4034.html#section-4.1.1
        // 4.1.2.  The Type Bit Maps Field
        //   ...
        //   "A zone MUST NOT include an NSEC RR for any domain name that only
        //    holds glue records."
        //
        // The "rfc4035-appendix-A.zone" file that we load contains glue A
        // records for ns1.example, ns1.a.example, ns1.b.example, ns2.example
        // and ns2.a.example all with no other record types at that name. We
        // can verify that an NSEC RR was NOT created for those that are not
        // within the example zone as we are not authoritative for thos.
        assert!(contains_owner(&nsecs, "ns1.example."));
        assert!(!contains_owner(&nsecs, "ns1.a.example."));
        assert!(!contains_owner(&nsecs, "ns1.b.example."));
        assert!(contains_owner(&nsecs, "ns2.example."));
        assert!(!contains_owner(&nsecs, "ns2.a.example."));

        // https://rfc-annotations.research.icann.org/rfc4035.html#section-2.3
        // 2.3.  Including NSEC RRs in a Zone
        //   ...
        //  "The bitmap for the NSEC RR at a delegation point requires special
        //  attention.  Bits corresponding to the delegation NS RRset and any
        //  RRsets for which the parent zone has authoritative data MUST be
        //  set; bits corresponding to any non-NS RRset for which the parent
        //  is not authoritative MUST be clear."
        //
        // The "rfc4035-appendix-A.zone" file that we load has been modified
        // compared to the original to include a glue A record at b.example.
        // We can verify that an NSEC RR was NOT created for that name.
        let name = mk_name("b.example.");
        let nsec = nsecs.iter().find(|rr| rr.owner() == &name).unwrap();
        assert!(nsec.data().types().contains(Rtype::NSEC));
        assert!(nsec.data().types().contains(Rtype::RRSIG));
        assert!(!nsec.data().types().contains(Rtype::A));
    }

    #[test]
    fn existing_nsec_records_are_ignored() {
        let cfg = GenerateNsecConfig::default();

        let apex = Name::from_str("a.").unwrap();
        let records = StoredSortedRecords::from_iter([
            mk_soa_rr("a.", "b.", "c."),
            mk_a_rr("some_a.a."),
            mk_nsec_rr("a.", "some_a.a.", "SOA NSEC"),
            mk_nsec_rr("some_a.a.", "a.", "A RRSIG NSEC"),
        ]);

        let nsecs = generate_nsecs(&apex, records.owner_rrs(), &cfg).unwrap();

        assert_eq!(
            nsecs,
            [
                mk_nsec_rr("a.", "some_a.a.", "SOA DNSKEY RRSIG NSEC"),
                mk_nsec_rr("some_a.a.", "a.", "A RRSIG NSEC"),
            ]
        );
    }
}<|MERGE_RESOLUTION|>--- conflicted
+++ resolved
@@ -103,15 +103,11 @@
     for owner_rrs in records {
         // If the owner is out of zone, we have moved out of our zone and are
         // done.
-<<<<<<< HEAD
-        if !owner_rrs.is_in_zone(&apex_owner) {
+        if !owner_rrs.is_in_zone(apex_owner) {
             debug!(
                 "Stopping at owner {} as it is out of zone and assumed to trail the zone",
                 owner_rrs.owner()
             );
-=======
-        if !owner_rrs.is_in_zone(apex_owner) {
->>>>>>> b3866970
             break;
         }
 
@@ -132,12 +128,8 @@
         // If this owner is the parent side of a zone cut, we keep the owner
         // name for later. This also means below that if `cut.is_some()` we
         // are at the parent side of a zone.
-<<<<<<< HEAD
-        cut = if owner_rrs.is_zone_cut(&apex_owner) {
+        cut = if owner_rrs.is_zone_cut(apex_owner) {
             trace!("Zone cut detected at owner {}", owner_rrs.owner());
-=======
-        cut = if owner_rrs.is_zone_cut(apex_owner) {
->>>>>>> b3866970
             Some(name.clone())
         } else {
             None
