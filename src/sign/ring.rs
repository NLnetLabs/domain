//! DNSSEC signing using `ring`.

#![cfg(feature = "ring")]
#![cfg_attr(docsrs, doc(cfg(feature = "ring")))]

use core::fmt;
use std::{boxed::Box, sync::Arc, vec::Vec};

<<<<<<< HEAD
use octseq::{EmptyBuilder, OctetsBuilder, Truncate};
use ring::{digest::SHA1_FOR_LEGACY_USE_ONLY, signature::KeyPair};
=======
use ring::signature::KeyPair as _;
>>>>>>> 31462cc8

use crate::{
    base::{
        iana::{Nsec3HashAlg, SecAlg},
        ToName,
    },
    rdata::{
        nsec3::{Nsec3Salt, OwnerHash},
        Nsec3param,
    },
    validate::{RawPublicKey, RsaPublicKey, Signature},
};

use super::{GenerateParams, KeyBytes, SignError, SignRaw};

//----------- KeyPair --------------------------------------------------------

/// A key pair backed by `ring`.
pub enum KeyPair {
    /// An RSA/SHA-256 keypair.
    RsaSha256 {
        key: ring::signature::RsaKeyPair,
        rng: Arc<dyn ring::rand::SecureRandom>,
    },

    /// An ECDSA P-256/SHA-256 keypair.
    EcdsaP256Sha256 {
        key: ring::signature::EcdsaKeyPair,
        rng: Arc<dyn ring::rand::SecureRandom>,
    },

    /// An ECDSA P-384/SHA-384 keypair.
    EcdsaP384Sha384 {
        key: ring::signature::EcdsaKeyPair,
        rng: Arc<dyn ring::rand::SecureRandom>,
    },

    /// An Ed25519 keypair.
    Ed25519(ring::signature::Ed25519KeyPair),
}

//--- Conversion from bytes

impl KeyPair {
    /// Import a key pair from bytes into OpenSSL.
    pub fn from_bytes(
        secret: &KeyBytes,
        public: &RawPublicKey,
        rng: Arc<dyn ring::rand::SecureRandom>,
    ) -> Result<Self, FromBytesError> {
        match (secret, public) {
            (KeyBytes::RsaSha256(s), RawPublicKey::RsaSha256(p)) => {
                // Ensure that the public and private key match.
                if p != &RsaPublicKey::from(s) {
                    return Err(FromBytesError::InvalidKey);
                }

                // Ensure that the key is strong enough.
                if p.n.len() < 2048 / 8 {
                    return Err(FromBytesError::WeakKey);
                }

                let components = ring::rsa::KeyPairComponents {
                    public_key: ring::rsa::PublicKeyComponents {
                        n: s.n.as_ref(),
                        e: s.e.as_ref(),
                    },
                    d: s.d.as_ref(),
                    p: s.p.as_ref(),
                    q: s.q.as_ref(),
                    dP: s.d_p.as_ref(),
                    dQ: s.d_q.as_ref(),
                    qInv: s.q_i.as_ref(),
                };
                ring::signature::RsaKeyPair::from_components(&components)
                    .map_err(|_| FromBytesError::InvalidKey)
                    .map(|key| Self::RsaSha256 { key, rng })
            }

            (
                KeyBytes::EcdsaP256Sha256(s),
                RawPublicKey::EcdsaP256Sha256(p),
            ) => {
                let alg = &ring::signature::ECDSA_P256_SHA256_FIXED_SIGNING;
                ring::signature::EcdsaKeyPair::from_private_key_and_public_key(
                        alg, s.as_slice(), p.as_slice(), &*rng)
                    .map_err(|_| FromBytesError::InvalidKey)
                    .map(|key| Self::EcdsaP256Sha256 { key, rng })
            }

            (
                KeyBytes::EcdsaP384Sha384(s),
                RawPublicKey::EcdsaP384Sha384(p),
            ) => {
                let alg = &ring::signature::ECDSA_P384_SHA384_FIXED_SIGNING;
                ring::signature::EcdsaKeyPair::from_private_key_and_public_key(
                        alg, s.as_slice(), p.as_slice(), &*rng)
                    .map_err(|_| FromBytesError::InvalidKey)
                    .map(|key| Self::EcdsaP384Sha384 { key, rng })
            }

            (KeyBytes::Ed25519(s), RawPublicKey::Ed25519(p)) => {
                ring::signature::Ed25519KeyPair::from_seed_and_public_key(
                    s.as_slice(),
                    p.as_slice(),
                )
                .map_err(|_| FromBytesError::InvalidKey)
                .map(Self::Ed25519)
            }

            (KeyBytes::Ed448(_), RawPublicKey::Ed448(_)) => {
                Err(FromBytesError::UnsupportedAlgorithm)
            }

            // The public and private key types did not match.
            _ => Err(FromBytesError::InvalidKey),
        }
    }
}

//--- SignRaw

impl SignRaw for KeyPair {
    fn algorithm(&self) -> SecAlg {
        match self {
            Self::RsaSha256 { .. } => SecAlg::RSASHA256,
            Self::EcdsaP256Sha256 { .. } => SecAlg::ECDSAP256SHA256,
            Self::EcdsaP384Sha384 { .. } => SecAlg::ECDSAP384SHA384,
            Self::Ed25519(_) => SecAlg::ED25519,
        }
    }

    fn raw_public_key(&self) -> RawPublicKey {
        match self {
            Self::RsaSha256 { key, rng: _ } => {
                let components: ring::rsa::PublicKeyComponents<Vec<u8>> =
                    key.public().into();
                RawPublicKey::RsaSha256(RsaPublicKey {
                    n: components.n.into(),
                    e: components.e.into(),
                })
            }

            Self::EcdsaP256Sha256 { key, rng: _ } => {
                let key = key.public_key().as_ref();
                let key = Box::<[u8]>::from(key);
                RawPublicKey::EcdsaP256Sha256(key.try_into().unwrap())
            }

            Self::EcdsaP384Sha384 { key, rng: _ } => {
                let key = key.public_key().as_ref();
                let key = Box::<[u8]>::from(key);
                RawPublicKey::EcdsaP384Sha384(key.try_into().unwrap())
            }

            Self::Ed25519(key) => {
                let key = key.public_key().as_ref();
                let key = Box::<[u8]>::from(key);
                RawPublicKey::Ed25519(key.try_into().unwrap())
            }
        }
    }

    fn sign_raw(&self, data: &[u8]) -> Result<Signature, SignError> {
        match self {
            Self::RsaSha256 { key, rng } => {
                let mut buf = vec![0u8; key.public().modulus_len()];
                let pad = &ring::signature::RSA_PKCS1_SHA256;
                key.sign(pad, &**rng, data, &mut buf)
                    .map(|()| Signature::RsaSha256(buf.into_boxed_slice()))
                    .map_err(|_| SignError)
            }

            Self::EcdsaP256Sha256 { key, rng } => key
                .sign(&**rng, data)
                .map(|sig| Box::<[u8]>::from(sig.as_ref()))
                .map_err(|_| SignError)
                .and_then(|buf| {
                    buf.try_into()
                        .map(Signature::EcdsaP256Sha256)
                        .map_err(|_| SignError)
                }),

            Self::EcdsaP384Sha384 { key, rng } => key
                .sign(&**rng, data)
                .map(|sig| Box::<[u8]>::from(sig.as_ref()))
                .map_err(|_| SignError)
                .and_then(|buf| {
                    buf.try_into()
                        .map(Signature::EcdsaP384Sha384)
                        .map_err(|_| SignError)
                }),

            Self::Ed25519(key) => {
                let sig = key.sign(data);
                let buf: Box<[u8]> = sig.as_ref().into();
                buf.try_into()
                    .map(Signature::Ed25519)
                    .map_err(|_| SignError)
            }
        }
    }
}

//----------- generate() -----------------------------------------------------

/// Generate a new key pair for the given algorithm.
///
/// While this uses Ring internally, the opaque nature of Ring means that it
/// is not possible to export a secret key from [`KeyPair`].  Thus, the bytes
/// of the secret key are returned directly.
pub fn generate(
    params: GenerateParams,
    rng: &dyn ring::rand::SecureRandom,
) -> Result<(KeyBytes, RawPublicKey), GenerateError> {
    use ring::signature::{EcdsaKeyPair, Ed25519KeyPair};

    match params {
        GenerateParams::EcdsaP256Sha256 => {
            // Generate a key and a PKCS#8 document out of Ring.
            let alg = &ring::signature::ECDSA_P256_SHA256_FIXED_SIGNING;
            let doc = EcdsaKeyPair::generate_pkcs8(alg, rng)?;

            // Manually parse the PKCS#8 document for the private key.
            let sk: Box<[u8]> = Box::from(&doc.as_ref()[36..68]);
            let sk = sk.try_into().unwrap();
            let sk = KeyBytes::EcdsaP256Sha256(sk);

            // Manually parse the PKCS#8 document for the public key.
            let pk: Box<[u8]> = Box::from(&doc.as_ref()[73..138]);
            let pk = pk.try_into().unwrap();
            let pk = RawPublicKey::EcdsaP256Sha256(pk);

            Ok((sk, pk))
        }

        GenerateParams::EcdsaP384Sha384 => {
            // Generate a key and a PKCS#8 document out of Ring.
            let alg = &ring::signature::ECDSA_P384_SHA384_FIXED_SIGNING;
            let doc = EcdsaKeyPair::generate_pkcs8(alg, rng)?;

            // Manually parse the PKCS#8 document for the private key.
            let sk: Box<[u8]> = Box::from(&doc.as_ref()[35..83]);
            let sk = sk.try_into().unwrap();
            let sk = KeyBytes::EcdsaP384Sha384(sk);

            // Manually parse the PKCS#8 document for the public key.
            let pk: Box<[u8]> = Box::from(&doc.as_ref()[88..185]);
            let pk = pk.try_into().unwrap();
            let pk = RawPublicKey::EcdsaP384Sha384(pk);

            Ok((sk, pk))
        }

        GenerateParams::Ed25519 => {
            // Generate a key and a PKCS#8 document out of Ring.
            let doc = Ed25519KeyPair::generate_pkcs8(rng)?;

            // Manually parse the PKCS#8 document for the private key.
            let sk: Box<[u8]> = Box::from(&doc.as_ref()[16..48]);
            let sk = sk.try_into().unwrap();
            let sk = KeyBytes::Ed25519(sk);

            // Manually parse the PKCS#8 document for the public key.
            let pk: Box<[u8]> = Box::from(&doc.as_ref()[51..83]);
            let pk = pk.try_into().unwrap();
            let pk = RawPublicKey::Ed25519(pk);

            Ok((sk, pk))
        }

        _ => Err(GenerateError::UnsupportedAlgorithm),
    }
}

//============ Error Types ===================================================

/// An error in importing a key pair from bytes into Ring.
#[derive(Clone, Debug)]
pub enum FromBytesError {
    /// The requested algorithm was not supported.
    UnsupportedAlgorithm,

    /// The provided keypair was invalid.
    InvalidKey,

    /// The implementation does not allow such weak keys.
    WeakKey,
}

//--- Formatting

impl fmt::Display for FromBytesError {
    fn fmt(&self, f: &mut fmt::Formatter<'_>) -> fmt::Result {
        f.write_str(match self {
            Self::UnsupportedAlgorithm => "algorithm not supported",
            Self::InvalidKey => "malformed or insecure private key",
            Self::WeakKey => "key too weak to be supported",
        })
    }
}

//--- Error

impl std::error::Error for FromBytesError {}

//----------- GenerateError --------------------------------------------------

/// An error in generating a key pair with Ring.
#[derive(Clone, Debug)]
pub enum GenerateError {
    /// The requested algorithm was not supported.
    UnsupportedAlgorithm,

    /// An implementation failure occurred.
    ///
    /// This includes memory allocation failures.
    Implementation,
}

//--- Conversion

impl From<ring::error::Unspecified> for GenerateError {
    fn from(_: ring::error::Unspecified) -> Self {
        Self::Implementation
    }
}

//--- Formatting

impl fmt::Display for GenerateError {
    fn fmt(&self, f: &mut fmt::Formatter<'_>) -> fmt::Result {
        f.write_str(match self {
            Self::UnsupportedAlgorithm => "algorithm not supported",
            Self::Implementation => "an internal error occurred",
        })
    }
}

//--- Error

impl std::error::Error for GenerateError {}

//------------ Nsec3HashError -------------------------------------------------

/// An error when creating an NSEC3 hash.
#[derive(Copy, Clone, Debug, PartialEq, Eq)]
pub enum Nsec3HashError {
    /// The requested algorithm for NSEC3 hashing is not supported.
    UnsupportedAlgorithm,

    /// Data could not be appended to a buffer.
    ///
    /// This could indicate an out of memory condition.
    AppendError,

    /// The hashing process produced an invalid owner hash.
    ///
    /// See: [OwnerHashError](crate::rdata::nsec3::OwnerHashError)
    OwnerHashError,
}

/// Compute an [RFC 5155] NSEC3 hash using default settings.
///
/// See: [Nsec3param::default].
///
/// [RFC 5155]: https://www.rfc-editor.org/rfc/rfc5155
pub fn nsec3_default_hash<N, HashOcts>(
    owner: N,
) -> Result<OwnerHash<HashOcts>, Nsec3HashError>
where
    N: ToName,
    HashOcts: AsRef<[u8]> + EmptyBuilder + OctetsBuilder + Truncate,
    for<'a> HashOcts: From<&'a [u8]>,
{
    let params = Nsec3param::<HashOcts>::default();
    nsec3_hash(
        owner,
        params.hash_algorithm(),
        params.iterations(),
        params.salt(),
    )
}

/// Compute an [RFC 5155] NSEC3 hash.
///
/// Computes an NSEC3 hash according to [RFC 5155] section 5:
///
/// > IH(salt, x, 0) = H(x || salt)
/// > IH(salt, x, k) = H(IH(salt, x, k-1) || salt), if k > 0
///
/// Then the calculated hash of an owner name is:
///
/// > IH(salt, owner name, iterations),
///
/// Note that the `iterations` parameter is the number of _additional_
/// iterations as defined in [RFC 5155] section 3.1.3.
///
/// [RFC 5155]: https://www.rfc-editor.org/rfc/rfc5155
pub fn nsec3_hash<N, SaltOcts, HashOcts>(
    owner: N,
    algorithm: Nsec3HashAlg,
    iterations: u16,
    salt: &Nsec3Salt<SaltOcts>,
) -> Result<OwnerHash<HashOcts>, Nsec3HashError>
where
    N: ToName,
    SaltOcts: AsRef<[u8]>,
    HashOcts: AsRef<[u8]> + EmptyBuilder + OctetsBuilder + Truncate,
    for<'a> HashOcts: From<&'a [u8]>,
{
    if algorithm != Nsec3HashAlg::SHA1 {
        return Err(Nsec3HashError::UnsupportedAlgorithm);
    }

    fn mk_hash<N, SaltOcts, HashOcts>(
        owner: N,
        iterations: u16,
        salt: &Nsec3Salt<SaltOcts>,
    ) -> Result<HashOcts, HashOcts::AppendError>
    where
        N: ToName,
        SaltOcts: AsRef<[u8]>,
        HashOcts: AsRef<[u8]> + EmptyBuilder + OctetsBuilder + Truncate,
        for<'a> HashOcts: From<&'a [u8]>,
    {
        let mut buf = HashOcts::empty();

        owner.compose_canonical(&mut buf)?;
        buf.append_slice(salt.as_slice())?;

        let mut ctx = ring::digest::Context::new(&SHA1_FOR_LEGACY_USE_ONLY);
        ctx.update(buf.as_ref());
        let mut h = ctx.finish();

        for _ in 0..iterations {
            buf.truncate(0);
            buf.append_slice(h.as_ref())?;
            buf.append_slice(salt.as_slice())?;

            let mut ctx =
                ring::digest::Context::new(&SHA1_FOR_LEGACY_USE_ONLY);
            ctx.update(buf.as_ref());
            h = ctx.finish();
        }

        Ok(h.as_ref().into())
    }

    let hash = mk_hash(owner, iterations, salt)
        .map_err(|_| Nsec3HashError::AppendError)?;

    let owner_hash = OwnerHash::from_octets(hash)
        .map_err(|_| Nsec3HashError::OwnerHashError)?;

    Ok(owner_hash)
}

//============ Tests =========================================================

#[cfg(test)]
mod tests {
    use std::{sync::Arc, vec::Vec};

    use crate::{
        base::iana::SecAlg,
        sign::{GenerateParams, KeyBytes, SignRaw},
        validate::Key,
    };

    use super::KeyPair;

    const KEYS: &[(SecAlg, u16)] = &[
        (SecAlg::RSASHA256, 60616),
        (SecAlg::ECDSAP256SHA256, 42253),
        (SecAlg::ECDSAP384SHA384, 33566),
        (SecAlg::ED25519, 56037),
    ];

    const GENERATE_PARAMS: &[GenerateParams] = &[
        GenerateParams::EcdsaP256Sha256,
        GenerateParams::EcdsaP384Sha384,
        GenerateParams::Ed25519,
    ];

    #[test]
    fn public_key() {
        let rng = Arc::new(ring::rand::SystemRandom::new());
        for &(algorithm, key_tag) in KEYS {
            let name =
                format!("test.+{:03}+{:05}", algorithm.to_int(), key_tag);

            let path = format!("test-data/dnssec-keys/K{}.private", name);
            let data = std::fs::read_to_string(path).unwrap();
            let gen_key = KeyBytes::parse_from_bind(&data).unwrap();

            let path = format!("test-data/dnssec-keys/K{}.key", name);
            let data = std::fs::read_to_string(path).unwrap();
            let pub_key = Key::<Vec<u8>>::parse_from_bind(&data).unwrap();
            let pub_key = pub_key.raw_public_key();

            let key =
                KeyPair::from_bytes(&gen_key, pub_key, rng.clone()).unwrap();

            assert_eq!(key.raw_public_key(), *pub_key);
        }
    }

    #[test]
    fn generated_roundtrip() {
        let rng = Arc::new(ring::rand::SystemRandom::new());
        for params in GENERATE_PARAMS {
            let (sk, pk) = super::generate(params.clone(), &*rng).unwrap();
            let key = KeyPair::from_bytes(&sk, &pk, rng.clone()).unwrap();
            assert_eq!(key.raw_public_key(), pk);
        }
    }

    #[test]
    fn sign() {
        for &(algorithm, key_tag) in KEYS {
            let name =
                format!("test.+{:03}+{:05}", algorithm.to_int(), key_tag);
            let rng = Arc::new(ring::rand::SystemRandom::new());

            let path = format!("test-data/dnssec-keys/K{}.private", name);
            let data = std::fs::read_to_string(path).unwrap();
            let gen_key = KeyBytes::parse_from_bind(&data).unwrap();

            let path = format!("test-data/dnssec-keys/K{}.key", name);
            let data = std::fs::read_to_string(path).unwrap();
            let pub_key = Key::<Vec<u8>>::parse_from_bind(&data).unwrap();
            let pub_key = pub_key.raw_public_key();

            let key = KeyPair::from_bytes(&gen_key, pub_key, rng).unwrap();

            let _ = key.sign_raw(b"Hello, World!").unwrap();
        }
    }
}<|MERGE_RESOLUTION|>--- conflicted
+++ resolved
@@ -6,12 +6,8 @@
 use core::fmt;
 use std::{boxed::Box, sync::Arc, vec::Vec};
 
-<<<<<<< HEAD
 use octseq::{EmptyBuilder, OctetsBuilder, Truncate};
-use ring::{digest::SHA1_FOR_LEGACY_USE_ONLY, signature::KeyPair};
-=======
-use ring::signature::KeyPair as _;
->>>>>>> 31462cc8
+use ring::{digest::SHA1_FOR_LEGACY_USE_ONLY, signature::KeyPair as _};
 
 use crate::{
     base::{
