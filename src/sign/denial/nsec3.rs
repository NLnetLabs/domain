--- conflicted
+++ resolved
@@ -1100,13 +1100,6 @@
     }
 
     #[test]
-<<<<<<< HEAD
-    fn rfc_5155_and_9077_compliant_opt_out_enabled() {
-        let nsec3params = Nsec3param::new(
-            Nsec3HashAlg::SHA1,
-            1,  // enable opt-out
-            12, // do 12 extra hashing iterations
-=======
     fn rfc_5155_appendix_a_and_rfc_9077_compliant_plus_ents() {
         // These NSEC3 settings match those of the NSEC3PARAM record shown in
         // https://datatracker.ietf.org/doc/html/rfc5155#appendix-A.
@@ -1114,7 +1107,6 @@
             Nsec3HashAlg::SHA1,
             1, // opt-out
             12,
->>>>>>> 6fd72797
             Nsec3Salt::from_str("aabbccdd").unwrap(),
         );
         let mut cfg = GenerateNsec3Config::<_, _, _, DefaultSorter>::new(
@@ -1136,78 +1128,91 @@
         let generated_records =
             generate_nsec3s(records.owner_rrs(), &mut cfg).unwrap();
 
-<<<<<<< HEAD
-        // Generate the expected NSEC3 RRs. c.example. is present in the
-        // unsigned input zone but is not included in the generated NSEC3
-        // chain because (a) it is an insecure delegation, and (b) we have
-        // NSEC3 opt-out behaviour enabled, thus per RFC 5155:
-        //
-        // https://www.rfc-editor.org/rfc/rfc5155#section-6
-        // 6. Opt-Out
-        //   "In this specification, as in [RFC4033], [RFC4034] and [RFC4035],
-        //    NS RRSets at delegation points are not signed and may be
-        //    accompanied by a DS RRSet.  With the Opt-Out bit clear, the
-        //    security status of the child zone is determined by the presence
-        //    or absence of this DS RRSet, cryptographically proven by the
-        //    signed NSEC3 RR at the hashed owner name of the delegation.
-        //    Setting the Opt-Out flag modifies this by allowing insecure
-        //    delegations to exist within the signed zone without a
-        //    corresponding NSEC3 RR at the hashed owner name of the
-        //    delegation."
+        // Generate the expected NSEC3 RRs. The hashes used match those listed
+        // in https://datatracker.ietf.org/doc/html/rfc5155#appendix-A and can
+        // be replicated by e.g. using a command such as:
+        //   ldns-nsec3-hash -t 12 -s 'aabbccdd' xx.example.
+        // The records are listed in hash chain order, e.g.
+        //    0p9.. -> 2t7..
+        //    2t7.. -> 2vp..
+        //    2vp.. -> 35m..
+        //
+        // https://datatracker.ietf.org/doc/html/rfc5155#section-7.1
+        // 7.1.  Zone Signing
+        // ..
+        //   "The owner name of the NSEC3 RR is the hash of the original owner
+        //    name, prepended as a single label to the zone name."
+        //
+        // E.g. the hash of example. computed with:
+        //   ldns-nsec3-hash -t 12 -s 'aabbccdd' example.
+        // is:
+        //   0p9mhaveqvm6t7vbl5lop2u3t2rp3tom.
+        //
+        // So the owner name of the NSEC3 RR for original owner example. is
+        // the hash value we just calculated "pre-pended as a single label to
+        // the zone name" with the zone name in this case being "example.",
+        // i.e.:
+        //   0p9mhaveqvm6t7vbl5lop2u3t2rp3tom.example.
+        //
+        // Next we calculate the "next hashed owner name" like so:
+        //
+        // https://datatracker.ietf.org/doc/html/rfc5155#section-7.1
+        // 7.1.  Zone Signing
+        // ..
+        //   "7.  In each NSEC3 RR, insert the next hashed owner name by using
+        //    the value of the next NSEC3 RR in hash order.  The next hashed
+        //    owner name of the last NSEC3 RR in the zone contains the value
+        //    of the hashed owner name of the first NSEC3 RR in the hash
+        //    order."
+        //
+        // The generated NSEC3s should be in hash order because we have to sort
+        // them that way anyway for the RFC 5155 algorithm:
+        //
+        // https://datatracker.ietf.org/doc/html/rfc5155#section-7.1
+        // 7.1.  Zone Signing
+        // ..
+        //   "   5.  Sort the set of NSEC3 RRs into hash order."
         let expected_records = SortedRecords::<_, _>::from_iter([
             mk_precalculated_nsec3_rr(
-                // example. -> ns1.example.
+                // from: example. to: ns1.example.
                 "0p9mhaveqvm6t7vbl5lop2u3t2rp3tom.example.",
                 "2t7b4g4vsa5smi47k61mv5bv1a22bojr",
                 "NS SOA MX RRSIG NSEC3PARAM",
                 &cfg,
             ),
             mk_precalculated_nsec3_rr(
-                // ns1.example. -> x.y.w.example.
+                // from: ns1.example. to: x.y.w.example.
                 "2t7b4g4vsa5smi47k61mv5bv1a22bojr.example.",
                 "2vptu5timamqttgl4luu9kg21e0aor3s",
                 "A RRSIG",
                 &cfg,
             ),
             mk_precalculated_nsec3_rr(
-                // x.y.w.example. -> a.example.
+                // from: x.y.w.example. to: a.example.
                 "2vptu5timamqttgl4luu9kg21e0aor3s.example.",
                 "35mthgpgcu1qg68fab165klnsnk3dpvl",
                 "MX RRSIG",
                 &cfg,
             ),
             mk_precalculated_nsec3_rr(
-                // a.example. -> x.w.example.
-                // This is an Opt-Out NSEC3 which covers the c.example.
-                // unsigned delegation thereby allowing the signed zone to
-                // omit an NSEC3 RR for the c.example. RR. This RR is the
-                // covering RR because it hash hash 36mt... which orders just
-                // before the c.example. NSEC3 hash (which would be
-                // 4g6p9u5gvfshp30pqecj98b3maqbn1ck).
+                // from: a.example to: x.w.example.
                 "35mthgpgcu1qg68fab165klnsnk3dpvl.example.",
                 "b4um86eghhds6nea196smvmlo4ors995",
                 "NS DS RRSIG",
                 &cfg,
             ),
             mk_precalculated_nsec3_rr(
-                // x.w.example. -> ai.example.
+                // from: x.w.example. to: ai.example.
                 "b4um86eghhds6nea196smvmlo4ors995.example.",
                 "gjeqe526plbf1g8mklp59enfd789njgi",
                 "MX RRSIG",
                 &cfg,
             ),
             mk_precalculated_nsec3_rr(
-                // ai.example. -> y.w.example.
+                // from: ai.example. to: y.w.example.
                 "gjeqe526plbf1g8mklp59enfd789njgi.example.",
-                "ji6neoaepv8b5o6k4ev33abha8ht9fgc",
+                "jPai6neoaepv8b5o6k4ev33abha8ht9fgc",
                 "A HINFO AAAA RRSIG",
-                &cfg,
-            ),
-            mk_precalculated_nsec3_rr(
-                // y.w.example -> w.example.
-                "ji6neoaepv8b5o6k4ev33abha8ht9fgc.example.",
-                "k8udemvp1j2f7eg6jebps17vp3n8i58h",
-                "",
                 &cfg,
             ),
             // Unlike NSEC, with NSEC3 empty non-terminals must also have
@@ -1222,96 +1227,17 @@
             //
             // ENT NSEC3 RRs have an empty Type Bit Map.
             mk_precalculated_nsec3_rr(
-                // w.example. -> ns2.example.
+                // from: y.w.example. to: w.example.
+                "ji6neoaepv8b5o6k4ev33abha8ht9fgc.example.",
+                "k8udemvp1j2f7eg6jebps17vp3n8i58h",
+                "",
+                &cfg,
+            ),
+            mk_precalculated_nsec3_rr(
+                // from: w.example. to: ns2.example.
                 "k8udemvp1j2f7eg6jebps17vp3n8i58h.example.",
                 "q04jkcevqvmu85r014c7dkba38o0ji5r",
                 "",
-                &cfg,
-            ),
-            mk_precalculated_nsec3_rr(
-                // ns2.example. -> *.w.example.
-                "q04jkcevqvmu85r014c7dkba38o0ji5r.example.",
-                "r53bq7cc2uvmubfu5ocmm6pers9tk9en",
-=======
-        // Generate the expected NSEC3 RRs. The hashes used match those listed
-        // in https://datatracker.ietf.org/doc/html/rfc5155#appendix-A and can
-        // be replicated by e.g. using a command such as:
-        //   ldns-nsec3-hash -t 12 -s 'aabbccdd' xx.example.
-        // The records are listed in hash chain order, e.g.
-        //    0p9.. -> 2t7..
-        //    2t7.. -> 2vp..
-        //    2vp.. -> 35m..
-        //
-        // https://datatracker.ietf.org/doc/html/rfc5155#section-7.1
-        // 7.1.  Zone Signing
-        // ..
-        //   "The owner name of the NSEC3 RR is the hash of the original owner
-        //    name, prepended as a single label to the zone name."
-        //
-        // E.g. the hash of example. computed with:
-        //   ldns-nsec3-hash -t 12 -s 'aabbccdd' example.
-        // is:
-        //   0p9mhaveqvm6t7vbl5lop2u3t2rp3tom.
-        //
-        // So the owner name of the NSEC3 RR for original owner example. is
-        // the hash value we just calculated "pre-pended as a single label to
-        // the zone name" with the zone name in this case being "example.",
-        // i.e.:
-        //   0p9mhaveqvm6t7vbl5lop2u3t2rp3tom.example.
-        //
-        // Next we calculate the "next hashed owner name" like so:
-        //
-        // https://datatracker.ietf.org/doc/html/rfc5155#section-7.1
-        // 7.1.  Zone Signing
-        // ..
-        //   "7.  In each NSEC3 RR, insert the next hashed owner name by using
-        //    the value of the next NSEC3 RR in hash order.  The next hashed
-        //    owner name of the last NSEC3 RR in the zone contains the value
-        //    of the hashed owner name of the first NSEC3 RR in the hash
-        //    order."
-        //
-        // The generated NSEC3s should be in hash order because we have to sort
-        // them that way anyway for the RFC 5155 algorithm:
-        //
-        // https://datatracker.ietf.org/doc/html/rfc5155#section-7.1
-        // 7.1.  Zone Signing
-        // ..
-        //   "   5.  Sort the set of NSEC3 RRs into hash order."
-        let expected_records = SortedRecords::<_, _>::from_iter([
-            mk_precalculated_nsec3_rr(
-                // from: example. to: ns1.example.
-                "0p9mhaveqvm6t7vbl5lop2u3t2rp3tom.example.",
-                "2t7b4g4vsa5smi47k61mv5bv1a22bojr",
-                "NS SOA MX RRSIG NSEC3PARAM",
-                &cfg,
-            ),
-            mk_precalculated_nsec3_rr(
-                // from: ns1.example. to: x.y.w.example.
-                "2t7b4g4vsa5smi47k61mv5bv1a22bojr.example.",
-                "2vptu5timamqttgl4luu9kg21e0aor3s",
->>>>>>> 6fd72797
-                "A RRSIG",
-                &cfg,
-            ),
-            mk_precalculated_nsec3_rr(
-<<<<<<< HEAD
-                // *.w.example. -> xx.example.
-                "r53bq7cc2uvmubfu5ocmm6pers9tk9en.example.",
-                "t644ebqk9bibcna874givr6joj62mlhv",
-=======
-                // from: x.y.w.example. to: a.example.
-                "2vptu5timamqttgl4luu9kg21e0aor3s.example.",
-                "35mthgpgcu1qg68fab165klnsnk3dpvl",
->>>>>>> 6fd72797
-                "MX RRSIG",
-                &cfg,
-            ),
-            mk_precalculated_nsec3_rr(
-<<<<<<< HEAD
-                // xx.example. -> example.
-                "t644ebqk9bibcna874givr6joj62mlhv.example.",
-                "0p9mhaveqvm6t7vbl5lop2u3t2rp3tom",
-                "A HINFO AAAA RRSIG",
                 &cfg,
             ),
         ]);
@@ -1371,10 +1297,24 @@
         // Generate the expected NSEC3 RRs.
         let expected_records = SortedRecords::<_, _>::from_iter([
             mk_precalculated_nsec3_rr(
-                // example. -> ns1.example.
-                "0p9mhaveqvm6t7vbl5lop2u3t2rp3tom.example.",
-                "2t7b4g4vsa5smi47k61mv5bv1a22bojr",
-                "NS SOA MX RRSIG NSEC3PARAM",
+                // from: ns2.example. to: *.w.example.
+                "q04jkcevqvmu85r014c7dkba38o0ji5r.example.",
+                "r53bq7cc2uvmubfu5ocmm6pers9tk9en",
+                "A RRSIG",
+                &cfg,
+            ),
+            mk_precalculated_nsec3_rr(
+                // from: *.w.example. to: xx.example.
+                "r53bq7cc2uvmubfu5ocmm6pers9tk9en.example.",
+                "t644ebqk9bibcna874givr6joj62mlhv",
+                "MX RRSIG",
+                &cfg,
+            ),
+            mk_precalculated_nsec3_rr(
+                // from: xx.example. to: example.
+                "t644ebqk9bibcna874givr6joj62mlhv.example.",
+                "0p9mhaveqvm6t7vbl5lop2u3t2rp3tom",
+                "A HINFO AAAA RRSIG",
                 &cfg,
             ),
             mk_precalculated_nsec3_rr(
@@ -1382,26 +1322,6 @@
                 "2t7b4g4vsa5smi47k61mv5bv1a22bojr.example.",
                 "2vptu5timamqttgl4luu9kg21e0aor3s",
                 "A RRSIG",
-=======
-                // from: a.example to: x.w.example.
-                "35mthgpgcu1qg68fab165klnsnk3dpvl.example.",
-                "b4um86eghhds6nea196smvmlo4ors995",
-                "NS DS RRSIG",
-                &cfg,
-            ),
-            mk_precalculated_nsec3_rr(
-                // from: x.w.example. to: ai.example.
-                "b4um86eghhds6nea196smvmlo4ors995.example.",
-                "gjeqe526plbf1g8mklp59enfd789njgi",
-                "MX RRSIG",
-                &cfg,
-            ),
-            mk_precalculated_nsec3_rr(
-                // from: ai.example. to: y.w.example.
-                "gjeqe526plbf1g8mklp59enfd789njgi.example.",
-                "ji6neoaepv8b5o6k4ev33abha8ht9fgc",
-                "A HINFO AAAA RRSIG",
->>>>>>> 6fd72797
                 &cfg,
             ),
             mk_precalculated_nsec3_rr(
@@ -1462,7 +1382,6 @@
             //
             // ENT NSEC3 RRs have an empty Type Bit Map.
             mk_precalculated_nsec3_rr(
-<<<<<<< HEAD
                 // w.example. -> ns2.example.
                 "k8udemvp1j2f7eg6jebps17vp3n8i58h.example.",
                 "q04jkcevqvmu85r014c7dkba38o0ji5r",
@@ -1485,189 +1404,6 @@
             ),
             mk_precalculated_nsec3_rr(
                 // xx.example. -> example.
-                "t644ebqk9bibcna874givr6joj62mlhv.example.",
-                "0p9mhaveqvm6t7vbl5lop2u3t2rp3tom",
-                "A HINFO AAAA RRSIG",
-                &cfg,
-            ),
-        ]);
-
-        assert_eq!(generated_records.nsec3s, expected_records.into_inner());
-
-        let expected_nsec3param = mk_nsec3param_rr("example.", &cfg);
-        assert_eq!(generated_records.nsec3param, expected_nsec3param);
-
-        // TTLs are not compared by the eq check above so check them
-        // explicitly now.
-        //
-        // RFC 9077 updated RFC 4034 (NSEC) and RFC 5155 (NSEC3) to say that
-        // the "TTL of the NSEC(3) RR that is returned MUST be the lesser of
-        // the MINIMUM field of the SOA record and the TTL of the SOA itself".
-        //
-        // So in our case that is min(1800, 3600) = 1800.
-        for nsec3 in &generated_records.nsec3s {
-            assert_eq!(nsec3.ttl(), Ttl::from_secs(1800));
-        }
-    }
-
-    #[test]
-    fn rfc_5155_and_9077_compliant_opt_out_disabled() {
-        let nsec3params = Nsec3param::new(
-            Nsec3HashAlg::SHA1,
-            0,  // disable opt-out
-            12, // do 12 extra hashing iterations
-            Nsec3Salt::from_str("aabbccdd").unwrap(),
-        );
-        let mut cfg = GenerateNsec3Config::<
-            StoredName,
-            Bytes,
-            OnDemandNsec3HashProvider<Bytes>,
-            DefaultSorter,
-        >::new(
-            nsec3params.clone(),
-            OnDemandNsec3HashProvider::new(
-                nsec3params.hash_algorithm(),
-                nsec3params.iterations(),
-                nsec3params.salt().clone(),
-            ),
-        )
-        .without_assuming_dnskeys_will_be_added();
-
-        // See https://datatracker.ietf.org/doc/html/rfc5155#appendix-A
-        let zonefile = include_bytes!(
-            "../../../test-data/zonefiles/rfc5155-appendix-A.zone"
-        );
-
-        let records = bytes_to_records(&zonefile[..]);
-        let generated_records =
-            generate_nsec3s(records.owner_rrs(), &mut cfg).unwrap();
-
-        // Generate the expected NSEC3 RRs.
-        let expected_records = SortedRecords::<_, _>::from_iter([
-            mk_precalculated_nsec3_rr(
-                // example. -> ns1.example.
-                "0p9mhaveqvm6t7vbl5lop2u3t2rp3tom.example.",
-                "2t7b4g4vsa5smi47k61mv5bv1a22bojr",
-                "NS SOA MX RRSIG NSEC3PARAM",
-                &cfg,
-            ),
-            mk_precalculated_nsec3_rr(
-                // ns1.example. -> x.y.w.example.
-                "2t7b4g4vsa5smi47k61mv5bv1a22bojr.example.",
-                "2vptu5timamqttgl4luu9kg21e0aor3s",
-                "A RRSIG",
-                &cfg,
-            ),
-            mk_precalculated_nsec3_rr(
-                // x.y.w.example. -> a.example.
-                "2vptu5timamqttgl4luu9kg21e0aor3s.example.",
-                "35mthgpgcu1qg68fab165klnsnk3dpvl",
-                "MX RRSIG",
-                &cfg,
-            ),
-            mk_precalculated_nsec3_rr(
-                // a.example. -> c.example.
-                "35mthgpgcu1qg68fab165klnsnk3dpvl.example.",
-                "4g6p9u5gvfshp30pqecj98b3maqbn1ck",
-                "NS DS RRSIG",
-                &cfg,
-            ),
-            mk_precalculated_nsec3_rr(
-                // c.example. -> x.w.example.
-                // Note: as this is an insecure delegation and NSEC3 opt-out
-                // is disabled the c.example. RRSET has an NSEC3 RR but its
-                // type bitmap lacks the RRSIG RTYPE as insecure delegations
-                // are not signed.
-                "4g6p9u5gvfshp30pqecj98b3maqbn1ck.example.",
-                "b4um86eghhds6nea196smvmlo4ors995",
-                "NS",
-                &cfg,
-            ),
-            mk_precalculated_nsec3_rr(
-                // x.w.example. -> ai.example.
-                "b4um86eghhds6nea196smvmlo4ors995.example.",
-                "gjeqe526plbf1g8mklp59enfd789njgi",
-=======
-                // from: y.w.example. to: w.example.
-                "ji6neoaepv8b5o6k4ev33abha8ht9fgc.example.",
-                "k8udemvp1j2f7eg6jebps17vp3n8i58h",
-                "",
-                &cfg,
-            ),
-            mk_precalculated_nsec3_rr(
-                // from: w.example. to: ns2.example.
-                "k8udemvp1j2f7eg6jebps17vp3n8i58h.example.",
-                "q04jkcevqvmu85r014c7dkba38o0ji5r",
-                "",
-                &cfg,
-            ),
-            mk_precalculated_nsec3_rr(
-                // from: ns2.example. to: *.w.example.
-                "q04jkcevqvmu85r014c7dkba38o0ji5r.example.",
-                "r53bq7cc2uvmubfu5ocmm6pers9tk9en",
-                "A RRSIG",
-                &cfg,
-            ),
-            mk_precalculated_nsec3_rr(
-                // from: *.w.example. to: xx.example.
-                "r53bq7cc2uvmubfu5ocmm6pers9tk9en.example.",
-                "t644ebqk9bibcna874givr6joj62mlhv",
->>>>>>> 6fd72797
-                "MX RRSIG",
-                &cfg,
-            ),
-            mk_precalculated_nsec3_rr(
-<<<<<<< HEAD
-                // ai.example. -> y.w.example.
-                "gjeqe526plbf1g8mklp59enfd789njgi.example.",
-                "ji6neoaepv8b5o6k4ev33abha8ht9fgc",
-                "A HINFO AAAA RRSIG",
-                &cfg,
-            ),
-            mk_precalculated_nsec3_rr(
-                // y.w.example -> w.example.
-                "ji6neoaepv8b5o6k4ev33abha8ht9fgc.example.",
-                "k8udemvp1j2f7eg6jebps17vp3n8i58h",
-                "",
-                &cfg,
-            ),
-            // Unlike NSEC, with NSEC3 empty non-terminals must also have
-            // NSEC3 RRs:
-            //
-            // https://www.rfc-editor.org/rfc/rfc5155#section-7.1
-            // 7.1.  Zone Signing
-            // ..
-            //   "Each empty non-terminal MUST have a corresponding NSEC3 RR,
-            //    unless the empty non-terminal is only derived from an
-            //    insecure delegation covered by an Opt-Out NSEC3 RR."
-            //
-            // ENT NSEC3 RRs have an empty Type Bit Map.
-            mk_precalculated_nsec3_rr(
-                // w.example. -> ns2.example.
-                "k8udemvp1j2f7eg6jebps17vp3n8i58h.example.",
-                "q04jkcevqvmu85r014c7dkba38o0ji5r",
-                "",
-                &cfg,
-            ),
-            mk_precalculated_nsec3_rr(
-                // ns2.example. -> *.w.example.
-                "q04jkcevqvmu85r014c7dkba38o0ji5r.example.",
-                "r53bq7cc2uvmubfu5ocmm6pers9tk9en",
-                "A RRSIG",
-                &cfg,
-            ),
-            mk_precalculated_nsec3_rr(
-                // *.w.example. -> xx.example.
-                "r53bq7cc2uvmubfu5ocmm6pers9tk9en.example.",
-                "t644ebqk9bibcna874givr6joj62mlhv",
-                "MX RRSIG",
-                &cfg,
-            ),
-            mk_precalculated_nsec3_rr(
-                // xx.example. -> example.
-=======
-                // from: xx.example. to: example.
->>>>>>> 6fd72797
                 "t644ebqk9bibcna874givr6joj62mlhv.example.",
                 "0p9mhaveqvm6t7vbl5lop2u3t2rp3tom",
                 "A HINFO AAAA RRSIG",
