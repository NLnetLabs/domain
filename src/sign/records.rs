//! Actual signing.
use core::cmp::Ordering;
use core::convert::From;
use core::fmt::Display;
use core::marker::PhantomData;
<<<<<<< HEAD
use core::slice::Iter;
=======
use core::ops::Deref;
>>>>>>> 685a4022

use std::boxed::Box;
use std::collections::{HashMap, HashSet};
use std::fmt::Debug;
use std::hash::Hash;
use std::string::{String, ToString};
use std::vec::Vec;
use std::{fmt, slice};

use octseq::builder::{EmptyBuilder, FromBuilder, OctetsBuilder, Truncate};
use octseq::{FreezeBuilder, OctetsFrom, OctetsInto};
use tracing::{debug, enabled, Level};

use crate::base::cmp::CanonicalOrd;
use crate::base::iana::{Class, Nsec3HashAlg, Rtype};
use crate::base::name::{ToLabelIter, ToName};
use crate::base::rdata::{ComposeRecordData, RecordData};
use crate::base::record::Record;
use crate::base::{Name, NameBuilder, Ttl};
use crate::rdata::dnssec::{ProtoRrsig, RtypeBitmap, RtypeBitmapBuilder};
use crate::rdata::nsec3::{Nsec3Salt, OwnerHash};
use crate::rdata::{Dnskey, Nsec, Nsec3, Nsec3param, Soa, ZoneRecordData};
use crate::utils::base32;
use crate::validate::{nsec3_hash, Nsec3HashError};
use crate::zonetree::types::StoredRecordData;
use crate::zonetree::StoredName;

use super::{SignRaw, SigningKey};

//------------ Sorter --------------------------------------------------------

/// A DNS resource record sorter.
///
/// Implement this trait to use a different sorting algorithm than that
/// implemented by [`DefaultSorter`], e.g. to use system resources in a
/// different way when sorting.
pub trait Sorter {
    /// Sort the given DNS resource records.
    ///
    /// The imposed order should be compatible with the ordering defined by
    /// RFC 8976 section 3.3.1, i.e. _"DNSSEC's canonical on-the-wire RR
    /// format (without name compression) and ordering as specified in
    /// Sections 6.1, 6.2, and 6.3 of [RFC4034] with the additional provision
    /// that RRsets having the same owner name MUST be numerically ordered, in
    /// ascending order, by their numeric RR TYPE"_.
    fn sort_by<N, D, F>(records: &mut Vec<Record<N, D>>, compare: F)
    where
        Record<N, D>: Send,
        F: Fn(&Record<N, D>, &Record<N, D>) -> Ordering + Sync;
}

//------------ DefaultSorter -------------------------------------------------

/// The default [`Sorter`] implementation used by [`SortedRecords`].
///
/// The current implementation is the single threaded sort provided by Rust
/// [`std::vec::Vec::sort_by()`].
pub struct DefaultSorter;

impl Sorter for DefaultSorter {
    fn sort_by<N, D, F>(records: &mut Vec<Record<N, D>>, compare: F)
    where
        Record<N, D>: Send,
        F: Fn(&Record<N, D>, &Record<N, D>) -> Ordering + Sync,
    {
        records.sort_by(compare);
    }
}

//------------ SortedRecords -------------------------------------------------

/// A collection of resource records sorted for signing.
///
/// The sort algorithm used defaults to [`DefaultSorter`] but can be
/// overridden by being generic over an alternate implementation of
/// [`Sorter`].
#[derive(Clone)]
pub struct SortedRecords<N, D, S = DefaultSorter>
where
    Record<N, D>: Send,
    S: Sorter,
{
    records: Vec<Record<N, D>>,

    _phantom: PhantomData<S>,
}

impl<N, D, S> SortedRecords<N, D, S>
where
    Record<N, D>: Send,
    S: Sorter,
{
    pub fn new() -> Self {
        SortedRecords {
            records: Vec::new(),
            _phantom: Default::default(),
        }
    }

    pub fn insert(&mut self, record: Record<N, D>) -> Result<(), Record<N, D>>
    where
        N: ToName,
        D: RecordData + CanonicalOrd,
    {
        let idx = self
            .records
            .binary_search_by(|stored| stored.canonical_cmp(&record));
        match idx {
            Ok(_) => Err(record),
            Err(idx) => {
                self.records.insert(idx, record);
                Ok(())
            }
        }
    }

    pub fn families(&self) -> RecordsIter<N, D> {
        RecordsIter::new(&self.records)
    }

    pub fn rrsets(&self) -> RrsetIter<N, D> {
        RrsetIter::new(&self.records)
    }

    pub fn find_soa(&self) -> Option<Rrset<N, D>>
    where
        N: ToName,
        D: RecordData,
    {
        self.rrsets().find(|rrset| rrset.rtype() == Rtype::SOA)
    }

    pub fn iter(&self) -> Iter<'_, Record<N, D>> {
        self.records.iter()
    }
}

impl<N: Send, S: Sorter> SortedRecords<N, StoredRecordData, S> {
    pub fn replace_soa(&mut self, new_soa: Soa<StoredName>) {
        if let Some(soa_rrset) = self
            .records
            .iter_mut()
            .find(|rrset| rrset.rtype() == Rtype::SOA)
        {
            if let ZoneRecordData::Soa(current_soa) = soa_rrset.data_mut() {
                *current_soa = new_soa;
            }
        }
    }
}

<<<<<<< HEAD
impl<N, D, S: Sorter> SortedRecords<N, D, S>
where
    N: ToName + Send,
    D: RecordData + CanonicalOrd + Send,
    S: Sorter,
    SortedRecords<N, D, S>: From<std::vec::Vec<Record<N, D>>>,
{
    /// Sign a zone using the given keys.
    ///
    /// A DNSKEY RR will be output for each key.
    ///
    /// Keys with a supported algorithm with the ZONE flag set will be used as
    /// ZSKs.
    ///
    /// Keys with a supported algorithm with the ZONE flag AND the SEP flag
    /// set will be used as KSKs.
    ///
    /// If only one key has a supported algorithm and has the ZONE flag set
    /// AND has the SEP flag set, it will be used as a CSK (i.e. both KSK and
    /// ZSK).
    #[allow(clippy::type_complexity)]
    pub fn sign<Octets, ConcreteSecretKey>(
        &self,
        apex: &FamilyName<N>,
        expiration: Timestamp,
        inception: Timestamp,
        keys: &[SigningKey<Octets, ConcreteSecretKey>],
        add_used_dnskeys: bool,
        sign_dnskeys_with_all_keys: bool,
    ) -> Result<
        Vec<Record<N, ZoneRecordData<Octets, N>>>,
        ErrorTypeToBeDetermined,
    >
    where
        N: ToName + Clone,
        D: CanonicalOrd
            + RecordData
            + ComposeRecordData
            + From<Dnskey<Octets>>,
        ConcreteSecretKey: SignRaw,
        Octets: AsRef<[u8]>
            + Clone
            + From<Box<[u8]>>
            + octseq::OctetsFrom<std::vec::Vec<u8>>,
    {
        let keys_by_ref: Vec<_> = keys.iter().collect();
        let (ksks, zsks): (Vec<_>, Vec<_>) = keys
            .iter()
            .filter(|k| k.is_zone_signing_key())
            .partition(|k| k.is_secure_entry_point());

        let dnskey_signing_keys = if sign_dnskeys_with_all_keys {
            &keys_by_ref
        } else if ksks.is_empty() {
            &zsks
        } else {
            &ksks
        };

        if enabled!(Level::DEBUG) {
            for key in keys {
                debug!(
                    "Key   : {}, owner={}, flags={} (SEP={}, ZSK={}))",
                    key.algorithm(),
                    key.owner(),
                    key.flags(),
                    key.is_secure_entry_point(),
                    key.is_zone_signing_key(),
                )
            }
            debug!("# KSKs: {}", ksks.len());
            debug!("# ZSKs: {}", zsks.len());
        }

        let mut res: Vec<Record<N, ZoneRecordData<Octets, N>>> = Vec::new();
        let mut buf = Vec::new();
        let mut cut: Option<FamilyName<N>> = None;
        let mut families = self.families();

        // Since the records are ordered, the first family is the apex --
        // we can skip everything before that.
        families.skip_before(apex);

        let mut families = families.peekable();

        let apex_ttl =
            families.peek().unwrap().records().next().unwrap().ttl();

        let mut dnskey_rrs = SortedRecords::<N, D, S>::new();

        for public_key in keys.iter().map(|k| k.public_key()) {
            let dnskey: Dnskey<Octets> =
                Dnskey::convert(public_key.to_dnskey());

            dnskey_rrs
                .insert(Record::new(
                    apex.owner().clone(),
                    apex.class(),
                    apex_ttl,
                    dnskey.clone().into(),
                ))
                .map_err(|_| ErrorTypeToBeDetermined)?;

            if add_used_dnskeys {
                res.push(Record::new(
                    apex.owner().clone(),
                    apex.class(),
                    apex_ttl,
                    ZoneRecordData::Dnskey(dnskey),
                ));
            }
        }

        let dummy_dnskey_rrs = SortedRecords::<N, D, S>::new();
        let families_iter = if add_used_dnskeys {
            dnskey_rrs.families().chain(families)
        } else {
            dummy_dnskey_rrs.families().chain(families)
        };

        for family in families_iter {
            // If the owner is out of zone, we have moved out of our zone and
            // are done.
            if !family.is_in_zone(apex) {
                break;
            }

            // If the family is below a zone cut, we must ignore it.
            if let Some(ref cut) = cut {
                if family.owner().ends_with(cut.owner()) {
                    continue;
                }
            }

            // A copy of the family name. We’ll need it later.
            let name = family.family_name().cloned();

            // If this family is the parent side of a zone cut, we keep the
            // family name for later. This also means below that if
            // `cut.is_some()` we are at the parent side of a zone.
            cut = if family.is_zone_cut(apex) {
                Some(name.clone())
            } else {
                None
            };

            for rrset in family.rrsets() {
                if cut.is_some() {
                    // If we are at a zone cut, we only sign DS and NSEC
                    // records. NS records we must not sign and everything
                    // else shouldn’t be here, really.
                    if rrset.rtype() != Rtype::DS
                        && rrset.rtype() != Rtype::NSEC
                    {
                        continue;
                    }
                } else {
                    // Otherwise we only ignore RRSIGs.
                    if rrset.rtype() == Rtype::RRSIG {
                        continue;
                    }
                }

                let keys = if rrset.rtype() == Rtype::DNSKEY {
                    dnskey_signing_keys
                } else {
                    &zsks
                };

                for key in keys {
                    let rrsig = ProtoRrsig::new(
                        rrset.rtype(),
                        key.algorithm(),
                        name.owner().rrsig_label_count(),
                        rrset.ttl(),
                        expiration,
                        inception,
                        key.public_key().key_tag(),
                        apex.owner().clone(),
                    );

                    buf.clear();
                    rrsig.compose_canonical(&mut buf).unwrap();
                    for record in rrset.iter() {
                        record.compose_canonical(&mut buf).unwrap();
                    }
                    let signature =
                        key.raw_secret_key().sign_raw(&buf).unwrap();
                    let signature = signature.as_ref().to_vec();
                    let Ok(signature) = signature.try_octets_into() else {
                        return Err(ErrorTypeToBeDetermined);
                    };

                    let rrsig =
                        rrsig.into_rrsig(signature).expect("long signature");
                    res.push(Record::new(
                        name.owner().clone(),
                        name.class(),
                        rrset.ttl(),
                        ZoneRecordData::Rrsig(rrsig),
                    ));
                }
            }
        }

        Ok(res)
    }

=======
impl<N, D> SortedRecords<N, D>
where
    N: ToName + Send,
    D: RecordData + CanonicalOrd + Send,
    SortedRecords<N, D>: From<Vec<Record<N, D>>>,
{
>>>>>>> 685a4022
    pub fn nsecs<Octets>(
        &self,
        apex: &FamilyName<N>,
        ttl: Ttl,
        assume_dnskeys_will_be_added: bool,
    ) -> Vec<Record<N, Nsec<Octets, N>>>
    where
        N: ToName + Clone + PartialEq,
        D: RecordData,
        Octets: FromBuilder,
        Octets::Builder: EmptyBuilder + Truncate + AsRef<[u8]> + AsMut<[u8]>,
        <Octets::Builder as OctetsBuilder>::AppendError: Debug,
    {
        let mut res = Vec::new();

        // The owner name of a zone cut if we currently are at or below one.
        let mut cut: Option<FamilyName<N>> = None;

        let mut families = self.families();

        // Since the records are ordered, the first family is the apex --
        // we can skip everything before that.
        families.skip_before(apex);

        // Because of the next name thing, we need to keep the last NSEC
        // around.
        let mut prev: Option<(FamilyName<N>, RtypeBitmap<Octets>)> = None;

        // We also need the apex for the last NSEC.
        let apex_owner = families.first_owner().clone();

        for family in families {
            // If the owner is out of zone, we have moved out of our zone and
            // are done.
            if !family.is_in_zone(apex) {
                break;
            }

            // If the family is below a zone cut, we must ignore it.
            if let Some(ref cut) = cut {
                if family.owner().ends_with(cut.owner()) {
                    continue;
                }
            }

            // A copy of the family name. We’ll need it later.
            let name = family.family_name().cloned();

            // If this family is the parent side of a zone cut, we keep the
            // family name for later. This also means below that if
            // `cut.is_some()` we are at the parent side of a zone.
            cut = if family.is_zone_cut(apex) {
                Some(name.clone())
            } else {
                None
            };

            if let Some((prev_name, bitmap)) = prev.take() {
                res.push(prev_name.into_record(
                    ttl,
                    Nsec::new(name.owner().clone(), bitmap),
                ));
            }

            let mut bitmap = RtypeBitmap::<Octets>::builder();
            // RFC 4035 section 2.3:
            //  "The type bitmap of every NSEC resource record in a signed
            //   zone MUST indicate the presence of both the NSEC record
            //   itself and its corresponding RRSIG record."
            bitmap.add(Rtype::RRSIG).unwrap();
            if assume_dnskeys_will_be_added && family.owner() == &apex_owner {
                // Assume there's gonna be a DNSKEY.
                bitmap.add(Rtype::DNSKEY).unwrap();
            }
            bitmap.add(Rtype::NSEC).unwrap();
            for rrset in family.rrsets() {
                bitmap.add(rrset.rtype()).unwrap()
            }

            prev = Some((name, bitmap.finalize()));
        }
        if let Some((prev_name, bitmap)) = prev {
            res.push(
                prev_name.into_record(ttl, Nsec::new(apex_owner, bitmap)),
            );
        }
        res
    }

    /// Generate [RFC5155] NSEC3 and NSEC3PARAM records for this record set.
    ///
    /// This function does NOT enforce use of current best practice settings,
    /// as defined by [RFC 5155], [RFC 9077] and [RFC 9276] which state that:
    ///
    /// - The `ttl` should be the _"lesser of the MINIMUM field of the zone
    ///   SOA RR and the TTL of the zone SOA RR itself"_.
    ///
    /// - The `params` should be set to _"SHA-1, no extra iterations, empty
    ///   salt"_ and zero flags. See [`Nsec3param::default()`].
    ///
    /// [RFC 5155]: https://www.rfc-editor.org/rfc/rfc5155.html
    /// [RFC 9077]: https://www.rfc-editor.org/rfc/rfc9077.html
    /// [RFC 9276]: https://www.rfc-editor.org/rfc/rfc9276.html
    pub fn nsec3s<Octets, OctetsMut>(
        &self,
        apex: &FamilyName<N>,
        ttl: Ttl,
        params: Nsec3param<Octets>,
        opt_out: Nsec3OptOut,
        assume_dnskeys_will_be_added: bool,
        capture_hash_to_owner_mappings: bool,
    ) -> Result<Nsec3Records<N, Octets>, Nsec3HashError>
    where
        N: ToName + Clone + From<Name<Octets>> + Display + Ord + Hash,
        N: From<Name<<OctetsMut as FreezeBuilder>::Octets>>,
        D: RecordData + From<Nsec3<Octets>>,
        Octets: Send + FromBuilder + OctetsFrom<Vec<u8>> + Clone + Default,
        Octets::Builder: EmptyBuilder + Truncate + AsRef<[u8]> + AsMut<[u8]>,
        <Octets::Builder as OctetsBuilder>::AppendError: Debug,
        OctetsMut: OctetsBuilder
            + AsRef<[u8]>
            + AsMut<[u8]>
            + EmptyBuilder
            + FreezeBuilder,
        <OctetsMut as FreezeBuilder>::Octets: AsRef<[u8]>,
    {
        // TODO:
        //   - Handle name collisions? (see RFC 5155 7.1 Zone Signing)
        //   - RFC 5155 section 2 Backwards compatibility:
        //     Reject old algorithms? if not, map 3 to 6 and 5 to 7, or reject
        //     use of 3 and 5?

        // RFC 5155 7.1 step 2:
        //   "If Opt-Out is being used, set the Opt-Out bit to one."
        let mut nsec3_flags = params.flags();
        if matches!(
            opt_out,
            Nsec3OptOut::OptOut | Nsec3OptOut::OptOutFlagsOnly
        ) {
            // Set the Opt-Out flag.
            nsec3_flags |= 0b0000_0001;
        }

        // RFC 5155 7.1 step 5: _"Sort the set of NSEC3 RRs into hash order."
        // We store the NSEC3s as we create them in a self-sorting vec.
        let mut nsec3s = Vec::<Record<N, Nsec3<Octets>>>::new();

        let mut ents = Vec::<N>::new();

        // The owner name of a zone cut if we currently are at or below one.
        let mut cut: Option<FamilyName<N>> = None;

        let mut families = self.families();

        // Since the records are ordered, the first family is the apex --
        // we can skip everything before that.
        families.skip_before(apex);

        // We also need the apex for the last NSEC.
        let apex_owner = families.first_owner().clone();
        let apex_label_count = apex_owner.iter_labels().count();

        let mut last_nent_stack: Vec<N> = vec![];
        let mut nsec3_hash_map = if capture_hash_to_owner_mappings {
            Some(HashMap::<N, N>::new())
        } else {
            None
        };

        for family in families {
            // If the owner is out of zone, we have moved out of our zone and
            // are done.
            if !family.is_in_zone(apex) {
                break;
            }

            // If the family is below a zone cut, we must ignore it.
            if let Some(ref cut) = cut {
                if family.owner().ends_with(cut.owner()) {
                    continue;
                }
            }

            // A copy of the family name. We’ll need it later.
            let name = family.family_name().cloned();

            // If this family is the parent side of a zone cut, we keep the
            // family name for later. This also means below that if
            // `cut.is_some()` we are at the parent side of a zone.
            cut = if family.is_zone_cut(apex) {
                Some(name.clone())
            } else {
                None
            };

            // RFC 5155 7.1 step 2:
            //   "If Opt-Out is being used, owner names of unsigned
            //    delegations MAY be excluded."
            let has_ds = family.records().any(|rec| rec.rtype() == Rtype::DS);
            if cut.is_some() && !has_ds && opt_out == Nsec3OptOut::OptOut {
                continue;
            }

            // RFC 5155 7.1 step 4:
            //   "If the difference in number of labels between the apex and
            //    the original owner name is greater than 1, additional NSEC3
            //    RRs need to be added for every empty non-terminal between
            //    the apex and the original owner name."
            let mut last_nent_distance_to_apex = 0;
            let mut last_nent = None;
            while let Some(this_last_nent) = last_nent_stack.pop() {
                if name.owner().ends_with(&this_last_nent) {
                    last_nent_distance_to_apex =
                        this_last_nent.iter_labels().count()
                            - apex_label_count;
                    last_nent = Some(this_last_nent);
                    break;
                }
            }
            let distance_to_root = name.owner().iter_labels().count();
            let distance_to_apex = distance_to_root - apex_label_count;
            if distance_to_apex > last_nent_distance_to_apex {
                // Are there any empty nodes between this node and the apex?
                // The zone file records are already sorted so if all of the
                // parent labels had records at them, i.e. they were non-empty
                // then non_empty_label_count would be equal to label_distance.
                // If it is less that means there are ENTs between us and the
                // last non-empty label in our ancestor path to the apex.

                // Walk from the owner name down the tree of labels from the
                // last known non-empty non-terminal label, extending the name
                // each time by one label until we get to the current name.

                // Given a.b.c.mail.example.com where:
                //   - example.com is the apex owner
                //   - mail.example.com was the last non-empty non-terminal
                // This loop will construct the names:
                //   - c.mail.example.com
                //   - b.c.mail.example.com
                // It will NOT construct the last name as that will be dealt
                // with in the next outer loop iteration.
                //   - a.b.c.mail.example.com
                let distance = distance_to_apex - last_nent_distance_to_apex;
                for n in (1..=distance - 1).rev() {
                    let rev_label_it = name.owner().iter_labels().skip(n);

                    // Create next longest ENT name.
                    let mut builder = NameBuilder::<OctetsMut>::new();
                    for label in rev_label_it.take(distance_to_apex - n) {
                        builder.append_label(label.as_slice()).unwrap();
                    }
                    let name =
                        builder.append_origin(&apex_owner).unwrap().into();

                    if let Err(pos) = ents.binary_search(&name) {
                        ents.insert(pos, name);
                    }
                }
            }

            // Create the type bitmap, assume there will be an RRSIG and an
            // NSEC3PARAM.
            let mut bitmap = RtypeBitmap::<Octets>::builder();

            // Authoritative RRsets will be signed.
            if cut.is_none() || has_ds {
                bitmap.add(Rtype::RRSIG).unwrap();
            }

            // RFC 5155 7.1 step 3:
            //   "For each RRSet at the original owner name, set the
            //    corresponding bit in the Type Bit Maps field."
            for rrset in family.rrsets() {
                bitmap.add(rrset.rtype()).unwrap();
            }

            if distance_to_apex == 0 {
                bitmap.add(Rtype::NSEC3PARAM).unwrap();
                if assume_dnskeys_will_be_added {
                    bitmap.add(Rtype::DNSKEY).unwrap();
                }
            }

            let rec: Record<N, Nsec3<Octets>> = Self::mk_nsec3(
                name.owner(),
                params.hash_algorithm(),
                nsec3_flags,
                params.iterations(),
                params.salt(),
                &apex_owner,
                bitmap,
                ttl,
            )?;

            if let Some(nsec3_hash_map) = &mut nsec3_hash_map {
                nsec3_hash_map
                    .insert(rec.owner().clone(), name.owner().clone());
            }

            // Store the record by order of its owner name.
            nsec3s.push(rec);

            if let Some(last_nent) = last_nent {
                last_nent_stack.push(last_nent);
            }
            last_nent_stack.push(name.owner().clone());
        }

        for name in ents {
            // Create the type bitmap, empty for an ENT NSEC3.
            let bitmap = RtypeBitmap::<Octets>::builder();

            let rec = Self::mk_nsec3(
                &name,
                params.hash_algorithm(),
                nsec3_flags,
                params.iterations(),
                params.salt(),
                &apex_owner,
                bitmap,
                ttl,
            )?;

            if let Some(nsec3_hash_map) = &mut nsec3_hash_map {
                nsec3_hash_map.insert(rec.owner().clone(), name);
            }

            // Store the record by order of its owner name.
            nsec3s.push(rec);
        }

        // RFC 5155 7.1 step 7:
        //   "In each NSEC3 RR, insert the next hashed owner name by using the
        //    value of the next NSEC3 RR in hash order.  The next hashed owner
        //    name of the last NSEC3 RR in the zone contains the value of the
        //    hashed owner name of the first NSEC3 RR in the hash order."
        let mut nsec3s = SortedRecords::<N, Nsec3<Octets>, S>::from(nsec3s);
        for i in 1..=nsec3s.records.len() {
            // TODO: Detect duplicate hashes.
            let next_i = if i == nsec3s.records.len() { 0 } else { i };
            let cur_owner = nsec3s.records[next_i].owner();
            let name: Name<Octets> = cur_owner.try_to_name().unwrap();
            let label = name.iter_labels().next().unwrap();
            let owner_hash = if let Ok(hash_octets) =
                base32::decode_hex(&format!("{label}"))
            {
                OwnerHash::<Octets>::from_octets(hash_octets).unwrap()
            } else {
                OwnerHash::<Octets>::from_octets(name.as_octets().clone())
                    .unwrap()
            };
            let last_rec = &mut nsec3s.records[i - 1];
            let last_nsec3: &mut Nsec3<Octets> = last_rec.data_mut();
            last_nsec3.set_next_owner(owner_hash.clone());
        }

        // RFC 5155 7.1 step 8:
        //   "Finally, add an NSEC3PARAM RR with the same Hash Algorithm,
        //    Iterations, and Salt fields to the zone apex."
        let nsec3param = Record::new(
            apex.owner().try_to_name::<Octets>().unwrap().into(),
            Class::IN,
            ttl,
            params,
        );

        // RFC 5155 7.1 after step 8:
        //   "If a hash collision is detected, then a new salt has to be
        //    chosen, and the signing process restarted."
        //
        // Handled above.

        let res = Nsec3Records::new(nsec3s.records, nsec3param);

        if let Some(nsec3_hash_map) = nsec3_hash_map {
            Ok(res.with_hashes(nsec3_hash_map))
        } else {
            Ok(res)
        }
    }

    pub fn write<W>(&self, target: &mut W) -> Result<(), fmt::Error>
    where
        N: fmt::Display,
        D: RecordData + fmt::Display,
        W: fmt::Write,
    {
        for record in self.records.iter().filter(|r| r.rtype() == Rtype::SOA)
        {
            write!(target, "{record}")?;
        }

        for record in self.records.iter().filter(|r| r.rtype() != Rtype::SOA)
        {
            write!(target, "{record}")?;
        }

        Ok(())
    }

    pub fn write_with_comments<W, F>(
        &self,
        target: &mut W,
        comment_cb: F,
    ) -> Result<(), fmt::Error>
    where
        N: fmt::Display,
        D: RecordData + fmt::Display,
        W: fmt::Write,
        F: Fn(&Record<N, D>, &mut W) -> Result<(), fmt::Error>,
    {
        for record in self.records.iter().filter(|r| r.rtype() == Rtype::SOA)
        {
            write!(target, "{record}")?;
            comment_cb(record, target)?;
            writeln!(target)?;
        }

        for record in self.records.iter().filter(|r| r.rtype() != Rtype::SOA)
        {
            write!(target, "{record}")?;
            comment_cb(record, target)?;
            writeln!(target)?;
        }

        Ok(())
    }
}

/// Helper functions used to create NSEC3 records per RFC 5155.
impl<N, D, S> SortedRecords<N, D, S>
where
    N: ToName + Send,
    D: RecordData + CanonicalOrd + Send,
    S: Sorter,
{
    #[allow(clippy::too_many_arguments)]
    fn mk_nsec3<Octets>(
        name: &N,
        alg: Nsec3HashAlg,
        flags: u8,
        iterations: u16,
        salt: &Nsec3Salt<Octets>,
        apex_owner: &N,
        bitmap: RtypeBitmapBuilder<<Octets as FromBuilder>::Builder>,
        ttl: Ttl,
    ) -> Result<Record<N, Nsec3<Octets>>, Nsec3HashError>
    where
        N: ToName + From<Name<Octets>>,
        Octets: FromBuilder + Clone + Default,
        <Octets as FromBuilder>::Builder:
            EmptyBuilder + AsRef<[u8]> + AsMut<[u8]> + Truncate,
        Nsec3<Octets>: Into<D>,
    {
        // Create the base32hex ENT NSEC owner name.
        let base32hex_label =
            Self::mk_base32hex_label_for_name(name, alg, iterations, salt)?;

        // Prepend it to the zone name to create the NSEC3 owner
        // name.
        let owner_name = Self::append_origin(base32hex_label, apex_owner);

        // RFC 5155 7.1. step 2:
        //   "The Next Hashed Owner Name field is left blank for the moment."
        // Create a placeholder next owner, we'll fix it later.
        let placeholder_next_owner =
            OwnerHash::<Octets>::from_octets(Octets::default()).unwrap();

        // Create an NSEC3 record.
        let nsec3 = Nsec3::new(
            alg,
            flags,
            iterations,
            salt.clone(),
            placeholder_next_owner,
            bitmap.finalize(),
        );

        Ok(Record::new(owner_name, Class::IN, ttl, nsec3))
    }

    fn append_origin<Octets>(base32hex_label: String, apex_owner: &N) -> N
    where
        N: ToName + From<Name<Octets>>,
        Octets: FromBuilder,
        <Octets as FromBuilder>::Builder:
            EmptyBuilder + AsRef<[u8]> + AsMut<[u8]>,
    {
        let mut builder = NameBuilder::<Octets::Builder>::new();
        builder.append_label(base32hex_label.as_bytes()).unwrap();
        let owner_name = builder.append_origin(apex_owner).unwrap();
        let owner_name: N = owner_name.into();
        owner_name
    }

    fn mk_base32hex_label_for_name<Octets>(
        name: &N,
        alg: Nsec3HashAlg,
        iterations: u16,
        salt: &Nsec3Salt<Octets>,
    ) -> Result<String, Nsec3HashError>
    where
        N: ToName,
        Octets: AsRef<[u8]>,
    {
        let hash_octets: Vec<u8> =
            nsec3_hash(name, alg, iterations, salt)?.into_octets();
        Ok(base32::encode_string_hex(&hash_octets).to_ascii_lowercase())
    }
}

impl<N: Send, D: Send + CanonicalOrd, S: Sorter> Default
    for SortedRecords<N, D, S>
{
    fn default() -> Self {
        Self::new()
    }
}

impl<N, D, S: Sorter> From<Vec<Record<N, D>>> for SortedRecords<N, D, S>
where
    N: ToName + Send,
    D: RecordData + CanonicalOrd + Send,
    S: Sorter,
{
    fn from(mut src: Vec<Record<N, D>>) -> Self {
        S::sort_by(&mut src, CanonicalOrd::canonical_cmp);
        SortedRecords {
            records: src,
            _phantom: Default::default(),
        }
    }
}

impl<N: Send, D: Send, S: Sorter> FromIterator<Record<N, D>>
    for SortedRecords<N, D, S>
where
    N: ToName,
    D: RecordData + CanonicalOrd,
{
    fn from_iter<T: IntoIterator<Item = Record<N, D>>>(iter: T) -> Self {
        let mut res = Self::new();
        for item in iter {
            let _ = res.insert(item);
        }
        res
    }
}

impl<N: Send, D: Send, S: Sorter> Extend<Record<N, D>>
    for SortedRecords<N, D, S>
where
    N: ToName,
    D: RecordData + CanonicalOrd,
{
    fn extend<T: IntoIterator<Item = Record<N, D>>>(&mut self, iter: T) {
        for item in iter {
            self.records.push(item);
        }
        S::sort_by(&mut self.records, CanonicalOrd::canonical_cmp);
    }
}

//------------ Nsec3Records ---------------------------------------------------

pub struct Nsec3Records<N, Octets> {
    /// The NSEC3 records.
    pub recs: Vec<Record<N, Nsec3<Octets>>>,

    /// The NSEC3PARAM record.
    pub param: Record<N, Nsec3param<Octets>>,

    /// A map of hashes to owner names.
    ///
    /// For diagnostic purposes. None if not generated.
    pub hashes: Option<HashMap<N, N>>,
}

impl<N, Octets> Nsec3Records<N, Octets> {
    pub fn new(
        recs: Vec<Record<N, Nsec3<Octets>>>,
        param: Record<N, Nsec3param<Octets>>,
    ) -> Self {
        Self {
            recs,
            param,
            hashes: None,
        }
    }

    pub fn with_hashes(mut self, hashes: HashMap<N, N>) -> Self {
        self.hashes = Some(hashes);
        self
    }
}

//------------ Family --------------------------------------------------------

/// A set of records with the same owner name and class.
#[derive(Clone)]
pub struct Family<'a, N, D> {
    slice: &'a [Record<N, D>],
}

impl<'a, N, D> Family<'a, N, D> {
    fn new(slice: &'a [Record<N, D>]) -> Self {
        Family { slice }
    }

    pub fn owner(&self) -> &N {
        self.slice[0].owner()
    }

    pub fn class(&self) -> Class {
        self.slice[0].class()
    }

    pub fn family_name(&self) -> FamilyName<&N> {
        FamilyName::new(self.owner(), self.class())
    }

    pub fn rrsets(&self) -> FamilyIter<'a, N, D> {
        FamilyIter::new(self.slice)
    }

    pub fn records(&self) -> slice::Iter<'a, Record<N, D>> {
        self.slice.iter()
    }

    pub fn is_zone_cut<NN>(&self, apex: &FamilyName<NN>) -> bool
    where
        N: ToName,
        NN: ToName,
        D: RecordData,
    {
        self.family_name().ne(apex)
            && self.records().any(|record| record.rtype() == Rtype::NS)
    }

    pub fn is_in_zone<NN: ToName>(&self, apex: &FamilyName<NN>) -> bool
    where
        N: ToName,
    {
        self.owner().ends_with(&apex.owner) && self.class() == apex.class
    }
}

//------------ FamilyName ----------------------------------------------------

/// The identifier for a family, i.e., a owner name and class.
#[derive(Clone)]
pub struct FamilyName<N> {
    owner: N,
    class: Class,
}

impl<N> FamilyName<N> {
    pub fn new(owner: N, class: Class) -> Self {
        FamilyName { owner, class }
    }

    pub fn owner(&self) -> &N {
        &self.owner
    }

    pub fn class(&self) -> Class {
        self.class
    }

    pub fn into_record<D>(self, ttl: Ttl, data: D) -> Record<N, D>
    where
        N: Clone,
    {
        Record::new(self.owner.clone(), self.class, ttl, data)
    }
}

impl<N: Clone> FamilyName<&N> {
    pub fn cloned(&self) -> FamilyName<N> {
        FamilyName {
            owner: (*self.owner).clone(),
            class: self.class,
        }
    }
}

impl<N: ToName, NN: ToName> PartialEq<FamilyName<NN>> for FamilyName<N> {
    fn eq(&self, other: &FamilyName<NN>) -> bool {
        self.owner.name_eq(&other.owner) && self.class == other.class
    }
}

impl<N: ToName, NN: ToName, D> PartialEq<Record<NN, D>> for FamilyName<N> {
    fn eq(&self, other: &Record<NN, D>) -> bool {
        self.owner.name_eq(other.owner()) && self.class == other.class()
    }
}

//------------ Rrset ---------------------------------------------------------

/// A set of records with the same owner name, class, and record type.
pub struct Rrset<'a, N, D> {
    slice: &'a [Record<N, D>],
}

impl<'a, N, D> Rrset<'a, N, D> {
    fn new(slice: &'a [Record<N, D>]) -> Self {
        Rrset { slice }
    }

    pub fn owner(&self) -> &N {
        self.slice[0].owner()
    }

    pub fn class(&self) -> Class {
        self.slice[0].class()
    }

    pub fn family_name(&self) -> FamilyName<&N> {
        FamilyName::new(self.owner(), self.class())
    }

    pub fn rtype(&self) -> Rtype
    where
        D: RecordData,
    {
        self.slice[0].rtype()
    }

    pub fn ttl(&self) -> Ttl {
        self.slice[0].ttl()
    }

    pub fn first(&self) -> &Record<N, D> {
        &self.slice[0]
    }

    pub fn iter(&self) -> slice::Iter<'a, Record<N, D>> {
        self.slice.iter()
    }
}

//------------ RecordsIter ---------------------------------------------------

/// An iterator that produces families from sorted records.
pub struct RecordsIter<'a, N, D> {
    slice: &'a [Record<N, D>],
}

impl<'a, N, D> RecordsIter<'a, N, D> {
    fn new(slice: &'a [Record<N, D>]) -> Self {
        RecordsIter { slice }
    }

    pub fn first_owner(&self) -> &'a N {
        self.slice[0].owner()
    }

    pub fn skip_before<NN: ToName>(&mut self, apex: &FamilyName<NN>)
    where
        N: ToName,
    {
        while let Some(first) = self.slice.first() {
            if first.class() != apex.class() {
                continue;
            }
            if apex == first || first.owner().ends_with(apex.owner()) {
                break;
            }
            self.slice = &self.slice[1..]
        }
    }
}

impl<'a, N, D> Iterator for RecordsIter<'a, N, D>
where
    N: ToName + 'a,
    D: RecordData + 'a,
{
    type Item = Family<'a, N, D>;

    fn next(&mut self) -> Option<Self::Item> {
        let first = match self.slice.first() {
            Some(first) => first,
            None => return None,
        };
        let mut end = 1;
        while let Some(record) = self.slice.get(end) {
            if !record.owner().name_eq(first.owner())
                || record.class() != first.class()
            {
                break;
            }
            end += 1;
        }
        let (res, slice) = self.slice.split_at(end);
        self.slice = slice;
        Some(Family::new(res))
    }
}

//------------ RrsetIter -----------------------------------------------------

/// An iterator that produces RRsets from sorted records.
pub struct RrsetIter<'a, N, D> {
    slice: &'a [Record<N, D>],
}

impl<'a, N, D> RrsetIter<'a, N, D> {
    fn new(slice: &'a [Record<N, D>]) -> Self {
        RrsetIter { slice }
    }
}

impl<'a, N, D> Iterator for RrsetIter<'a, N, D>
where
    N: ToName + 'a,
    D: RecordData + 'a,
{
    type Item = Rrset<'a, N, D>;

    fn next(&mut self) -> Option<Self::Item> {
        let first = match self.slice.first() {
            Some(first) => first,
            None => return None,
        };
        let mut end = 1;
        while let Some(record) = self.slice.get(end) {
            if !record.owner().name_eq(first.owner())
                || record.rtype() != first.rtype()
                || record.class() != first.class()
            {
                break;
            }
            end += 1;
        }
        let (res, slice) = self.slice.split_at(end);
        self.slice = slice;
        Some(Rrset::new(res))
    }
}

//------------ FamilyIter ----------------------------------------------------

/// An iterator that produces RRsets from a record family.
pub struct FamilyIter<'a, N, D> {
    slice: &'a [Record<N, D>],
}

impl<'a, N, D> FamilyIter<'a, N, D> {
    fn new(slice: &'a [Record<N, D>]) -> Self {
        FamilyIter { slice }
    }
}

impl<'a, N, D> Iterator for FamilyIter<'a, N, D>
where
    N: ToName + 'a,
    D: RecordData + 'a,
{
    type Item = Rrset<'a, N, D>;

    fn next(&mut self) -> Option<Self::Item> {
        let first = match self.slice.first() {
            Some(first) => first,
            None => return None,
        };
        let mut end = 1;
        while let Some(record) = self.slice.get(end) {
            if record.rtype() != first.rtype() {
                break;
            }
            end += 1;
        }
        let (res, slice) = self.slice.split_at(end);
        self.slice = slice;
        Some(Rrset::new(res))
    }
}

//------------ SigningError --------------------------------------------------

#[derive(Copy, Clone, Debug, PartialEq, Eq)]
pub enum SigningError {
    /// One or more keys does not have a signature validity period defined.
    KeyLacksSignatureValidityPeriod,
    DuplicateDnskey,
    OutOfMemory,
}

//------------ Nsec3OptOut ---------------------------------------------------

/// The different types of NSEC3 opt-out.
#[derive(Copy, Clone, Debug, Default, Eq, PartialEq)]
pub enum Nsec3OptOut {
    /// No opt-out. The opt-out flag of NSEC3 RRs will NOT be set and insecure
    /// delegations will be included in the NSEC3 chain.
    #[default]
    NoOptOut,

    /// Opt-out. The opt-out flag of NSEC3 RRs will be set and insecure
    /// delegations will NOT be included in the NSEC3 chain.
    OptOut,

    /// Opt-out (flags only). The opt-out flag of NSEC3 RRs will be set and
    /// insecure delegations will be included in the NSEC3 chain.
    OptOutFlagsOnly,
}

// TODO: Add tests for nsec3s() that validate the following from RFC 5155:
//
// https://www.rfc-editor.org/rfc/rfc5155.html#section-7.1
// 7.1. Zone Signing
//     "Zones using NSEC3 must satisfy the following properties:
//
//      o  Each owner name within the zone that owns authoritative RRSets
//         MUST have a corresponding NSEC3 RR.  Owner names that correspond
//         to unsigned delegations MAY have a corresponding NSEC3 RR.
//         However, if there is not a corresponding NSEC3 RR, there MUST be
//         an Opt-Out NSEC3 RR that covers the "next closer" name to the
//         delegation.  Other non-authoritative RRs are not represented by
//         NSEC3 RRs.
//
//      o  Each empty non-terminal MUST have a corresponding NSEC3 RR, unless
//         the empty non-terminal is only derived from an insecure delegation
//         covered by an Opt-Out NSEC3 RR.
//
//      o  The TTL value for any NSEC3 RR SHOULD be the same as the minimum
//         TTL value field in the zone SOA RR.
//
//      o  The Type Bit Maps field of every NSEC3 RR in a signed zone MUST
//         indicate the presence of all types present at the original owner
//         name, except for the types solely contributed by an NSEC3 RR
//         itself.  Note that this means that the NSEC3 type itself will
//         never be present in the Type Bit Maps."

//------------ IntendedKeyPurpose --------------------------------------------

/// The purpose of a DNSSEC key from the perspective of an operator.
#[derive(Copy, Clone, Debug, Eq, PartialEq)]
pub enum IntendedKeyPurpose {
    /// A key that signs DNSKEY RRSETs.
    ///
    /// RFC9499 DNS Terminology:
    /// 10. General DNSSEC
    /// Key signing key (KSK): DNSSEC keys that "only sign the apex DNSKEY
    ///   RRset in a zone." (Quoted from RFC6781, Section 3.1)
    KSK,

    /// A key that signs non-DNSKEY RRSETs.
    ///
    /// RFC9499 DNS Terminology:
    /// 10. General DNSSEC
    /// Zone signing key (ZSK): "DNSSEC keys that can be used to sign all the
    /// RRsets in a zone that require signatures, other than the apex DNSKEY
    /// RRset." (Quoted from RFC6781, Section 3.1) Also note that a ZSK is
    /// sometimes used to sign the apex DNSKEY RRset.
    ZSK,

    /// A key that signs both DNSKEY and other RRSETs.
    ///
    /// RFC 9499 DNS Terminology:
    /// 10. General DNSSEC
    /// Combined signing key (CSK): In cases where the differentiation between
    /// the KSK and ZSK is not made, i.e., where keys have the role of both
    /// KSK and ZSK, we talk about a Single-Type Signing Scheme." (Quoted from
    /// [RFC6781], Section 3.1) This is sometimes called a "combined signing
    /// key" or "CSK". It is operational practice, not protocol, that
    /// determines whether a particular key is a ZSK, a KSK, or a CSK.
    CSK,

    /// A key that is not currently used for signing.
    ///
    /// This key should be added to the zone but not used to sign any RRSETs.
    Inactive,
}

//------------ DnssecSigningKey ----------------------------------------------

/// A key to be provided by an operator to a DNSSEC signer.
///
/// This type carries metadata that signals to a DNSSEC signer how this key
/// should impact the zone to be signed.
pub struct DnssecSigningKey<Octs, Inner: SignRaw> {
    /// The key to use to make DNSSEC signatures.
    key: SigningKey<Octs, Inner>,

    /// The purpose for which the operator intends the key to be used.
    ///
    /// Defines explicitly the purpose of the key which should be used instead
    /// of attempting to infer the purpose of the key (to sign keys and/or to
    /// sign other records) by examining the setting of the Secure Entry Point
    /// and Zone Key flags on the key (i.e. whether the key is a KSK or ZSK or
    /// something else).
    purpose: IntendedKeyPurpose,

    _phantom: PhantomData<(Octs, Inner)>,
}

impl<Octs, Inner: SignRaw> DnssecSigningKey<Octs, Inner> {
    /// Create a new [`DnssecSigningKey`] by assocating intent with a
    /// reference to an existing key.
    pub fn new(
        key: SigningKey<Octs, Inner>,
        purpose: IntendedKeyPurpose,
    ) -> Self {
        Self {
            key,
            purpose,
            _phantom: Default::default(),
        }
    }

    pub fn into_inner(self) -> SigningKey<Octs, Inner> {
        self.key
    }
}

impl<Octs, Inner: SignRaw> Deref for DnssecSigningKey<Octs, Inner> {
    type Target = SigningKey<Octs, Inner>;

    fn deref(&self) -> &Self::Target {
        &self.key
    }
}

impl<Octs, Inner: SignRaw> DnssecSigningKey<Octs, Inner> {
    pub fn key(&self) -> &SigningKey<Octs, Inner> {
        &self.key
    }

    pub fn purpose(&self) -> IntendedKeyPurpose {
        self.purpose
    }
}

impl<Octs: AsRef<[u8]>, Inner: SignRaw> DnssecSigningKey<Octs, Inner> {
    pub fn ksk(key: SigningKey<Octs, Inner>) -> Self {
        Self {
            key,
            purpose: IntendedKeyPurpose::KSK,
            _phantom: Default::default(),
        }
    }

    pub fn zsk(key: SigningKey<Octs, Inner>) -> Self {
        Self {
            key,
            purpose: IntendedKeyPurpose::ZSK,
            _phantom: Default::default(),
        }
    }

    pub fn csk(key: SigningKey<Octs, Inner>) -> Self {
        Self {
            key,
            purpose: IntendedKeyPurpose::CSK,
            _phantom: Default::default(),
        }
    }

    pub fn inactive(key: SigningKey<Octs, Inner>) -> Self {
        Self {
            key,
            purpose: IntendedKeyPurpose::Inactive,
            _phantom: Default::default(),
        }
    }

    pub fn inferred(key: SigningKey<Octs, Inner>) -> Self {
        let public_key = key.public_key();
        match (
            public_key.is_secure_entry_point(),
            public_key.is_zone_signing_key(),
        ) {
            (true, _) => Self::ksk(key),
            (false, true) => Self::zsk(key),
            (false, false) => Self::inactive(key),
        }
    }
}

//------------ Operations ----------------------------------------------------

// TODO: Move nsecs() and nsecs3() out of SortedRecords and make them also
// take an iterator. This allows callers to pass an iterator over Record
// rather than force them to create the SortedRecords type (which for example
// in the case of a Zone we wouldn't have, but may instead be able to get an
// iterator over the Zone). Also move out the helper functions. Maybe put them
// all into a Signer struct?

pub trait SigningKeyUsageStrategy<Octs, Inner: SignRaw> {
    const NAME: &'static str;

    fn new() -> Self;

    fn filter_ksks(
        &mut self,
        candidate_key: &DnssecSigningKey<Octs, Inner>,
    ) -> bool {
        matches!(
            candidate_key.purpose(),
            IntendedKeyPurpose::KSK | IntendedKeyPurpose::CSK
        )
    }

    fn filter_zsks(
        &mut self,
        candidate_key: &DnssecSigningKey<Octs, Inner>,
    ) -> bool {
        matches!(
            candidate_key.purpose(),
            IntendedKeyPurpose::ZSK | IntendedKeyPurpose::CSK
        )
    }
}

pub struct DefaultSigningKeyUsageStrategy;

impl<Octs, Inner: SignRaw> SigningKeyUsageStrategy<Octs, Inner>
    for DefaultSigningKeyUsageStrategy
{
    const NAME: &'static str = "Default key usage strategy";

    fn new() -> Self {
        Self
    }
}

pub struct Signer<Octs, Inner, KeyStrat = DefaultSigningKeyUsageStrategy>
where
    Inner: SignRaw,
    KeyStrat: SigningKeyUsageStrategy<Octs, Inner>,
{
    _phantom: PhantomData<(Octs, Inner, KeyStrat)>,
}

impl<Octs, Inner, KeyStrat> Default for Signer<Octs, Inner, KeyStrat>
where
    Inner: SignRaw,
    KeyStrat: SigningKeyUsageStrategy<Octs, Inner>,
{
    fn default() -> Self {
        Self::new()
    }
}

impl<Octs, Inner, KeyStrat> Signer<Octs, Inner, KeyStrat>
where
    Inner: SignRaw,
    KeyStrat: SigningKeyUsageStrategy<Octs, Inner>,
{
    pub fn new() -> Self {
        Self {
            _phantom: PhantomData,
        }
    }
}

impl<Octs, Inner, KeyStrat> Signer<Octs, Inner, KeyStrat>
where
    Octs: AsRef<[u8]> + From<Box<[u8]>> + OctetsFrom<Vec<u8>>,
    Inner: SignRaw,
    KeyStrat: SigningKeyUsageStrategy<Octs, Inner>,
{
    /// Sign a zone using the given keys.
    ///
    /// Returns the collection of RRSIG and (optionally) DNSKEY RRs that must be
    /// added to the given records in order to DNSSEC sign them.
    ///
    /// The given records MUST be sorted according to [`CanonicalOrd`].
    #[allow(clippy::type_complexity)]
    pub fn sign<N, D>(
        &self,
        apex: &FamilyName<N>,
        mut families: RecordsIter<'_, N, D>,
        keys: &[DnssecSigningKey<Octs, Inner>],
        add_used_dnskeys: bool,
    ) -> Result<Vec<Record<N, ZoneRecordData<Octs, N>>>, SigningError>
    where
        N: ToName + Clone + Send,
        D: RecordData
            + ComposeRecordData
            + From<Dnskey<Octs>>
            + CanonicalOrd
            + Send,
    {
        debug!("Signer settings: add_used_dnskeys={add_used_dnskeys}, strategy: {}", KeyStrat::NAME);

        // Work with indices because SigningKey doesn't impl PartialEq so we
        // cannot use a HashSet to make a unique set of them.

        let mut key_filter = KeyStrat::new();

        let dnskey_signing_key_idxs: HashSet<usize> = keys
            .iter()
            .enumerate()
            .filter_map(|(i, k)| key_filter.filter_ksks(k).then_some(i))
            .collect();

        let rrset_signing_key_idxs: HashSet<usize> = keys
            .iter()
            .enumerate()
            .filter_map(|(i, k)| key_filter.filter_zsks(k).then_some(i))
            .collect();

        let keys_in_use_idxs: HashSet<_> = rrset_signing_key_idxs
            .iter()
            .chain(dnskey_signing_key_idxs.iter())
            .collect();

        if enabled!(Level::DEBUG) {
            fn debug_key<Octs: AsRef<[u8]>, Inner: SignRaw>(
                prefix: &str,
                key: &SigningKey<Octs, Inner>,
            ) {
                debug!(
                    "{prefix}: {}, owner={}, flags={} (SEP={}, ZSK={}))",
                    key.algorithm()
                        .to_mnemonic_str()
                        .map(|alg| format!("{alg} ({})", key.algorithm()))
                        .unwrap_or_else(|| key.algorithm().to_string()),
                    key.owner(),
                    key.flags(),
                    key.is_secure_entry_point(),
                    key.is_zone_signing_key(),
                )
            }

            debug!("# Keys: {}", keys_in_use_idxs.len());
            debug!(
                "# DNSKEY RR signing keys: {}",
                dnskey_signing_key_idxs.len()
            );
            debug!("# RRSET signing keys: {}", rrset_signing_key_idxs.len());

            for idx in &keys_in_use_idxs {
                debug_key("Key", keys[**idx].key());
            }

            for idx in &rrset_signing_key_idxs {
                debug_key("RRSET Signing Key", keys[*idx].key());
            }

            for idx in &dnskey_signing_key_idxs {
                debug_key("DNSKEY Signing Key", keys[*idx].key());
            }
        }

        let mut res: Vec<Record<N, ZoneRecordData<Octs, N>>> = Vec::new();
        let mut buf = Vec::new();
        let mut cut: Option<FamilyName<N>> = None;

        // Since the records are ordered, the first family is the apex --
        // we can skip everything before that.
        families.skip_before(apex);

        let mut families = families.peekable();

        let apex_ttl =
            families.peek().unwrap().records().next().unwrap().ttl();

        // Make DNSKEY RRs for all keys that will be used.
        let mut dnskey_rrs_to_sign = SortedRecords::<N, D>::new();
        for public_key in keys_in_use_idxs
            .iter()
            .map(|&&idx| keys[idx].key().public_key())
        {
            let dnskey = public_key.to_dnskey();

            // Save the DNSKEY RR so that we can generate an RRSIG for it.
            dnskey_rrs_to_sign
                .insert(Record::new(
                    apex.owner().clone(),
                    apex.class(),
                    apex_ttl,
                    Dnskey::convert(dnskey.clone()).into(),
                ))
                .map_err(|_| SigningError::DuplicateDnskey)?;

            if add_used_dnskeys {
                // Add the DNSKEY RR to the final result so that we not only
                // produce an RRSIG for it but tell the caller this is a new
                // record to include in the final zone.
                res.push(Record::new(
                    apex.owner().clone(),
                    apex.class(),
                    apex_ttl,
                    Dnskey::convert(dnskey).into(),
                ));
            }
        }

        let dummy_dnskey_rrs = SortedRecords::<N, D>::new();
        let families_iter = if add_used_dnskeys {
            dnskey_rrs_to_sign.families().chain(families)
        } else {
            dummy_dnskey_rrs.families().chain(families)
        };

        for family in families_iter {
            // If the owner is out of zone, we have moved out of our zone and
            // are done.
            if !family.is_in_zone(apex) {
                break;
            }

            // If the family is below a zone cut, we must ignore it.
            if let Some(ref cut) = cut {
                if family.owner().ends_with(cut.owner()) {
                    continue;
                }
            }

            // A copy of the family name. We’ll need it later.
            let name = family.family_name().cloned();

            // If this family is the parent side of a zone cut, we keep the
            // family name for later. This also means below that if
            // `cut.is_some()` we are at the parent side of a zone.
            cut = if family.is_zone_cut(apex) {
                Some(name.clone())
            } else {
                None
            };

            for rrset in family.rrsets() {
                if cut.is_some() {
                    // If we are at a zone cut, we only sign DS and NSEC
                    // records. NS records we must not sign and everything
                    // else shouldn’t be here, really.
                    if rrset.rtype() != Rtype::DS
                        && rrset.rtype() != Rtype::NSEC
                    {
                        continue;
                    }
                } else {
                    // Otherwise we only ignore RRSIGs.
                    if rrset.rtype() == Rtype::RRSIG {
                        continue;
                    }
                }

                let signing_key_idxs = if rrset.rtype() == Rtype::DNSKEY {
                    &dnskey_signing_key_idxs
                } else {
                    &rrset_signing_key_idxs
                };

                for key in signing_key_idxs.iter().map(|&idx| keys[idx].key())
                {
                    let (inception, expiration) = key
                        .signature_validity_period()
                        .ok_or(SigningError::KeyLacksSignatureValidityPeriod)?
                        .into_inner();

                    let rrsig = ProtoRrsig::new(
                        rrset.rtype(),
                        key.algorithm(),
                        name.owner().rrsig_label_count(),
                        rrset.ttl(),
                        expiration,
                        inception,
                        key.public_key().key_tag(),
                        apex.owner().clone(),
                    );

                    buf.clear();
                    rrsig.compose_canonical(&mut buf).unwrap();
                    for record in rrset.iter() {
                        record.compose_canonical(&mut buf).unwrap();
                    }
                    let signature =
                        key.raw_secret_key().sign_raw(&buf).unwrap();
                    let signature = signature.as_ref().to_vec();
                    let Ok(signature) = signature.try_octets_into() else {
                        return Err(SigningError::OutOfMemory);
                    };

                    let rrsig =
                        rrsig.into_rrsig(signature).expect("long signature");
                    res.push(Record::new(
                        name.owner().clone(),
                        name.class(),
                        rrset.ttl(),
                        ZoneRecordData::Rrsig(rrsig),
                    ));
                    debug!(
                        "Signed {} record with keytag {}",
                        rrset.rtype(),
                        key.public_key().key_tag()
                    );
                }
            }
        }

        debug!("Returning {} records from signing", res.len());

        Ok(res)
    }
}

// /// Sign a zone using the given keys.
// ///
// /// Returns the collection of RRSIG and (optionally) DNSKEY RRs that must be
// /// added to the given records in order to DNSSEC sign them.
// ///
// /// The given records MUST be sorted according to [`CanonicalOrd`].
// #[allow(clippy::type_complexity)]
// pub fn sign<'a, N, D, S, Octets, ConcreteSecretKey, K>(
//     apex: &FamilyName<N>,
//     mut families: RecordsIter<'a, N, D>,
//     expiration: Timestamp,
//     inception: Timestamp,
//     keys: &[DnssecSigningKey<'a, Octets, ConcreteSecretKey, K>],
//     add_used_dnskeys: bool,
//     sign_dnskeys_with_all_keys: bool,
// ) -> Result<Vec<Record<N, ZoneRecordData<Octets, N>>>, ErrorTypeToBeDetermined>
// where
//     N: ToName + Clone + Send,
//     D: CanonicalOrd
//         + RecordData
//         + ComposeRecordData
//         + From<Dnskey<Octets>>
//         + Send,
//     K: SigningKey<Octets, ConcreteSecretKey>,
//     S: Sorter + Send,
//     ConcreteSecretKey: SignRaw,
//     Octets: AsRef<[u8]>
//         + Clone
//         + From<Box<[u8]>>
//         + octseq::OctetsFrom<std::vec::Vec<u8>>,
// {
//     debug!("Signing settings: add_used_dnskeys={add_used_dnskeys}, sign_dnskeys_with_all_keys={sign_dnskeys_with_all_keys}");

//     // Work with indices because SigningKey doesn't impl PartialEq so we
//     // cannot use a HashSet to make a unique set of them.
//     let mut ksk_idxs = HashSet::<usize>::new();
//     let mut zsk_idxs = HashSet::<usize>::new();
//     for (idx, key) in keys.iter().enumerate() {
//         match key.purpose() {
//             IntendedKeyPurpose::KSK => {
//                 let _ = ksk_idxs.insert(idx);
//             }
//             IntendedKeyPurpose::ZSK => {
//                 let _ = zsk_idxs.insert(idx);
//             }
//             _ => { /* Nothing to do */ }
//         }
//     }

//     // If the given KSKs (a key with SEP flag set) also have the Zone Key
//     // flag set, and lacking any ZSKs (a key with ONLY the Zone Key set),
//     // treat the KSKs with the Zone Key flag set as as Combined Signing
//     // Keys (CSKs) and so use them to sign the zone RRs as wel as for
//     // signing DNSKEY RRs.
//     let rrset_signing_key_idxs: HashSet<usize> = if !zsk_idxs.is_empty() {
//         zsk_idxs.iter().copied().collect()
//     } else {
//         keys.iter()
//             .filter(|k| matches!(k.purpose(), IntendedKeyPurpose::CSK))
//             .collect()
//     };
//     let mut rrset_signing_keys = vec![];
//     for idx in &rrset_signing_key_idxs {
//         rrset_signing_keys.push(&keys[*idx]);
//     }

//     // The set of keys to sign DNSKEY RRs with should be just the KSKs,
//     // unless we've been directed to use
//     let mut dnskey_signing_keys = vec![];
//     let dnskey_signing_key_idxs: HashSet<usize> =
//         if sign_dnskeys_with_all_keys {
//             debug!("Using all keys to sign DNSKEY RRs");
//             zsk_idxs
//                 .iter()
//                 .copied()
//                 .chain(ksk_idxs.iter().copied())
//                 .collect()
//         } else if !ksk_idxs.is_empty() {
//             // Sign DNSKEY RRs using only SEP keys.
//             debug!("Using only SEP keys to sign DNSKEY RRs");
//             ksk_idxs.iter().copied().collect()
//         } else {
//             // No SEP keys? Sign DNSKEY RRs with all non-SEP keys.
//             debug!("Using only the non-SEP keys to sign DNSKEY RRs");
//             keys.iter()
//                 .enumerate()
//                 .filter_map(|(i, k)| {
//                     (!k.is_secure_entry_point()).then_some(i)
//                 })
//                 .collect()
//         };
//     for idx in &dnskey_signing_key_idxs {
//         dnskey_signing_keys.push(&keys[*idx]);
//     }

//     // Determine the total set of keys that we will use.
//     let mut keys_to_use: Vec<&SigningKey<Octets, ConcreteSecretKey>> = vec![];
//     let keys_to_use_idxs: HashSet<usize> = dnskey_signing_key_idxs
//         .iter()
//         .copied()
//         .chain(rrset_signing_key_idxs.iter().copied())
//         .collect();
//     for idx in keys_to_use_idxs {
//         keys_to_use.push(&keys[idx]);
//     }

//     if enabled!(Level::DEBUG) {
//         fn debug_key<O: AsRef<[u8]>, C: SignRaw>(
//             prefix: &str,
//             key: &SigningKey<O, C>,
//         ) {
//             debug!(
//                 "{prefix}: {}, owner={}, flags={} (SEP={}, ZSK={}))",
//                 key.algorithm(),
//                 key.owner(),
//                 key.flags(),
//                 key.is_secure_entry_point(),
//                 key.is_zone_signing_key(),
//             )
//         }

//         debug!("# Keys: {}", keys.len());
//         debug!("# KSKs: {}", ksk_idxs.len());
//         debug!("# ZSKs: {}", zsk_idxs.len());
//         debug!("# DNSKEY RR signing keys: {}", dnskey_signing_keys.len());
//         debug!("# RRSET signing keys: {}", rrset_signing_keys.len());

//         for key in &keys_to_use {
//             debug_key("Key", key);
//         }

//         for idx in ksk_idxs {
//             debug_key("KSK", &keys[idx]);
//         }

//         for idx in zsk_idxs {
//             debug_key("ZSK", &keys[idx]);
//         }

//         for key in dnskey_signing_keys.iter() {
//             debug_key("DNSKEY RR signing key", key);
//         }

//         for key in rrset_signing_keys.iter() {
//             debug_key("RRSET signing key", key);
//         }
//     }

//     // Shadow the potentially larger collection of given keys with just
//     // the set we intend to use, so that we can't accidentally refer to
//     // the larger set below this point.
//     let keys = keys_to_use;

//     let mut res: Vec<Record<N, ZoneRecordData<Octets, N>>> = Vec::new();
//     let mut buf = Vec::new();
//     let mut cut: Option<FamilyName<N>> = None;

//     // Since the records are ordered, the first family is the apex --
//     // we can skip everything before that.
//     families.skip_before(apex);

//     let mut families = families.peekable();

//     let apex_ttl = families.peek().unwrap().records().next().unwrap().ttl();

//     // Make DNSKEY RRs for all keys that will be used.
//     let mut dnskey_rrs_to_sign = SortedRecords::<N, D, S>::new();
//     for public_key in keys.iter().map(|k| k.public_key()) {
//         let dnskey: Dnskey<Octets> = Dnskey::convert(public_key.to_dnskey());

//         // Save the DNSKEY RR so that we can generate an RRSIG for it.
//         dnskey_rrs_to_sign
//             .insert(Record::new(
//                 apex.owner().clone(),
//                 apex.class(),
//                 apex_ttl,
//                 dnskey.clone().into(),
//             ))
//             .map_err(|_| ErrorTypeToBeDetermined)?;

//         if add_used_dnskeys {
//             // Add the DNSKEY RR to the final result so that we not only
//             // produce an RRSIG for it but tell the caller this is a new
//             // record to include in the final zone.
//             res.push(Record::new(
//                 apex.owner().clone(),
//                 apex.class(),
//                 apex_ttl,
//                 ZoneRecordData::Dnskey(dnskey),
//             ));
//         }
//     }

//     let dummy_dnskey_rrs = SortedRecords::<N, D, S>::new();
//     let families_iter = if add_used_dnskeys {
//         dnskey_rrs_to_sign.families().chain(families)
//     } else {
//         dummy_dnskey_rrs.families().chain(families)
//     };

//     for family in families_iter {
//         // If the owner is out of zone, we have moved out of our zone and
//         // are done.
//         if !family.is_in_zone(apex) {
//             break;
//         }

//         // If the family is below a zone cut, we must ignore it.
//         if let Some(ref cut) = cut {
//             if family.owner().ends_with(cut.owner()) {
//                 continue;
//             }
//         }

//         // A copy of the family name. We’ll need it later.
//         let name = family.family_name().cloned();

//         // If this family is the parent side of a zone cut, we keep the
//         // family name for later. This also means below that if
//         // `cut.is_some()` we are at the parent side of a zone.
//         cut = if family.is_zone_cut(apex) {
//             Some(name.clone())
//         } else {
//             None
//         };

//         for rrset in family.rrsets() {
//             if cut.is_some() {
//                 // If we are at a zone cut, we only sign DS and NSEC
//                 // records. NS records we must not sign and everything
//                 // else shouldn’t be here, really.
//                 if rrset.rtype() != Rtype::DS && rrset.rtype() != Rtype::NSEC
//                 {
//                     continue;
//                 }
//             } else {
//                 // Otherwise we only ignore RRSIGs.
//                 if rrset.rtype() == Rtype::RRSIG {
//                     continue;
//                 }
//             }

//             let signing_keys = if rrset.rtype() == Rtype::DNSKEY {
//                 &dnskey_signing_keys
//             } else {
//                 &rrset_signing_keys
//             };

//             for key in signing_keys {
//                 let rrsig = ProtoRrsig::new(
//                     rrset.rtype(),
//                     key.algorithm(),
//                     name.owner().rrsig_label_count(),
//                     rrset.ttl(),
//                     expiration,
//                     inception,
//                     key.public_key().key_tag(),
//                     apex.owner().clone(),
//                 );

//                 buf.clear();
//                 rrsig.compose_canonical(&mut buf).unwrap();
//                 for record in rrset.iter() {
//                     record.compose_canonical(&mut buf).unwrap();
//                 }
//                 let signature = key.raw_secret_key().sign_raw(&buf).unwrap();
//                 let signature = signature.as_ref().to_vec();
//                 let Ok(signature) = signature.try_octets_into() else {
//                     return Err(ErrorTypeToBeDetermined);
//                 };

//                 let rrsig =
//                     rrsig.into_rrsig(signature).expect("long signature");
//                 res.push(Record::new(
//                     name.owner().clone(),
//                     name.class(),
//                     rrset.ttl(),
//                     ZoneRecordData::Rrsig(rrsig),
//                 ));
//                 debug!(
//                     "Signed {} record with keytag {}",
//                     rrset.rtype(),
//                     key.public_key().key_tag()
//                 );
//             }
//         }
//     }

//     debug!("Returning {} records from signing", res.len());

//     Ok(res)
// }<|MERGE_RESOLUTION|>--- conflicted
+++ resolved
@@ -3,11 +3,8 @@
 use core::convert::From;
 use core::fmt::Display;
 use core::marker::PhantomData;
-<<<<<<< HEAD
 use core::slice::Iter;
-=======
 use core::ops::Deref;
->>>>>>> 685a4022
 
 use std::boxed::Box;
 use std::collections::{HashMap, HashSet};
@@ -159,223 +156,13 @@
     }
 }
 
-<<<<<<< HEAD
-impl<N, D, S: Sorter> SortedRecords<N, D, S>
+impl<N, D, S> SortedRecords<N, D, S>
 where
     N: ToName + Send,
     D: RecordData + CanonicalOrd + Send,
     S: Sorter,
-    SortedRecords<N, D, S>: From<std::vec::Vec<Record<N, D>>>,
-{
-    /// Sign a zone using the given keys.
-    ///
-    /// A DNSKEY RR will be output for each key.
-    ///
-    /// Keys with a supported algorithm with the ZONE flag set will be used as
-    /// ZSKs.
-    ///
-    /// Keys with a supported algorithm with the ZONE flag AND the SEP flag
-    /// set will be used as KSKs.
-    ///
-    /// If only one key has a supported algorithm and has the ZONE flag set
-    /// AND has the SEP flag set, it will be used as a CSK (i.e. both KSK and
-    /// ZSK).
-    #[allow(clippy::type_complexity)]
-    pub fn sign<Octets, ConcreteSecretKey>(
-        &self,
-        apex: &FamilyName<N>,
-        expiration: Timestamp,
-        inception: Timestamp,
-        keys: &[SigningKey<Octets, ConcreteSecretKey>],
-        add_used_dnskeys: bool,
-        sign_dnskeys_with_all_keys: bool,
-    ) -> Result<
-        Vec<Record<N, ZoneRecordData<Octets, N>>>,
-        ErrorTypeToBeDetermined,
-    >
-    where
-        N: ToName + Clone,
-        D: CanonicalOrd
-            + RecordData
-            + ComposeRecordData
-            + From<Dnskey<Octets>>,
-        ConcreteSecretKey: SignRaw,
-        Octets: AsRef<[u8]>
-            + Clone
-            + From<Box<[u8]>>
-            + octseq::OctetsFrom<std::vec::Vec<u8>>,
-    {
-        let keys_by_ref: Vec<_> = keys.iter().collect();
-        let (ksks, zsks): (Vec<_>, Vec<_>) = keys
-            .iter()
-            .filter(|k| k.is_zone_signing_key())
-            .partition(|k| k.is_secure_entry_point());
-
-        let dnskey_signing_keys = if sign_dnskeys_with_all_keys {
-            &keys_by_ref
-        } else if ksks.is_empty() {
-            &zsks
-        } else {
-            &ksks
-        };
-
-        if enabled!(Level::DEBUG) {
-            for key in keys {
-                debug!(
-                    "Key   : {}, owner={}, flags={} (SEP={}, ZSK={}))",
-                    key.algorithm(),
-                    key.owner(),
-                    key.flags(),
-                    key.is_secure_entry_point(),
-                    key.is_zone_signing_key(),
-                )
-            }
-            debug!("# KSKs: {}", ksks.len());
-            debug!("# ZSKs: {}", zsks.len());
-        }
-
-        let mut res: Vec<Record<N, ZoneRecordData<Octets, N>>> = Vec::new();
-        let mut buf = Vec::new();
-        let mut cut: Option<FamilyName<N>> = None;
-        let mut families = self.families();
-
-        // Since the records are ordered, the first family is the apex --
-        // we can skip everything before that.
-        families.skip_before(apex);
-
-        let mut families = families.peekable();
-
-        let apex_ttl =
-            families.peek().unwrap().records().next().unwrap().ttl();
-
-        let mut dnskey_rrs = SortedRecords::<N, D, S>::new();
-
-        for public_key in keys.iter().map(|k| k.public_key()) {
-            let dnskey: Dnskey<Octets> =
-                Dnskey::convert(public_key.to_dnskey());
-
-            dnskey_rrs
-                .insert(Record::new(
-                    apex.owner().clone(),
-                    apex.class(),
-                    apex_ttl,
-                    dnskey.clone().into(),
-                ))
-                .map_err(|_| ErrorTypeToBeDetermined)?;
-
-            if add_used_dnskeys {
-                res.push(Record::new(
-                    apex.owner().clone(),
-                    apex.class(),
-                    apex_ttl,
-                    ZoneRecordData::Dnskey(dnskey),
-                ));
-            }
-        }
-
-        let dummy_dnskey_rrs = SortedRecords::<N, D, S>::new();
-        let families_iter = if add_used_dnskeys {
-            dnskey_rrs.families().chain(families)
-        } else {
-            dummy_dnskey_rrs.families().chain(families)
-        };
-
-        for family in families_iter {
-            // If the owner is out of zone, we have moved out of our zone and
-            // are done.
-            if !family.is_in_zone(apex) {
-                break;
-            }
-
-            // If the family is below a zone cut, we must ignore it.
-            if let Some(ref cut) = cut {
-                if family.owner().ends_with(cut.owner()) {
-                    continue;
-                }
-            }
-
-            // A copy of the family name. We’ll need it later.
-            let name = family.family_name().cloned();
-
-            // If this family is the parent side of a zone cut, we keep the
-            // family name for later. This also means below that if
-            // `cut.is_some()` we are at the parent side of a zone.
-            cut = if family.is_zone_cut(apex) {
-                Some(name.clone())
-            } else {
-                None
-            };
-
-            for rrset in family.rrsets() {
-                if cut.is_some() {
-                    // If we are at a zone cut, we only sign DS and NSEC
-                    // records. NS records we must not sign and everything
-                    // else shouldn’t be here, really.
-                    if rrset.rtype() != Rtype::DS
-                        && rrset.rtype() != Rtype::NSEC
-                    {
-                        continue;
-                    }
-                } else {
-                    // Otherwise we only ignore RRSIGs.
-                    if rrset.rtype() == Rtype::RRSIG {
-                        continue;
-                    }
-                }
-
-                let keys = if rrset.rtype() == Rtype::DNSKEY {
-                    dnskey_signing_keys
-                } else {
-                    &zsks
-                };
-
-                for key in keys {
-                    let rrsig = ProtoRrsig::new(
-                        rrset.rtype(),
-                        key.algorithm(),
-                        name.owner().rrsig_label_count(),
-                        rrset.ttl(),
-                        expiration,
-                        inception,
-                        key.public_key().key_tag(),
-                        apex.owner().clone(),
-                    );
-
-                    buf.clear();
-                    rrsig.compose_canonical(&mut buf).unwrap();
-                    for record in rrset.iter() {
-                        record.compose_canonical(&mut buf).unwrap();
-                    }
-                    let signature =
-                        key.raw_secret_key().sign_raw(&buf).unwrap();
-                    let signature = signature.as_ref().to_vec();
-                    let Ok(signature) = signature.try_octets_into() else {
-                        return Err(ErrorTypeToBeDetermined);
-                    };
-
-                    let rrsig =
-                        rrsig.into_rrsig(signature).expect("long signature");
-                    res.push(Record::new(
-                        name.owner().clone(),
-                        name.class(),
-                        rrset.ttl(),
-                        ZoneRecordData::Rrsig(rrsig),
-                    ));
-                }
-            }
-        }
-
-        Ok(res)
-    }
-
-=======
-impl<N, D> SortedRecords<N, D>
-where
-    N: ToName + Send,
-    D: RecordData + CanonicalOrd + Send,
     SortedRecords<N, D>: From<Vec<Record<N, D>>>,
 {
->>>>>>> 685a4022
     pub fn nsecs<Octets>(
         &self,
         apex: &FamilyName<N>,
@@ -1505,28 +1292,31 @@
     }
 }
 
-pub struct Signer<Octs, Inner, KeyStrat = DefaultSigningKeyUsageStrategy>
+pub struct Signer<Octs, Inner, KeyStrat = DefaultSigningKeyUsageStrategy, Sort = DefaultSorter>
 where
     Inner: SignRaw,
     KeyStrat: SigningKeyUsageStrategy<Octs, Inner>,
+    Sort: Sorter,
 {
-    _phantom: PhantomData<(Octs, Inner, KeyStrat)>,
-}
-
-impl<Octs, Inner, KeyStrat> Default for Signer<Octs, Inner, KeyStrat>
+    _phantom: PhantomData<(Octs, Inner, KeyStrat, Sort)>,
+}
+
+impl<Octs, Inner, KeyStrat, Sort> Default for Signer<Octs, Inner, KeyStrat, Sort>
 where
     Inner: SignRaw,
     KeyStrat: SigningKeyUsageStrategy<Octs, Inner>,
+    Sort: Sorter,
 {
     fn default() -> Self {
         Self::new()
     }
 }
 
-impl<Octs, Inner, KeyStrat> Signer<Octs, Inner, KeyStrat>
+impl<Octs, Inner, KeyStrat, Sort> Signer<Octs, Inner, KeyStrat, Sort>
 where
     Inner: SignRaw,
     KeyStrat: SigningKeyUsageStrategy<Octs, Inner>,
+    Sort: Sorter,
 {
     pub fn new() -> Self {
         Self {
@@ -1535,11 +1325,12 @@
     }
 }
 
-impl<Octs, Inner, KeyStrat> Signer<Octs, Inner, KeyStrat>
+impl<Octs, Inner, KeyStrat, Sort> Signer<Octs, Inner, KeyStrat, Sort>
 where
     Octs: AsRef<[u8]> + From<Box<[u8]>> + OctetsFrom<Vec<u8>>,
     Inner: SignRaw,
     KeyStrat: SigningKeyUsageStrategy<Octs, Inner>,
+    Sort: Sorter,
 {
     /// Sign a zone using the given keys.
     ///
@@ -1639,7 +1430,7 @@
             families.peek().unwrap().records().next().unwrap().ttl();
 
         // Make DNSKEY RRs for all keys that will be used.
-        let mut dnskey_rrs_to_sign = SortedRecords::<N, D>::new();
+        let mut dnskey_rrs_to_sign = SortedRecords::<N, D, Sort>::new();
         for public_key in keys_in_use_idxs
             .iter()
             .map(|&&idx| keys[idx].key().public_key())
