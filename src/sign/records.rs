//! Actual signing.
use core::cmp::Ordering;
use core::convert::From;
use core::fmt::Display;
use core::marker::PhantomData;
use core::ops::Deref;
use core::slice::Iter;

use std::boxed::Box;
use std::collections::{HashMap, HashSet};
use std::fmt::Debug;
use std::hash::Hash;
use std::string::{String, ToString};
use std::vec::Vec;
use std::{fmt, slice};

use octseq::builder::{EmptyBuilder, FromBuilder, OctetsBuilder, Truncate};
use octseq::{FreezeBuilder, OctetsFrom, OctetsInto};
use tracing::{debug, enabled, Level};

use crate::base::cmp::CanonicalOrd;
use crate::base::iana::{Class, Nsec3HashAlg, Rtype};
use crate::base::name::{ToLabelIter, ToName};
use crate::base::rdata::{ComposeRecordData, RecordData};
use crate::base::record::Record;
use crate::base::{Name, NameBuilder, Ttl};
use crate::rdata::dnssec::{ProtoRrsig, RtypeBitmap, RtypeBitmapBuilder};
use crate::rdata::nsec3::{Nsec3Salt, OwnerHash};
use crate::rdata::{Dnskey, Nsec, Nsec3, Nsec3param, Soa, ZoneRecordData};
use crate::utils::base32;
use crate::validate::{nsec3_hash, Nsec3HashError};
use crate::zonetree::types::StoredRecordData;
use crate::zonetree::StoredName;

use super::{SignRaw, SigningKey};

//------------ Sorter --------------------------------------------------------

/// A DNS resource record sorter.
///
/// Implement this trait to use a different sorting algorithm than that
/// implemented by [`DefaultSorter`], e.g. to use system resources in a
/// different way when sorting.
pub trait Sorter {
    /// Sort the given DNS resource records.
    ///
    /// The imposed order should be compatible with the ordering defined by
    /// RFC 8976 section 3.3.1, i.e. _"DNSSEC's canonical on-the-wire RR
    /// format (without name compression) and ordering as specified in
    /// Sections 6.1, 6.2, and 6.3 of [RFC4034] with the additional provision
    /// that RRsets having the same owner name MUST be numerically ordered, in
    /// ascending order, by their numeric RR TYPE"_.
    fn sort_by<N, D, F>(records: &mut Vec<Record<N, D>>, compare: F)
    where
        Record<N, D>: Send,
        F: Fn(&Record<N, D>, &Record<N, D>) -> Ordering + Sync;
}

//------------ DefaultSorter -------------------------------------------------

/// The default [`Sorter`] implementation used by [`SortedRecords`].
///
/// The current implementation is the single threaded sort provided by Rust
/// [`std::vec::Vec::sort_by()`].
pub struct DefaultSorter;

impl Sorter for DefaultSorter {
    fn sort_by<N, D, F>(records: &mut Vec<Record<N, D>>, compare: F)
    where
        Record<N, D>: Send,
        F: Fn(&Record<N, D>, &Record<N, D>) -> Ordering + Sync,
    {
        records.sort_by(compare);
    }
}

//------------ SortedRecords -------------------------------------------------

/// A collection of resource records sorted for signing.
///
/// The sort algorithm used defaults to [`DefaultSorter`] but can be
/// overridden by being generic over an alternate implementation of
/// [`Sorter`].
#[derive(Clone)]
pub struct SortedRecords<N, D, S = DefaultSorter>
where
    Record<N, D>: Send,
    S: Sorter,
{
    records: Vec<Record<N, D>>,

    _phantom: PhantomData<S>,
}

impl<N, D, S> SortedRecords<N, D, S>
where
    Record<N, D>: Send,
    S: Sorter,
{
    pub fn new() -> Self {
        SortedRecords {
            records: Vec::new(),
            _phantom: Default::default(),
        }
    }

    /// Insert a record in sorted order.
    ///
    /// If inserting a lot of records at once prefer [`extend()`] instead
    /// which will sort once after all insertions rather than once per
    /// insertion.
    pub fn insert(&mut self, record: Record<N, D>) -> Result<(), Record<N, D>>
    where
        N: ToName,
        D: RecordData + CanonicalOrd,
    {
        let idx = self
            .records
            .binary_search_by(|stored| stored.canonical_cmp(&record));
        match idx {
            Ok(_) => Err(record),
            Err(idx) => {
                self.records.insert(idx, record);
                Ok(())
            }
        }
    }

    pub fn families(&self) -> RecordsIter<N, D> {
        RecordsIter::new(&self.records)
    }

    pub fn rrsets(&self) -> RrsetIter<N, D> {
        RrsetIter::new(&self.records)
    }

    pub fn find_soa(&self) -> Option<Rrset<N, D>>
    where
        N: ToName,
        D: RecordData,
    {
        self.rrsets().find(|rrset| rrset.rtype() == Rtype::SOA)
    }

    pub fn iter(&self) -> Iter<'_, Record<N, D>> {
        self.records.iter()
    }
}

impl<N: Send, S: Sorter> SortedRecords<N, StoredRecordData, S> {
    pub fn replace_soa(&mut self, new_soa: Soa<StoredName>) {
        if let Some(soa_rrset) = self
            .records
            .iter_mut()
            .find(|rrset| rrset.rtype() == Rtype::SOA)
        {
            if let ZoneRecordData::Soa(current_soa) = soa_rrset.data_mut() {
                *current_soa = new_soa;
            }
        }
    }
}

impl<N, D, S> SortedRecords<N, D, S>
where
    N: ToName + Send,
    D: RecordData + CanonicalOrd + Send,
    S: Sorter,
    SortedRecords<N, D>: From<Vec<Record<N, D>>>,
{
    pub fn nsecs<Octets>(
        &self,
        apex: &FamilyName<N>,
        ttl: Ttl,
        assume_dnskeys_will_be_added: bool,
    ) -> Vec<Record<N, Nsec<Octets, N>>>
    where
        N: ToName + Clone + PartialEq,
        D: RecordData,
        Octets: FromBuilder,
        Octets::Builder: EmptyBuilder + Truncate + AsRef<[u8]> + AsMut<[u8]>,
        <Octets::Builder as OctetsBuilder>::AppendError: Debug,
    {
        let mut res = Vec::new();

        // The owner name of a zone cut if we currently are at or below one.
        let mut cut: Option<FamilyName<N>> = None;

        let mut families = self.families();

        // Since the records are ordered, the first family is the apex --
        // we can skip everything before that.
        families.skip_before(apex);

        // Because of the next name thing, we need to keep the last NSEC
        // around.
        let mut prev: Option<(FamilyName<N>, RtypeBitmap<Octets>)> = None;

        // We also need the apex for the last NSEC.
        let apex_owner = families.first_owner().clone();

        for family in families {
            // If the owner is out of zone, we have moved out of our zone and
            // are done.
            if !family.is_in_zone(apex) {
                break;
            }

            // If the family is below a zone cut, we must ignore it.
            if let Some(ref cut) = cut {
                if family.owner().ends_with(cut.owner()) {
                    continue;
                }
            }

            // A copy of the family name. We’ll need it later.
            let name = family.family_name().cloned();

            // If this family is the parent side of a zone cut, we keep the
            // family name for later. This also means below that if
            // `cut.is_some()` we are at the parent side of a zone.
            cut = if family.is_zone_cut(apex) {
                Some(name.clone())
            } else {
                None
            };

            if let Some((prev_name, bitmap)) = prev.take() {
                res.push(prev_name.into_record(
                    ttl,
                    Nsec::new(name.owner().clone(), bitmap),
                ));
            }

            let mut bitmap = RtypeBitmap::<Octets>::builder();
            // RFC 4035 section 2.3:
            //  "The type bitmap of every NSEC resource record in a signed
            //   zone MUST indicate the presence of both the NSEC record
            //   itself and its corresponding RRSIG record."
            bitmap.add(Rtype::RRSIG).unwrap();
            if assume_dnskeys_will_be_added && family.owner() == &apex_owner {
                // Assume there's gonna be a DNSKEY.
                bitmap.add(Rtype::DNSKEY).unwrap();
            }
            bitmap.add(Rtype::NSEC).unwrap();
            for rrset in family.rrsets() {
                bitmap.add(rrset.rtype()).unwrap()
            }

            prev = Some((name, bitmap.finalize()));
        }
        if let Some((prev_name, bitmap)) = prev {
            res.push(
                prev_name.into_record(ttl, Nsec::new(apex_owner, bitmap)),
            );
        }
        res
    }

    /// Generate [RFC5155] NSEC3 and NSEC3PARAM records for this record set.
    ///
    /// This function does NOT enforce use of current best practice settings,
    /// as defined by [RFC 5155], [RFC 9077] and [RFC 9276] which state that:
    ///
    /// - The `ttl` should be the _"lesser of the MINIMUM field of the zone
    ///   SOA RR and the TTL of the zone SOA RR itself"_.
    ///
    /// - The `params` should be set to _"SHA-1, no extra iterations, empty
    ///   salt"_ and zero flags. See [`Nsec3param::default()`].
    ///
    /// [RFC 5155]: https://www.rfc-editor.org/rfc/rfc5155.html
    /// [RFC 9077]: https://www.rfc-editor.org/rfc/rfc9077.html
    /// [RFC 9276]: https://www.rfc-editor.org/rfc/rfc9276.html
    pub fn nsec3s<Octets, OctetsMut>(
        &self,
        apex: &FamilyName<N>,
        ttl: Ttl,
        params: Nsec3param<Octets>,
        opt_out: Nsec3OptOut,
        assume_dnskeys_will_be_added: bool,
        capture_hash_to_owner_mappings: bool,
    ) -> Result<Nsec3Records<N, Octets>, Nsec3HashError>
    where
        N: ToName + Clone + From<Name<Octets>> + Display + Ord + Hash,
        N: From<Name<<OctetsMut as FreezeBuilder>::Octets>>,
        D: RecordData + From<Nsec3<Octets>>,
        Octets: Send + FromBuilder + OctetsFrom<Vec<u8>> + Clone + Default,
        Octets::Builder: EmptyBuilder + Truncate + AsRef<[u8]> + AsMut<[u8]>,
        <Octets::Builder as OctetsBuilder>::AppendError: Debug,
        OctetsMut: OctetsBuilder
            + AsRef<[u8]>
            + AsMut<[u8]>
            + EmptyBuilder
            + FreezeBuilder,
        <OctetsMut as FreezeBuilder>::Octets: AsRef<[u8]>,
    {
        // TODO:
        //   - Handle name collisions? (see RFC 5155 7.1 Zone Signing)
        //   - RFC 5155 section 2 Backwards compatibility:
        //     Reject old algorithms? if not, map 3 to 6 and 5 to 7, or reject
        //     use of 3 and 5?

        // RFC 5155 7.1 step 2:
        //   "If Opt-Out is being used, set the Opt-Out bit to one."
        let mut nsec3_flags = params.flags();
        if matches!(
            opt_out,
            Nsec3OptOut::OptOut | Nsec3OptOut::OptOutFlagsOnly
        ) {
            // Set the Opt-Out flag.
            nsec3_flags |= 0b0000_0001;
        }

        // RFC 5155 7.1 step 5: _"Sort the set of NSEC3 RRs into hash order."
        // We store the NSEC3s as we create them in a self-sorting vec.
        let mut nsec3s = Vec::<Record<N, Nsec3<Octets>>>::new();

        let mut ents = Vec::<N>::new();

        // The owner name of a zone cut if we currently are at or below one.
        let mut cut: Option<FamilyName<N>> = None;

        let mut families = self.families();

        // Since the records are ordered, the first family is the apex --
        // we can skip everything before that.
        families.skip_before(apex);

        // We also need the apex for the last NSEC.
        let apex_owner = families.first_owner().clone();
        let apex_label_count = apex_owner.iter_labels().count();

        let mut last_nent_stack: Vec<N> = vec![];
        let mut nsec3_hash_map = if capture_hash_to_owner_mappings {
            Some(HashMap::<N, N>::new())
        } else {
            None
        };

        for family in families {
            // If the owner is out of zone, we have moved out of our zone and
            // are done.
            if !family.is_in_zone(apex) {
                break;
            }

            // If the family is below a zone cut, we must ignore it.
            if let Some(ref cut) = cut {
                if family.owner().ends_with(cut.owner()) {
                    continue;
                }
            }

            // A copy of the family name. We’ll need it later.
            let name = family.family_name().cloned();

            // If this family is the parent side of a zone cut, we keep the
            // family name for later. This also means below that if
            // `cut.is_some()` we are at the parent side of a zone.
            cut = if family.is_zone_cut(apex) {
                Some(name.clone())
            } else {
                None
            };

            // RFC 5155 7.1 step 2:
            //   "If Opt-Out is being used, owner names of unsigned
            //    delegations MAY be excluded."
            let has_ds = family.records().any(|rec| rec.rtype() == Rtype::DS);
            if cut.is_some() && !has_ds && opt_out == Nsec3OptOut::OptOut {
                continue;
            }

            // RFC 5155 7.1 step 4:
            //   "If the difference in number of labels between the apex and
            //    the original owner name is greater than 1, additional NSEC3
            //    RRs need to be added for every empty non-terminal between
            //    the apex and the original owner name."
            let mut last_nent_distance_to_apex = 0;
            let mut last_nent = None;
            while let Some(this_last_nent) = last_nent_stack.pop() {
                if name.owner().ends_with(&this_last_nent) {
                    last_nent_distance_to_apex =
                        this_last_nent.iter_labels().count()
                            - apex_label_count;
                    last_nent = Some(this_last_nent);
                    break;
                }
            }
            let distance_to_root = name.owner().iter_labels().count();
            let distance_to_apex = distance_to_root - apex_label_count;
            if distance_to_apex > last_nent_distance_to_apex {
                // Are there any empty nodes between this node and the apex?
                // The zone file records are already sorted so if all of the
                // parent labels had records at them, i.e. they were non-empty
                // then non_empty_label_count would be equal to label_distance.
                // If it is less that means there are ENTs between us and the
                // last non-empty label in our ancestor path to the apex.

                // Walk from the owner name down the tree of labels from the
                // last known non-empty non-terminal label, extending the name
                // each time by one label until we get to the current name.

                // Given a.b.c.mail.example.com where:
                //   - example.com is the apex owner
                //   - mail.example.com was the last non-empty non-terminal
                // This loop will construct the names:
                //   - c.mail.example.com
                //   - b.c.mail.example.com
                // It will NOT construct the last name as that will be dealt
                // with in the next outer loop iteration.
                //   - a.b.c.mail.example.com
                let distance = distance_to_apex - last_nent_distance_to_apex;
                for n in (1..=distance - 1).rev() {
                    let rev_label_it = name.owner().iter_labels().skip(n);

                    // Create next longest ENT name.
                    let mut builder = NameBuilder::<OctetsMut>::new();
                    for label in rev_label_it.take(distance_to_apex - n) {
                        builder.append_label(label.as_slice()).unwrap();
                    }
                    let name =
                        builder.append_origin(&apex_owner).unwrap().into();

                    if let Err(pos) = ents.binary_search(&name) {
                        ents.insert(pos, name);
                    }
                }
            }

            // Create the type bitmap, assume there will be an RRSIG and an
            // NSEC3PARAM.
            let mut bitmap = RtypeBitmap::<Octets>::builder();

            // Authoritative RRsets will be signed.
            if cut.is_none() || has_ds {
                bitmap.add(Rtype::RRSIG).unwrap();
            }

            // RFC 5155 7.1 step 3:
            //   "For each RRSet at the original owner name, set the
            //    corresponding bit in the Type Bit Maps field."
            for rrset in family.rrsets() {
                bitmap.add(rrset.rtype()).unwrap();
            }

            if distance_to_apex == 0 {
                bitmap.add(Rtype::NSEC3PARAM).unwrap();
                if assume_dnskeys_will_be_added {
                    bitmap.add(Rtype::DNSKEY).unwrap();
                }
            }

            let rec: Record<N, Nsec3<Octets>> = Self::mk_nsec3(
                name.owner(),
                params.hash_algorithm(),
                nsec3_flags,
                params.iterations(),
                params.salt(),
                &apex_owner,
                bitmap,
                ttl,
            )?;

            if let Some(nsec3_hash_map) = &mut nsec3_hash_map {
                nsec3_hash_map
                    .insert(rec.owner().clone(), name.owner().clone());
            }

            // Store the record by order of its owner name.
            nsec3s.push(rec);

            if let Some(last_nent) = last_nent {
                last_nent_stack.push(last_nent);
            }
            last_nent_stack.push(name.owner().clone());
        }

        for name in ents {
            // Create the type bitmap, empty for an ENT NSEC3.
            let bitmap = RtypeBitmap::<Octets>::builder();

            let rec = Self::mk_nsec3(
                &name,
                params.hash_algorithm(),
                nsec3_flags,
                params.iterations(),
                params.salt(),
                &apex_owner,
                bitmap,
                ttl,
            )?;

            if let Some(nsec3_hash_map) = &mut nsec3_hash_map {
                nsec3_hash_map.insert(rec.owner().clone(), name);
            }

            // Store the record by order of its owner name.
            nsec3s.push(rec);
        }

        // RFC 5155 7.1 step 7:
        //   "In each NSEC3 RR, insert the next hashed owner name by using the
        //    value of the next NSEC3 RR in hash order.  The next hashed owner
        //    name of the last NSEC3 RR in the zone contains the value of the
        //    hashed owner name of the first NSEC3 RR in the hash order."
        let mut nsec3s = SortedRecords::<N, Nsec3<Octets>, S>::from(nsec3s);
        for i in 1..=nsec3s.records.len() {
            // TODO: Detect duplicate hashes.
            let next_i = if i == nsec3s.records.len() { 0 } else { i };
            let cur_owner = nsec3s.records[next_i].owner();
            let name: Name<Octets> = cur_owner.try_to_name().unwrap();
            let label = name.iter_labels().next().unwrap();
            let owner_hash = if let Ok(hash_octets) =
                base32::decode_hex(&format!("{label}"))
            {
                OwnerHash::<Octets>::from_octets(hash_octets).unwrap()
            } else {
                OwnerHash::<Octets>::from_octets(name.as_octets().clone())
                    .unwrap()
            };
            let last_rec = &mut nsec3s.records[i - 1];
            let last_nsec3: &mut Nsec3<Octets> = last_rec.data_mut();
            last_nsec3.set_next_owner(owner_hash.clone());
        }

        // RFC 5155 7.1 step 8:
        //   "Finally, add an NSEC3PARAM RR with the same Hash Algorithm,
        //    Iterations, and Salt fields to the zone apex."
        let nsec3param = Record::new(
            apex.owner().try_to_name::<Octets>().unwrap().into(),
            Class::IN,
            ttl,
            params,
        );

        // RFC 5155 7.1 after step 8:
        //   "If a hash collision is detected, then a new salt has to be
        //    chosen, and the signing process restarted."
        //
        // Handled above.

        let res = Nsec3Records::new(nsec3s.records, nsec3param);

        if let Some(nsec3_hash_map) = nsec3_hash_map {
            Ok(res.with_hashes(nsec3_hash_map))
        } else {
            Ok(res)
        }
    }

    pub fn write<W>(&self, target: &mut W) -> Result<(), fmt::Error>
    where
        N: fmt::Display,
        D: RecordData + fmt::Display,
        W: fmt::Write,
    {
        for record in self.records.iter().filter(|r| r.rtype() == Rtype::SOA)
        {
            write!(target, "{record}")?;
        }

        for record in self.records.iter().filter(|r| r.rtype() != Rtype::SOA)
        {
            write!(target, "{record}")?;
        }

        Ok(())
    }

    pub fn write_with_comments<W, F>(
        &self,
        target: &mut W,
        comment_cb: F,
    ) -> Result<(), fmt::Error>
    where
        N: fmt::Display,
        D: RecordData + fmt::Display,
        W: fmt::Write,
        F: Fn(&Record<N, D>, &mut W) -> Result<(), fmt::Error>,
    {
        for record in self.records.iter().filter(|r| r.rtype() == Rtype::SOA)
        {
            write!(target, "{record}")?;
            comment_cb(record, target)?;
            writeln!(target)?;
        }

        for record in self.records.iter().filter(|r| r.rtype() != Rtype::SOA)
        {
            write!(target, "{record}")?;
            comment_cb(record, target)?;
            writeln!(target)?;
        }

        Ok(())
    }
}

/// Helper functions used to create NSEC3 records per RFC 5155.
impl<N, D, S> SortedRecords<N, D, S>
where
    N: ToName + Send,
    D: RecordData + CanonicalOrd + Send,
    S: Sorter,
{
    #[allow(clippy::too_many_arguments)]
    fn mk_nsec3<Octets>(
        name: &N,
        alg: Nsec3HashAlg,
        flags: u8,
        iterations: u16,
        salt: &Nsec3Salt<Octets>,
        apex_owner: &N,
        bitmap: RtypeBitmapBuilder<<Octets as FromBuilder>::Builder>,
        ttl: Ttl,
    ) -> Result<Record<N, Nsec3<Octets>>, Nsec3HashError>
    where
        N: ToName + From<Name<Octets>>,
        Octets: FromBuilder + Clone + Default,
        <Octets as FromBuilder>::Builder:
            EmptyBuilder + AsRef<[u8]> + AsMut<[u8]> + Truncate,
        Nsec3<Octets>: Into<D>,
    {
        // Create the base32hex ENT NSEC owner name.
        let base32hex_label =
            Self::mk_base32hex_label_for_name(name, alg, iterations, salt)?;

        // Prepend it to the zone name to create the NSEC3 owner
        // name.
        let owner_name = Self::append_origin(base32hex_label, apex_owner);

        // RFC 5155 7.1. step 2:
        //   "The Next Hashed Owner Name field is left blank for the moment."
        // Create a placeholder next owner, we'll fix it later.
        let placeholder_next_owner =
            OwnerHash::<Octets>::from_octets(Octets::default()).unwrap();

        // Create an NSEC3 record.
        let nsec3 = Nsec3::new(
            alg,
            flags,
            iterations,
            salt.clone(),
            placeholder_next_owner,
            bitmap.finalize(),
        );

        Ok(Record::new(owner_name, Class::IN, ttl, nsec3))
    }

    fn append_origin<Octets>(base32hex_label: String, apex_owner: &N) -> N
    where
        N: ToName + From<Name<Octets>>,
        Octets: FromBuilder,
        <Octets as FromBuilder>::Builder:
            EmptyBuilder + AsRef<[u8]> + AsMut<[u8]>,
    {
        let mut builder = NameBuilder::<Octets::Builder>::new();
        builder.append_label(base32hex_label.as_bytes()).unwrap();
        let owner_name = builder.append_origin(apex_owner).unwrap();
        let owner_name: N = owner_name.into();
        owner_name
    }

    fn mk_base32hex_label_for_name<Octets>(
        name: &N,
        alg: Nsec3HashAlg,
        iterations: u16,
        salt: &Nsec3Salt<Octets>,
    ) -> Result<String, Nsec3HashError>
    where
        N: ToName,
        Octets: AsRef<[u8]>,
    {
        let hash_octets: Vec<u8> =
            nsec3_hash(name, alg, iterations, salt)?.into_octets();
        Ok(base32::encode_string_hex(&hash_octets).to_ascii_lowercase())
    }
}

impl<N: Send, D: Send + CanonicalOrd, S: Sorter> Default
    for SortedRecords<N, D, S>
{
    fn default() -> Self {
        Self::new()
    }
}

impl<N, D, S: Sorter> From<Vec<Record<N, D>>> for SortedRecords<N, D, S>
where
<<<<<<< HEAD
    N: ToName + Send,
    D: RecordData + CanonicalOrd + Send,
    S: Sorter,
{
    fn from(mut src: Vec<Record<N, D>>) -> Self {
        S::sort_by(&mut src, CanonicalOrd::canonical_cmp);
        SortedRecords {
            records: src,
            _phantom: Default::default(),
        }
=======
    N: ToName + PartialEq,
    D: RecordData + CanonicalOrd + PartialEq,
{
    fn from(mut src: Vec<Record<N, D>>) -> Self {
        src.sort_by(CanonicalOrd::canonical_cmp);
        src.dedup();
        SortedRecords { records: src }
>>>>>>> ed4fb30c
    }
}

impl<N: Send, D: Send, S: Sorter> FromIterator<Record<N, D>>
    for SortedRecords<N, D, S>
where
    N: ToName,
    D: RecordData + CanonicalOrd,
{
    fn from_iter<T: IntoIterator<Item = Record<N, D>>>(iter: T) -> Self {
        let mut res = Self::new();
        for item in iter {
            let _ = res.insert(item);
        }
        res
    }
}

impl<N: Send, D: Send, S: Sorter> Extend<Record<N, D>>
    for SortedRecords<N, D, S>
where
    N: ToName + PartialEq,
    D: RecordData + CanonicalOrd + PartialEq,
{
    fn extend<T: IntoIterator<Item = Record<N, D>>>(&mut self, iter: T) {
        for item in iter {
            self.records.push(item);
        }
        S::sort_by(&mut self.records, CanonicalOrd::canonical_cmp);
        self.records.dedup();
    }
}

//------------ Nsec3Records ---------------------------------------------------

pub struct Nsec3Records<N, Octets> {
    /// The NSEC3 records.
    pub recs: Vec<Record<N, Nsec3<Octets>>>,

    /// The NSEC3PARAM record.
    pub param: Record<N, Nsec3param<Octets>>,

    /// A map of hashes to owner names.
    ///
    /// For diagnostic purposes. None if not generated.
    pub hashes: Option<HashMap<N, N>>,
}

impl<N, Octets> Nsec3Records<N, Octets> {
    pub fn new(
        recs: Vec<Record<N, Nsec3<Octets>>>,
        param: Record<N, Nsec3param<Octets>>,
    ) -> Self {
        Self {
            recs,
            param,
            hashes: None,
        }
    }

    pub fn with_hashes(mut self, hashes: HashMap<N, N>) -> Self {
        self.hashes = Some(hashes);
        self
    }
}

//------------ Family --------------------------------------------------------

/// A set of records with the same owner name and class.
#[derive(Clone)]
pub struct Family<'a, N, D> {
    slice: &'a [Record<N, D>],
}

impl<'a, N, D> Family<'a, N, D> {
    fn new(slice: &'a [Record<N, D>]) -> Self {
        Family { slice }
    }

    pub fn owner(&self) -> &N {
        self.slice[0].owner()
    }

    pub fn class(&self) -> Class {
        self.slice[0].class()
    }

    pub fn family_name(&self) -> FamilyName<&N> {
        FamilyName::new(self.owner(), self.class())
    }

    pub fn rrsets(&self) -> FamilyIter<'a, N, D> {
        FamilyIter::new(self.slice)
    }

    pub fn records(&self) -> slice::Iter<'a, Record<N, D>> {
        self.slice.iter()
    }

    pub fn is_zone_cut<NN>(&self, apex: &FamilyName<NN>) -> bool
    where
        N: ToName,
        NN: ToName,
        D: RecordData,
    {
        self.family_name().ne(apex)
            && self.records().any(|record| record.rtype() == Rtype::NS)
    }

    pub fn is_in_zone<NN: ToName>(&self, apex: &FamilyName<NN>) -> bool
    where
        N: ToName,
    {
        self.owner().ends_with(&apex.owner) && self.class() == apex.class
    }
}

//------------ FamilyName ----------------------------------------------------

/// The identifier for a family, i.e., a owner name and class.
#[derive(Clone)]
pub struct FamilyName<N> {
    owner: N,
    class: Class,
}

impl<N> FamilyName<N> {
    pub fn new(owner: N, class: Class) -> Self {
        FamilyName { owner, class }
    }

    pub fn owner(&self) -> &N {
        &self.owner
    }

    pub fn class(&self) -> Class {
        self.class
    }

    pub fn into_record<D>(self, ttl: Ttl, data: D) -> Record<N, D>
    where
        N: Clone,
    {
        Record::new(self.owner.clone(), self.class, ttl, data)
    }
}

impl<N: Clone> FamilyName<&N> {
    pub fn cloned(&self) -> FamilyName<N> {
        FamilyName {
            owner: (*self.owner).clone(),
            class: self.class,
        }
    }
}

impl<N: ToName, NN: ToName> PartialEq<FamilyName<NN>> for FamilyName<N> {
    fn eq(&self, other: &FamilyName<NN>) -> bool {
        self.owner.name_eq(&other.owner) && self.class == other.class
    }
}

impl<N: ToName, NN: ToName, D> PartialEq<Record<NN, D>> for FamilyName<N> {
    fn eq(&self, other: &Record<NN, D>) -> bool {
        self.owner.name_eq(other.owner()) && self.class == other.class()
    }
}

//------------ Rrset ---------------------------------------------------------

/// A set of records with the same owner name, class, and record type.
pub struct Rrset<'a, N, D> {
    slice: &'a [Record<N, D>],
}

impl<'a, N, D> Rrset<'a, N, D> {
    fn new(slice: &'a [Record<N, D>]) -> Self {
        Rrset { slice }
    }

    pub fn owner(&self) -> &N {
        self.slice[0].owner()
    }

    pub fn class(&self) -> Class {
        self.slice[0].class()
    }

    pub fn family_name(&self) -> FamilyName<&N> {
        FamilyName::new(self.owner(), self.class())
    }

    pub fn rtype(&self) -> Rtype
    where
        D: RecordData,
    {
        self.slice[0].rtype()
    }

    pub fn ttl(&self) -> Ttl {
        self.slice[0].ttl()
    }

    pub fn first(&self) -> &Record<N, D> {
        &self.slice[0]
    }

    pub fn iter(&self) -> slice::Iter<'a, Record<N, D>> {
        self.slice.iter()
    }

    pub fn into_inner(self) -> &'a [Record<N, D>] {
        self.slice
    }
}

//------------ RecordsIter ---------------------------------------------------

/// An iterator that produces families from sorted records.
pub struct RecordsIter<'a, N, D> {
    slice: &'a [Record<N, D>],
}

impl<'a, N, D> RecordsIter<'a, N, D> {
    fn new(slice: &'a [Record<N, D>]) -> Self {
        RecordsIter { slice }
    }

    pub fn first_owner(&self) -> &'a N {
        self.slice[0].owner()
    }

    pub fn skip_before<NN: ToName>(&mut self, apex: &FamilyName<NN>)
    where
        N: ToName,
    {
        while let Some(first) = self.slice.first() {
            if first.class() != apex.class() {
                continue;
            }
            if apex == first || first.owner().ends_with(apex.owner()) {
                break;
            }
            self.slice = &self.slice[1..]
        }
    }
}

impl<'a, N, D> Iterator for RecordsIter<'a, N, D>
where
    N: ToName + 'a,
    D: RecordData + 'a,
{
    type Item = Family<'a, N, D>;

    fn next(&mut self) -> Option<Self::Item> {
        let first = match self.slice.first() {
            Some(first) => first,
            None => return None,
        };
        let mut end = 1;
        while let Some(record) = self.slice.get(end) {
            if !record.owner().name_eq(first.owner())
                || record.class() != first.class()
            {
                break;
            }
            end += 1;
        }
        let (res, slice) = self.slice.split_at(end);
        self.slice = slice;
        Some(Family::new(res))
    }
}

//------------ RrsetIter -----------------------------------------------------

/// An iterator that produces RRsets from sorted records.
pub struct RrsetIter<'a, N, D> {
    slice: &'a [Record<N, D>],
}

impl<'a, N, D> RrsetIter<'a, N, D> {
    fn new(slice: &'a [Record<N, D>]) -> Self {
        RrsetIter { slice }
    }
}

impl<'a, N, D> Iterator for RrsetIter<'a, N, D>
where
    N: ToName + 'a,
    D: RecordData + 'a,
{
    type Item = Rrset<'a, N, D>;

    fn next(&mut self) -> Option<Self::Item> {
        let first = match self.slice.first() {
            Some(first) => first,
            None => return None,
        };
        let mut end = 1;
        while let Some(record) = self.slice.get(end) {
            if !record.owner().name_eq(first.owner())
                || record.rtype() != first.rtype()
                || record.class() != first.class()
            {
                break;
            }
            end += 1;
        }
        let (res, slice) = self.slice.split_at(end);
        self.slice = slice;
        Some(Rrset::new(res))
    }
}

//------------ FamilyIter ----------------------------------------------------

/// An iterator that produces RRsets from a record family.
pub struct FamilyIter<'a, N, D> {
    slice: &'a [Record<N, D>],
}

impl<'a, N, D> FamilyIter<'a, N, D> {
    fn new(slice: &'a [Record<N, D>]) -> Self {
        FamilyIter { slice }
    }
}

impl<'a, N, D> Iterator for FamilyIter<'a, N, D>
where
    N: ToName + 'a,
    D: RecordData + 'a,
{
    type Item = Rrset<'a, N, D>;

    fn next(&mut self) -> Option<Self::Item> {
        let first = match self.slice.first() {
            Some(first) => first,
            None => return None,
        };
        let mut end = 1;
        while let Some(record) = self.slice.get(end) {
            if record.rtype() != first.rtype() {
                break;
            }
            end += 1;
        }
        let (res, slice) = self.slice.split_at(end);
        self.slice = slice;
        Some(Rrset::new(res))
    }
}

//------------ SigningError --------------------------------------------------

#[derive(Copy, Clone, Debug, PartialEq, Eq)]
pub enum SigningError {
    /// One or more keys does not have a signature validity period defined.
    KeyLacksSignatureValidityPeriod,

    /// TODO
    OutOfMemory,

    /// At least one key must be provided to sign with.
    NoKeysProvided,

    /// None of the provided keys were deemed suitable by the
    /// [`SigningKeyUsageStrategy`] used.
    NoSuitableKeysFound,
}

//------------ Nsec3OptOut ---------------------------------------------------

/// The different types of NSEC3 opt-out.
#[derive(Copy, Clone, Debug, Default, Eq, PartialEq)]
pub enum Nsec3OptOut {
    /// No opt-out. The opt-out flag of NSEC3 RRs will NOT be set and insecure
    /// delegations will be included in the NSEC3 chain.
    #[default]
    NoOptOut,

    /// Opt-out. The opt-out flag of NSEC3 RRs will be set and insecure
    /// delegations will NOT be included in the NSEC3 chain.
    OptOut,

    /// Opt-out (flags only). The opt-out flag of NSEC3 RRs will be set and
    /// insecure delegations will be included in the NSEC3 chain.
    OptOutFlagsOnly,
}

// TODO: Add tests for nsec3s() that validate the following from RFC 5155:
//
// https://www.rfc-editor.org/rfc/rfc5155.html#section-7.1
// 7.1. Zone Signing
//     "Zones using NSEC3 must satisfy the following properties:
//
//      o  Each owner name within the zone that owns authoritative RRSets
//         MUST have a corresponding NSEC3 RR.  Owner names that correspond
//         to unsigned delegations MAY have a corresponding NSEC3 RR.
//         However, if there is not a corresponding NSEC3 RR, there MUST be
//         an Opt-Out NSEC3 RR that covers the "next closer" name to the
//         delegation.  Other non-authoritative RRs are not represented by
//         NSEC3 RRs.
//
//      o  Each empty non-terminal MUST have a corresponding NSEC3 RR, unless
//         the empty non-terminal is only derived from an insecure delegation
//         covered by an Opt-Out NSEC3 RR.
//
//      o  The TTL value for any NSEC3 RR SHOULD be the same as the minimum
//         TTL value field in the zone SOA RR.
//
//      o  The Type Bit Maps field of every NSEC3 RR in a signed zone MUST
//         indicate the presence of all types present at the original owner
//         name, except for the types solely contributed by an NSEC3 RR
//         itself.  Note that this means that the NSEC3 type itself will
//         never be present in the Type Bit Maps."

//------------ IntendedKeyPurpose --------------------------------------------

/// The purpose of a DNSSEC key from the perspective of an operator.
#[derive(Copy, Clone, Debug, Eq, PartialEq)]
pub enum IntendedKeyPurpose {
    /// A key that signs DNSKEY RRSETs.
    ///
    /// RFC9499 DNS Terminology:
    /// 10. General DNSSEC
    /// Key signing key (KSK): DNSSEC keys that "only sign the apex DNSKEY
    ///   RRset in a zone." (Quoted from RFC6781, Section 3.1)
    KSK,

    /// A key that signs non-DNSKEY RRSETs.
    ///
    /// RFC9499 DNS Terminology:
    /// 10. General DNSSEC
    /// Zone signing key (ZSK): "DNSSEC keys that can be used to sign all the
    /// RRsets in a zone that require signatures, other than the apex DNSKEY
    /// RRset." (Quoted from RFC6781, Section 3.1) Also note that a ZSK is
    /// sometimes used to sign the apex DNSKEY RRset.
    ZSK,

    /// A key that signs both DNSKEY and other RRSETs.
    ///
    /// RFC 9499 DNS Terminology:
    /// 10. General DNSSEC
    /// Combined signing key (CSK): In cases where the differentiation between
    /// the KSK and ZSK is not made, i.e., where keys have the role of both
    /// KSK and ZSK, we talk about a Single-Type Signing Scheme." (Quoted from
    /// [RFC6781], Section 3.1) This is sometimes called a "combined signing
    /// key" or "CSK". It is operational practice, not protocol, that
    /// determines whether a particular key is a ZSK, a KSK, or a CSK.
    CSK,

    /// A key that is not currently used for signing.
    ///
    /// This key should be added to the zone but not used to sign any RRSETs.
    Inactive,
}

//------------ DnssecSigningKey ----------------------------------------------

/// A key to be provided by an operator to a DNSSEC signer.
///
/// This type carries metadata that signals to a DNSSEC signer how this key
/// should impact the zone to be signed.
pub struct DnssecSigningKey<Octs, Inner: SignRaw> {
    /// The key to use to make DNSSEC signatures.
    key: SigningKey<Octs, Inner>,

    /// The purpose for which the operator intends the key to be used.
    ///
    /// Defines explicitly the purpose of the key which should be used instead
    /// of attempting to infer the purpose of the key (to sign keys and/or to
    /// sign other records) by examining the setting of the Secure Entry Point
    /// and Zone Key flags on the key (i.e. whether the key is a KSK or ZSK or
    /// something else).
    purpose: IntendedKeyPurpose,

    _phantom: PhantomData<(Octs, Inner)>,
}

impl<Octs, Inner: SignRaw> DnssecSigningKey<Octs, Inner> {
    /// Create a new [`DnssecSigningKey`] by assocating intent with a
    /// reference to an existing key.
    pub fn new(
        key: SigningKey<Octs, Inner>,
        purpose: IntendedKeyPurpose,
    ) -> Self {
        Self {
            key,
            purpose,
            _phantom: Default::default(),
        }
    }

    pub fn into_inner(self) -> SigningKey<Octs, Inner> {
        self.key
    }
}

impl<Octs, Inner: SignRaw> Deref for DnssecSigningKey<Octs, Inner> {
    type Target = SigningKey<Octs, Inner>;

    fn deref(&self) -> &Self::Target {
        &self.key
    }
}

impl<Octs, Inner: SignRaw> DnssecSigningKey<Octs, Inner> {
    pub fn key(&self) -> &SigningKey<Octs, Inner> {
        &self.key
    }

    pub fn purpose(&self) -> IntendedKeyPurpose {
        self.purpose
    }
}

impl<Octs: AsRef<[u8]>, Inner: SignRaw> DnssecSigningKey<Octs, Inner> {
    pub fn ksk(key: SigningKey<Octs, Inner>) -> Self {
        Self {
            key,
            purpose: IntendedKeyPurpose::KSK,
            _phantom: Default::default(),
        }
    }

    pub fn zsk(key: SigningKey<Octs, Inner>) -> Self {
        Self {
            key,
            purpose: IntendedKeyPurpose::ZSK,
            _phantom: Default::default(),
        }
    }

    pub fn csk(key: SigningKey<Octs, Inner>) -> Self {
        Self {
            key,
            purpose: IntendedKeyPurpose::CSK,
            _phantom: Default::default(),
        }
    }

    pub fn inactive(key: SigningKey<Octs, Inner>) -> Self {
        Self {
            key,
            purpose: IntendedKeyPurpose::Inactive,
            _phantom: Default::default(),
        }
    }

    pub fn inferred(key: SigningKey<Octs, Inner>) -> Self {
        let public_key = key.public_key();
        match (
            public_key.is_secure_entry_point(),
            public_key.is_zone_signing_key(),
        ) {
            (true, _) => Self::ksk(key),
            (false, true) => Self::zsk(key),
            (false, false) => Self::inactive(key),
        }
    }
}

//------------ Operations ----------------------------------------------------

// TODO: Move nsecs() and nsecs3() out of SortedRecords and make them also
// take an iterator. This allows callers to pass an iterator over Record
// rather than force them to create the SortedRecords type (which for example
// in the case of a Zone we wouldn't have, but may instead be able to get an
// iterator over the Zone). Also move out the helper functions. Maybe put them
// all into a Signer struct?

pub trait SigningKeyUsageStrategy<Octs, Inner: SignRaw> {
    const NAME: &'static str;

    fn select_signing_keys_for_rtype(
        candidate_keys: &[DnssecSigningKey<Octs, Inner>],
        rtype: Option<Rtype>,
    ) -> HashSet<usize> {
        match rtype {
            Some(Rtype::DNSKEY) => Self::filter_keys(candidate_keys, |k| {
                matches!(
                    k.purpose(),
                    IntendedKeyPurpose::KSK | IntendedKeyPurpose::CSK
                )
            }),

            _ => Self::filter_keys(candidate_keys, |k| {
                matches!(
                    k.purpose(),
                    IntendedKeyPurpose::ZSK | IntendedKeyPurpose::CSK
                )
            }),
        }
    }

    fn filter_keys(
        candidate_keys: &[DnssecSigningKey<Octs, Inner>],
        filter: fn(&DnssecSigningKey<Octs, Inner>) -> bool,
    ) -> HashSet<usize> {
        candidate_keys
            .iter()
            .enumerate()
            .filter_map(|(i, k)| filter(k).then_some(i))
            .collect::<HashSet<_>>()
    }
}

pub struct DefaultSigningKeyUsageStrategy;

impl<Octs, Inner: SignRaw> SigningKeyUsageStrategy<Octs, Inner>
    for DefaultSigningKeyUsageStrategy
{
    const NAME: &'static str = "Default key usage strategy";
}

pub struct Signer<
    Octs,
    Inner,
    KeyStrat = DefaultSigningKeyUsageStrategy,
    Sort = DefaultSorter,
> where
    Inner: SignRaw,
    KeyStrat: SigningKeyUsageStrategy<Octs, Inner>,
    Sort: Sorter,
{
    _phantom: PhantomData<(Octs, Inner, KeyStrat, Sort)>,
}

impl<Octs, Inner, KeyStrat, Sort> Default
    for Signer<Octs, Inner, KeyStrat, Sort>
where
    Inner: SignRaw,
    KeyStrat: SigningKeyUsageStrategy<Octs, Inner>,
    Sort: Sorter,
{
    fn default() -> Self {
        Self::new()
    }
}

impl<Octs, Inner, KeyStrat, Sort> Signer<Octs, Inner, KeyStrat, Sort>
where
    Inner: SignRaw,
    KeyStrat: SigningKeyUsageStrategy<Octs, Inner>,
    Sort: Sorter,
{
    pub fn new() -> Self {
        Self {
            _phantom: PhantomData,
        }
    }
}

impl<Octs, Inner, KeyStrat, Sort> Signer<Octs, Inner, KeyStrat, Sort>
where
    Octs: AsRef<[u8]> + From<Box<[u8]>> + OctetsFrom<Vec<u8>>,
    Inner: SignRaw,
    KeyStrat: SigningKeyUsageStrategy<Octs, Inner>,
    Sort: Sorter,
{
    /// Sign a zone using the given keys.
    ///
    /// Returns the collection of RRSIG and (optionally) DNSKEY RRs that must be
    /// added to the given records in order to DNSSEC sign them.
    ///
    /// The given records MUST be sorted according to [`CanonicalOrd`].
    #[allow(clippy::type_complexity)]
    pub fn sign<N>(
        &self,
        apex: &FamilyName<N>,
        families: RecordsIter<'_, N, ZoneRecordData<Octs, N>>,
        keys: &[DnssecSigningKey<Octs, Inner>],
        add_used_dnskeys: bool,
    ) -> Result<Vec<Record<N, ZoneRecordData<Octs, N>>>, SigningError>
    where
        N: ToName + Clone + PartialEq + CanonicalOrd + Send,
        Octs: Clone + Send,
    {
        debug!("Signer settings: add_used_dnskeys={add_used_dnskeys}, strategy: {}", KeyStrat::NAME);

        if keys.is_empty() {
            return Err(SigningError::NoKeysProvided);
        }

        // Work with indices because SigningKey doesn't impl PartialEq so we
        // cannot use a HashSet to make a unique set of them.

        let dnskey_signing_key_idxs = KeyStrat::select_signing_keys_for_rtype(
            keys,
            Some(Rtype::DNSKEY),
        );

        let non_dnskey_signing_key_idxs =
            KeyStrat::select_signing_keys_for_rtype(keys, None);

        let keys_in_use_idxs: HashSet<_> = non_dnskey_signing_key_idxs
            .iter()
            .chain(dnskey_signing_key_idxs.iter())
            .collect();

        if keys_in_use_idxs.is_empty() {
            return Err(SigningError::NoSuitableKeysFound);
        }

        // TODO: use log::log_enabled instead.
        // See: https://github.com/NLnetLabs/domain/pull/465
        if enabled!(Level::DEBUG) {
            fn debug_key<Octs: AsRef<[u8]>, Inner: SignRaw>(
                prefix: &str,
                key: &SigningKey<Octs, Inner>,
            ) {
                debug!(
                    "{prefix} with algorithm {}, owner={}, flags={} (SEP={}, ZSK={}) and key tag={}",
                    key.algorithm()
                        .to_mnemonic_str()
                        .map(|alg| format!("{alg} ({})", key.algorithm()))
                        .unwrap_or_else(|| key.algorithm().to_string()),
                    key.owner(),
                    key.flags(),
                    key.is_secure_entry_point(),
                    key.is_zone_signing_key(),
                    key.public_key().key_tag(),
                )
            }

            let num_keys = keys_in_use_idxs.len();
            debug!(
                "Signing with {} {}:",
                num_keys,
                if num_keys == 1 { "key" } else { "keys" }
            );

            for idx in &keys_in_use_idxs {
                let key = keys[**idx].key();
                let is_dnskey_signing_key =
                    dnskey_signing_key_idxs.contains(idx);
                let is_non_dnskey_signing_key =
                    non_dnskey_signing_key_idxs.contains(idx);
                let usage =
                    if is_dnskey_signing_key && is_non_dnskey_signing_key {
                        "CSK"
                    } else if is_dnskey_signing_key {
                        "KSK"
                    } else if is_non_dnskey_signing_key {
                        "ZSK"
                    } else {
                        "Unused"
                    };
                debug_key(&format!("Key[{idx}]: {usage}"), key);
            }
        }

        let mut res: Vec<Record<N, ZoneRecordData<Octs, N>>> = Vec::new();
        let mut buf = Vec::new();
        let mut cut: Option<FamilyName<N>> = None;
        let mut families = families.peekable();

        // Are we signing the entire tree from the apex down or just some child records?
        // Use the first found SOA RR as the apex. If no SOA RR can be found assume that
        // we are only signing records below the apex.
        let apex_ttl = families.peek().and_then(|first_family| {
            first_family.records().find_map(|rr| {
                if rr.owner() == apex.owner() && rr.rtype() == Rtype::SOA {
                    if let ZoneRecordData::Soa(soa) = rr.data() {
                        return Some(soa.minimum());
                    }
                }
                None
            })
        });

        if let Some(soa_minimum_ttl) = apex_ttl {
            // Sign the apex
            // SAFETY: We just checked above if the apex records existed.
            let apex_family = families.next().unwrap();

            let apex_rrsets = apex_family
                .rrsets()
                .filter(|rrset| rrset.rtype() != Rtype::RRSIG);

            // Generate or extend the DNSKEY RRSET with the keys that we will sign
            // apex DNSKEY RRs and zone RRs with.
            let apex_dnskey_rrset = apex_family
                .rrsets()
                .find(|rrset| rrset.rtype() == Rtype::DNSKEY);

            let mut apex_dnskey_rrs = vec![];

            // Determine the TTL of any existing DNSKEY RRSET and use that as the
            // TTL for DNSKEY RRs that we add. If none, then fall back to the SOA
            // mininmum TTL.
            //
            // Applicable sections from RFC 1033:
            //   TTL's (Time To Live)
            //     "Also, all RRs with the same name, class, and type should
            //      have the same TTL value."
            //
            //   RESOURCE RECORDS
            //     "If you leave the TTL field blank it will default to the
            //     minimum time specified in the SOA record (described
            //     later)."
            let dnskey_rrset_ttl = if let Some(rrset) = apex_dnskey_rrset {
                let ttl = rrset.ttl();
                apex_dnskey_rrs.extend_from_slice(rrset.into_inner());
                ttl
            } else {
                soa_minimum_ttl
            };

            for public_key in keys_in_use_idxs
                .iter()
                .map(|&&idx| keys[idx].key().public_key())
            {
                let dnskey = public_key.to_dnskey();

                let signing_key_dnskey_rr = Record::new(
                    apex.owner().clone(),
                    apex.class(),
                    dnskey_rrset_ttl,
                    Dnskey::convert(dnskey.clone()).into(),
                );

                if !apex_dnskey_rrs.contains(&signing_key_dnskey_rr) {
                    if add_used_dnskeys {
                        // Add the DNSKEY RR to the set of new RRs to output for the zone.
                        res.push(Record::new(
                            apex.owner().clone(),
                            apex.class(),
                            dnskey_rrset_ttl,
                            Dnskey::convert(dnskey).into(),
                        ));
                    }

                    // Add the DNSKEY RR to the set of DNSKEY RRs to create RRSIGs for.
                    apex_dnskey_rrs.push(signing_key_dnskey_rr);
                }
            }

            let apex_dnskey_rrsets = FamilyIter::new(&apex_dnskey_rrs);

            for rrset in apex_rrsets.chain(apex_dnskey_rrsets) {
                // If this is the apex DNSKEY RRSET, merge in the DNSKEYs of the
                // keys we intend to sign with.
                let signing_key_idxs = if rrset.rtype() == Rtype::DNSKEY {
                    &dnskey_signing_key_idxs
                } else {
                    &non_dnskey_signing_key_idxs
                };

                for key in signing_key_idxs.iter().map(|&idx| keys[idx].key())
                {
                    // A copy of the family name. We’ll need it later.
                    let name = apex_family.family_name().cloned();

                    let rrsig_rr =
                        Self::sign_rrset(key, &rrset, &name, apex, &mut buf)?;
                    res.push(rrsig_rr);
                    debug!(
                        "Signed {} RRs in RRSET {} at the zone apex with keytag {}",
                        rrset.iter().len(),
                        rrset.rtype(),
                        key.public_key().key_tag()
                    );
                }
            }
        }

        // For all RRSETs below the apex
        for family in families {
            // If the owner is out of zone, we have moved out of our zone and
            // are done.
            if !family.is_in_zone(apex) {
                break;
            }

            // If the family is below a zone cut, we must ignore it.
            if let Some(ref cut) = cut {
                if family.owner().ends_with(cut.owner()) {
                    continue;
                }
            }

            // A copy of the family name. We’ll need it later.
            let name = family.family_name().cloned();

            // If this family is the parent side of a zone cut, we keep the
            // family name for later. This also means below that if
            // `cut.is_some()` we are at the parent side of a zone.
            cut = if family.is_zone_cut(apex) {
                Some(name.clone())
            } else {
                None
            };

            for rrset in family.rrsets() {
                if cut.is_some() {
                    // If we are at a zone cut, we only sign DS and NSEC
                    // records. NS records we must not sign and everything
                    // else shouldn’t be here, really.
                    if rrset.rtype() != Rtype::DS
                        && rrset.rtype() != Rtype::NSEC
                    {
                        continue;
                    }
                } else {
                    // Otherwise we only ignore RRSIGs.
                    if rrset.rtype() == Rtype::RRSIG {
                        continue;
                    }
                }

                for key in non_dnskey_signing_key_idxs
                    .iter()
                    .map(|&idx| keys[idx].key())
                {
                    let rrsig_rr =
                        Self::sign_rrset(key, &rrset, &name, apex, &mut buf)?;
                    res.push(rrsig_rr);
                    debug!(
                        "Signed {} RRSET with keytag {}",
                        rrset.rtype(),
                        key.public_key().key_tag()
                    );
                }
            }
        }

        debug!("Returning {} records from signing", res.len());

        Ok(res)
    }

    fn sign_rrset<N, D>(
        key: &SigningKey<Octs, Inner>,
        rrset: &Rrset<'_, N, D>,
        name: &FamilyName<N>,
        apex: &FamilyName<N>,
        buf: &mut Vec<u8>,
    ) -> Result<Record<N, ZoneRecordData<Octs, N>>, SigningError>
    where
        N: ToName + Clone + Send,
        D: RecordData
            + ComposeRecordData
            + From<Dnskey<Octs>>
            + CanonicalOrd
            + Send,
    {
        let (inception, expiration) = key
            .signature_validity_period()
            .ok_or(SigningError::KeyLacksSignatureValidityPeriod)?
            .into_inner();
        // RFC 4034
        // 3.  The RRSIG Resource Record
        //   "The TTL value of an RRSIG RR MUST match the TTL value of the
        //    RRset it covers.  This is an exception to the [RFC2181] rules
        //    for TTL values of individual RRs within a RRset: individual
        //    RRSIG RRs with the same owner name will have different TTL
        //    values if the RRsets they cover have different TTL values."
        let rrsig = ProtoRrsig::new(
            rrset.rtype(),
            key.algorithm(),
            name.owner().rrsig_label_count(),
            rrset.ttl(),
            expiration,
            inception,
            key.public_key().key_tag(),
            // The fns provided by `ToName` state in their RustDoc that they
            // "Converts the name into a single, uncompressed name" which
            // matches the RFC 4034 section 3.1.7 requirement that "A sender
            // MUST NOT use DNS name compression on the Signer's Name field
            // when transmitting a RRSIG RR.".
            //
            // We don't need to make sure here that the signer name is in
            // canonical form as required by RFC 4034 as the call to
            // `compose_canonical()` below will take care of that.
            apex.owner().clone(),
        );
        buf.clear();
        rrsig.compose_canonical(buf).unwrap();
        for record in rrset.iter() {
            record.compose_canonical(buf).unwrap();
        }
        let signature = key.raw_secret_key().sign_raw(&*buf).unwrap();
        let signature = signature.as_ref().to_vec();
        let Ok(signature) = signature.try_octets_into() else {
            return Err(SigningError::OutOfMemory);
        };
        let rrsig = rrsig.into_rrsig(signature).expect("long signature");
        Ok(Record::new(
            name.owner().clone(),
            name.class(),
            rrset.ttl(),
            ZoneRecordData::Rrsig(rrsig),
        ))
    }
}<|MERGE_RESOLUTION|>--- conflicted
+++ resolved
@@ -689,26 +689,17 @@
 
 impl<N, D, S: Sorter> From<Vec<Record<N, D>>> for SortedRecords<N, D, S>
 where
-<<<<<<< HEAD
-    N: ToName + Send,
-    D: RecordData + CanonicalOrd + Send,
+    N: ToName + PartialEq + Send,
+    D: RecordData + CanonicalOrd + PartialEq + Send,
     S: Sorter,
 {
     fn from(mut src: Vec<Record<N, D>>) -> Self {
         S::sort_by(&mut src, CanonicalOrd::canonical_cmp);
+        src.dedup();
         SortedRecords {
             records: src,
             _phantom: Default::default(),
         }
-=======
-    N: ToName + PartialEq,
-    D: RecordData + CanonicalOrd + PartialEq,
-{
-    fn from(mut src: Vec<Record<N, D>>) -> Self {
-        src.sort_by(CanonicalOrd::canonical_cmp);
-        src.dedup();
-        SortedRecords { records: src }
->>>>>>> ed4fb30c
     }
 }
 
