//! Actual signing.
use core::cmp::Ordering;
use core::convert::From;
use core::fmt::Display;
use core::marker::PhantomData;
use core::slice::Iter;

use std::boxed::Box;
use std::collections::HashMap;
use std::fmt::Debug;
use std::hash::Hash;
use std::string::String;
use std::vec::Vec;
use std::{fmt, slice};

use bytes::Bytes;
use octseq::builder::{EmptyBuilder, FromBuilder, OctetsBuilder, Truncate};
use octseq::{FreezeBuilder, OctetsFrom, OctetsInto};
use tracing::{debug, enabled, Level};

use crate::base::cmp::CanonicalOrd;
use crate::base::iana::{Class, Nsec3HashAlg, Rtype};
use crate::base::name::{ToLabelIter, ToName};
use crate::base::rdata::{ComposeRecordData, RecordData};
use crate::base::record::Record;
use crate::base::{Name, NameBuilder, Ttl};
use crate::rdata::dnssec::{
    ProtoRrsig, RtypeBitmap, RtypeBitmapBuilder, Timestamp,
};
use crate::rdata::nsec3::{Nsec3Salt, OwnerHash};
use crate::rdata::{
    Dnskey, Nsec, Nsec3, Nsec3param, Rrsig, Soa, ZoneRecordData,
};
use crate::utils::base32;
use crate::validate::{nsec3_hash, Nsec3HashError};
use crate::zonetree::types::StoredRecordData;
use crate::zonetree::StoredName;

use super::{SignRaw, SigningKey};

//------------ Sorter --------------------------------------------------------

/// A DNS resource record sorter.
///
/// Implement this trait to use a different sorting algorithm than that
/// implemented by [`DefaultSorter`], e.g. to use system resources in a
/// different way when sorting.
pub trait Sorter {
    /// Sort the given DNS resource records.
    ///
    /// The imposed order should be compatible with the ordering defined by
    /// RFC 8976 section 3.3.1, i.e. _"DNSSEC's canonical on-the-wire RR
    /// format (without name compression) and ordering as specified in
    /// Sections 6.1, 6.2, and 6.3 of [RFC4034] with the additional provision
    /// that RRsets having the same owner name MUST be numerically ordered, in
    /// ascending order, by their numeric RR TYPE"_.
    fn sort_by<N, D, F>(records: &mut Vec<Record<N, D>>, compare: F)
    where
        Record<N, D>: Send,
        F: Fn(&Record<N, D>, &Record<N, D>) -> Ordering + Sync;
}

//------------ DefaultSorter -------------------------------------------------

/// The default [`Sorter`] implementation used by [`SortedRecords`].
///
/// The current implementation is the single threaded sort provided by Rust
/// [`std::vec::Vec::sort_by()`].
pub struct DefaultSorter;

impl Sorter for DefaultSorter {
    fn sort_by<N, D, F>(records: &mut Vec<Record<N, D>>, compare: F)
    where
        Record<N, D>: Send,
        F: Fn(&Record<N, D>, &Record<N, D>) -> Ordering + Sync,
    {
        records.sort_by(compare);
    }
}

//------------ SortedRecords -------------------------------------------------

/// A collection of resource records sorted for signing.
///
/// The sort algorithm used defaults to [`DefaultSorter`] but can be
/// overridden by being generic over an alternate implementation of
/// [`Sorter`].
#[derive(Clone)]
pub struct SortedRecords<N, D, S = DefaultSorter>
where
    Record<N, D>: Send,
    S: Sorter,
{
    records: Vec<Record<N, D>>,

    _phantom: PhantomData<S>,
}

impl<N, D, S> SortedRecords<N, D, S>
where
    Record<N, D>: Send,
    S: Sorter,
{
    pub fn new() -> Self {
        SortedRecords {
            records: Vec::new(),
            _phantom: Default::default(),
        }
    }

    pub fn insert(&mut self, record: Record<N, D>) -> Result<(), Record<N, D>>
    where
        N: ToName,
        D: RecordData + CanonicalOrd,
    {
        let idx = self
            .records
            .binary_search_by(|stored| stored.canonical_cmp(&record));
        match idx {
            Ok(_) => Err(record),
            Err(idx) => {
                self.records.insert(idx, record);
                Ok(())
            }
        }
    }

    /// Remove all records matching the owner name, class, and rtype.
    /// Class and Rtype can be None to match any.
    ///
    /// Returns:
    ///   - true: if one or more matching records were found (and removed)
    ///   - false: if no matching record was found
    pub fn remove_all_by_name_class_rtype(
        &mut self,
        name: N,
        class: Option<Class>,
        rtype: Option<Rtype>,
    ) -> bool
    where
        N: ToName + Clone,
        D: RecordData,
    {
        let mut found_one = false;
        loop {
            if self.remove_first_by_name_class_rtype(
                name.clone(),
                class,
                rtype,
            ) {
                found_one = true
            } else {
                break;
            }
        }

        found_one
    }

    /// Remove first records matching the owner name, class, and rtype.
    /// Class and Rtype can be None to match any.
    ///
    /// Returns:
    ///   - true: if a matching record was found (and removed)
    ///   - false: if no matching record was found
    pub fn remove_first_by_name_class_rtype(
        &mut self,
        name: N,
        class: Option<Class>,
        rtype: Option<Rtype>,
    ) -> bool
    where
        N: ToName,
        D: RecordData,
    {
        let idx = self.records.binary_search_by(|stored| {
            // Ordering based on base::Record::canonical_cmp excluding comparison of data

            if let Some(class) = class {
                match stored.class().cmp(&class) {
                    Ordering::Equal => {}
                    res => return res,
                }
            }

            match stored.owner().name_cmp(&name) {
                Ordering::Equal => {}
                res => return res,
            }

            if let Some(rtype) = rtype {
                stored.rtype().cmp(&rtype)
            } else {
                Ordering::Equal
            }
        });
        match idx {
            Ok(idx) => {
                self.records.remove(idx);
                true
            }
            Err(_) => false,
        }
    }

    pub fn families(&self) -> RecordsIter<N, D> {
        RecordsIter::new(&self.records)
    }

    pub fn rrsets(&self) -> RrsetIter<N, D> {
        RrsetIter::new(&self.records)
    }

    pub fn find_soa(&self) -> Option<Rrset<N, D>>
    where
        N: ToName,
        D: RecordData,
    {
        self.rrsets().find(|rrset| rrset.rtype() == Rtype::SOA)
    }

    pub fn iter(&self) -> Iter<'_, Record<N, D>> {
        self.records.iter()
    }
}

<<<<<<< HEAD
impl<N: ToName> SortedRecords<N, StoredRecordData> {
=======
impl<N: Send, S: Sorter> SortedRecords<N, StoredRecordData, S> {
>>>>>>> 498970cf
    pub fn replace_soa(&mut self, new_soa: Soa<StoredName>) {
        if let Some(soa_rrset) = self
            .records
            .iter_mut()
            .find(|rrset| rrset.rtype() == Rtype::SOA)
        {
            if let ZoneRecordData::Soa(current_soa) = soa_rrset.data_mut() {
                *current_soa = new_soa;
            }
        }
    }

    pub fn replace_rrsig_for_apex_zonemd(
        &mut self,
        new_rrsig: Rrsig<Bytes, StoredName>,
        apex: &FamilyName<StoredName>,
    ) {
        if let Some(zonemd_rrsig) = self.records.iter_mut().find(|record| {
            if record.rtype() == Rtype::RRSIG
                && record.owner().name_cmp(&apex.owner()) == Ordering::Equal
            {
                if let ZoneRecordData::Rrsig(rrsig) = record.data() {
                    if rrsig.type_covered() == Rtype::ZONEMD {
                        return true;
                    }
                }
            }
            false
        }) {
            if let ZoneRecordData::Rrsig(current_rrsig) =
                zonemd_rrsig.data_mut()
            {
                *current_rrsig = new_rrsig;
            }
        }
    }
}

impl<N, D, S: Sorter> SortedRecords<N, D, S>
where
    N: ToName + Send,
    D: RecordData + CanonicalOrd + Send,
    S: Sorter,
    SortedRecords<N, D, S>: From<std::vec::Vec<Record<N, D>>>,
{
    /// Sign a zone using the given keys.
    ///
    /// A DNSKEY RR will be output for each key.
    ///
    /// Keys with a supported algorithm with the ZONE flag set will be used as
    /// ZSKs.
    ///
    /// Keys with a supported algorithm with the ZONE flag AND the SEP flag
    /// set will be used as KSKs.
    ///
    /// If only one key has a supported algorithm and has the ZONE flag set
    /// AND has the SEP flag set, it will be used as a CSK (i.e. both KSK and
    /// ZSK).
    #[allow(clippy::type_complexity)]
    pub fn sign<Octets, ConcreteSecretKey>(
        &self,
        apex: &FamilyName<N>,
        expiration: Timestamp,
        inception: Timestamp,
        keys: &[SigningKey<Octets, ConcreteSecretKey>],
        add_used_dnskeys: bool,
    ) -> Result<
        Vec<Record<N, ZoneRecordData<Octets, N>>>,
        ErrorTypeToBeDetermined,
    >
    where
        N: ToName + Clone,
        D: CanonicalOrd
            + RecordData
            + ComposeRecordData
            + From<Dnskey<Octets>>,
        ConcreteSecretKey: SignRaw,
        Octets: AsRef<[u8]>
            + Clone
            + From<Box<[u8]>>
            + octseq::OctetsFrom<std::vec::Vec<u8>>,
    {
        let (mut ksks, mut zsks): (Vec<_>, Vec<_>) = keys
            .iter()
            .filter(|k| k.is_zone_signing_key())
            .partition(|k| k.is_secure_entry_point());

        // CSK?
        if !ksks.is_empty() && zsks.is_empty() {
            zsks = ksks.clone();
        } else if ksks.is_empty() && !zsks.is_empty() {
            ksks = zsks.clone();
        }

        if enabled!(Level::DEBUG) {
            for key in keys {
                debug!(
                    "Key   : {}, owner={}, flags={} (SEP={}, ZSK={}))",
                    key.algorithm(),
                    key.owner(),
                    key.flags(),
                    key.is_secure_entry_point(),
                    key.is_zone_signing_key(),
                )
            }
            debug!("# KSKs: {}", ksks.len());
            debug!("# ZSKs: {}", zsks.len());
        }

        let mut res: Vec<Record<N, ZoneRecordData<Octets, N>>> = Vec::new();
        let mut buf = Vec::new();
        let mut cut: Option<FamilyName<N>> = None;
        let mut families = self.families();

        // Since the records are ordered, the first family is the apex --
        // we can skip everything before that.
        families.skip_before(apex);

        let mut families = families.peekable();

        let apex_ttl =
            families.peek().unwrap().records().next().unwrap().ttl();

        let mut dnskey_rrs = SortedRecords::<N, D, S>::new();

        for public_key in keys.iter().map(|k| k.public_key()) {
            let dnskey: Dnskey<Octets> =
                Dnskey::convert(public_key.to_dnskey());

            dnskey_rrs
                .insert(Record::new(
                    apex.owner().clone(),
                    apex.class(),
                    apex_ttl,
                    dnskey.clone().into(),
                ))
                .map_err(|_| ErrorTypeToBeDetermined)?;

            if add_used_dnskeys {
                res.push(Record::new(
                    apex.owner().clone(),
                    apex.class(),
                    apex_ttl,
                    ZoneRecordData::Dnskey(dnskey),
                ));
            }
        }

        let dummy_dnskey_rrs = SortedRecords::<N, D, S>::new();
        let families_iter = if add_used_dnskeys {
            dnskey_rrs.families().chain(families)
        } else {
            dummy_dnskey_rrs.families().chain(families)
        };

        for family in families_iter {
            // If the owner is out of zone, we have moved out of our zone and
            // are done.
            if !family.is_in_zone(apex) {
                break;
            }

            // If the family is below a zone cut, we must ignore it.
            if let Some(ref cut) = cut {
                if family.owner().ends_with(cut.owner()) {
                    continue;
                }
            }

            // A copy of the family name. We’ll need it later.
            let name = family.family_name().cloned();

            // If this family is the parent side of a zone cut, we keep the
            // family name for later. This also means below that if
            // `cut.is_some()` we are at the parent side of a zone.
            cut = if family.is_zone_cut(apex) {
                Some(name.clone())
            } else {
                None
            };

            for rrset in family.rrsets() {
                if cut.is_some() {
                    // If we are at a zone cut, we only sign DS and NSEC
                    // records. NS records we must not sign and everything
                    // else shouldn’t be here, really.
                    if rrset.rtype() != Rtype::DS
                        && rrset.rtype() != Rtype::NSEC
                    {
                        continue;
                    }
                } else {
                    // Otherwise we only ignore RRSIGs.
                    if rrset.rtype() == Rtype::RRSIG {
                        continue;
                    }
                }

                let keys = if rrset.rtype() == Rtype::DNSKEY {
                    &ksks
                } else {
                    &zsks
                };

                for key in keys {
                    let rrsig = ProtoRrsig::new(
                        rrset.rtype(),
                        key.algorithm(),
                        name.owner().rrsig_label_count(),
                        rrset.ttl(),
                        expiration,
                        inception,
                        key.public_key().key_tag(),
                        apex.owner().clone(),
                    );

                    buf.clear();
                    rrsig.compose_canonical(&mut buf).unwrap();
                    for record in rrset.iter() {
                        record.compose_canonical(&mut buf).unwrap();
                    }
                    let signature =
                        key.raw_secret_key().sign_raw(&buf).unwrap();
                    let signature = signature.as_ref().to_vec();
                    let Ok(signature) = signature.try_octets_into() else {
                        return Err(ErrorTypeToBeDetermined);
                    };

                    let rrsig =
                        rrsig.into_rrsig(signature).expect("long signature");
                    res.push(Record::new(
                        name.owner().clone(),
                        name.class(),
                        rrset.ttl(),
                        ZoneRecordData::Rrsig(rrsig),
                    ));
                }
            }
        }

        Ok(res)
    }

    pub fn nsecs<Octets>(
        &self,
        apex: &FamilyName<N>,
        ttl: Ttl,
        assume_dnskeys_will_be_added: bool,
    ) -> Vec<Record<N, Nsec<Octets, N>>>
    where
        N: ToName + Clone + PartialEq,
        D: RecordData,
        Octets: FromBuilder,
        Octets::Builder: EmptyBuilder + Truncate + AsRef<[u8]> + AsMut<[u8]>,
        <Octets::Builder as OctetsBuilder>::AppendError: Debug,
    {
        let mut res = Vec::new();

        // The owner name of a zone cut if we currently are at or below one.
        let mut cut: Option<FamilyName<N>> = None;

        let mut families = self.families();

        // Since the records are ordered, the first family is the apex --
        // we can skip everything before that.
        families.skip_before(apex);

        // Because of the next name thing, we need to keep the last NSEC
        // around.
        let mut prev: Option<(FamilyName<N>, RtypeBitmap<Octets>)> = None;

        // We also need the apex for the last NSEC.
        let apex_owner = families.first_owner().clone();

        for family in families {
            // If the owner is out of zone, we have moved out of our zone and
            // are done.
            if !family.is_in_zone(apex) {
                break;
            }

            // If the family is below a zone cut, we must ignore it.
            if let Some(ref cut) = cut {
                if family.owner().ends_with(cut.owner()) {
                    continue;
                }
            }

            // A copy of the family name. We’ll need it later.
            let name = family.family_name().cloned();

            // If this family is the parent side of a zone cut, we keep the
            // family name for later. This also means below that if
            // `cut.is_some()` we are at the parent side of a zone.
            cut = if family.is_zone_cut(apex) {
                Some(name.clone())
            } else {
                None
            };

            if let Some((prev_name, bitmap)) = prev.take() {
                res.push(prev_name.into_record(
                    ttl,
                    Nsec::new(name.owner().clone(), bitmap),
                ));
            }

            let mut bitmap = RtypeBitmap::<Octets>::builder();
            // RFC 4035 section 2.3:
            //  "The type bitmap of every NSEC resource record in a signed
            //   zone MUST indicate the presence of both the NSEC record
            //   itself and its corresponding RRSIG record."
            bitmap.add(Rtype::RRSIG).unwrap();
            if assume_dnskeys_will_be_added && family.owner() == &apex_owner {
                // Assume there's gonna be a DNSKEY.
                bitmap.add(Rtype::DNSKEY).unwrap();
            }
            bitmap.add(Rtype::NSEC).unwrap();
            for rrset in family.rrsets() {
                bitmap.add(rrset.rtype()).unwrap()
            }

            prev = Some((name, bitmap.finalize()));
        }
        if let Some((prev_name, bitmap)) = prev {
            res.push(
                prev_name.into_record(ttl, Nsec::new(apex_owner, bitmap)),
            );
        }
        res
    }

    /// Generate [RFC5155] NSEC3 and NSEC3PARAM records for this record set.
    ///
    /// This function does NOT enforce use of current best practice settings,
    /// as defined by [RFC 5155], [RFC 9077] and [RFC 9276] which state that:
    ///
    /// - The `ttl` should be the _"lesser of the MINIMUM field of the zone
    ///   SOA RR and the TTL of the zone SOA RR itself"_.
    ///
    /// - The `params` should be set to _"SHA-1, no extra iterations, empty
    ///   salt"_ and zero flags. See [`Nsec3param::default()`].
    ///
    /// [RFC 5155]: https://www.rfc-editor.org/rfc/rfc5155.html
    /// [RFC 9077]: https://www.rfc-editor.org/rfc/rfc9077.html
    /// [RFC 9276]: https://www.rfc-editor.org/rfc/rfc9276.html
    pub fn nsec3s<Octets, OctetsMut>(
        &self,
        apex: &FamilyName<N>,
        ttl: Ttl,
        params: Nsec3param<Octets>,
        opt_out: Nsec3OptOut,
        assume_dnskeys_will_be_added: bool,
        capture_hash_to_owner_mappings: bool,
    ) -> Result<Nsec3Records<N, Octets>, Nsec3HashError>
    where
        N: ToName + Clone + From<Name<Octets>> + Display + Ord + Hash,
        N: From<Name<<OctetsMut as FreezeBuilder>::Octets>>,
        D: RecordData + From<Nsec3<Octets>>,
        Octets: Send + FromBuilder + OctetsFrom<Vec<u8>> + Clone + Default,
        Octets::Builder: EmptyBuilder + Truncate + AsRef<[u8]> + AsMut<[u8]>,
        <Octets::Builder as OctetsBuilder>::AppendError: Debug,
        OctetsMut: OctetsBuilder
            + AsRef<[u8]>
            + AsMut<[u8]>
            + EmptyBuilder
            + FreezeBuilder,
        <OctetsMut as FreezeBuilder>::Octets: AsRef<[u8]>,
    {
        // TODO:
        //   - Handle name collisions? (see RFC 5155 7.1 Zone Signing)
        //   - RFC 5155 section 2 Backwards compatibility:
        //     Reject old algorithms? if not, map 3 to 6 and 5 to 7, or reject
        //     use of 3 and 5?

        // RFC 5155 7.1 step 2:
        //   "If Opt-Out is being used, set the Opt-Out bit to one."
        let mut nsec3_flags = params.flags();
        if matches!(
            opt_out,
            Nsec3OptOut::OptOut | Nsec3OptOut::OptOutFlagsOnly
        ) {
            // Set the Opt-Out flag.
            nsec3_flags |= 0b0000_0001;
        }

        // RFC 5155 7.1 step 5: _"Sort the set of NSEC3 RRs into hash order."
        // We store the NSEC3s as we create them in a self-sorting vec.
        let mut nsec3s = Vec::<Record<N, Nsec3<Octets>>>::new();

        let mut ents = Vec::<N>::new();

        // The owner name of a zone cut if we currently are at or below one.
        let mut cut: Option<FamilyName<N>> = None;

        let mut families = self.families();

        // Since the records are ordered, the first family is the apex --
        // we can skip everything before that.
        families.skip_before(apex);

        // We also need the apex for the last NSEC.
        let apex_owner = families.first_owner().clone();
        let apex_label_count = apex_owner.iter_labels().count();

        let mut last_nent_stack: Vec<N> = vec![];
        let mut nsec3_hash_map = if capture_hash_to_owner_mappings {
            Some(HashMap::<N, N>::new())
        } else {
            None
        };

        for family in families {
            // If the owner is out of zone, we have moved out of our zone and
            // are done.
            if !family.is_in_zone(apex) {
                break;
            }

            // If the family is below a zone cut, we must ignore it.
            if let Some(ref cut) = cut {
                if family.owner().ends_with(cut.owner()) {
                    continue;
                }
            }

            // A copy of the family name. We’ll need it later.
            let name = family.family_name().cloned();

            // If this family is the parent side of a zone cut, we keep the
            // family name for later. This also means below that if
            // `cut.is_some()` we are at the parent side of a zone.
            cut = if family.is_zone_cut(apex) {
                Some(name.clone())
            } else {
                None
            };

            // RFC 5155 7.1 step 2:
            //   "If Opt-Out is being used, owner names of unsigned
            //    delegations MAY be excluded."
            let has_ds = family.records().any(|rec| rec.rtype() == Rtype::DS);
            if cut.is_some() && !has_ds && opt_out == Nsec3OptOut::OptOut {
                continue;
            }

            // RFC 5155 7.1 step 4:
            //   "If the difference in number of labels between the apex and
            //    the original owner name is greater than 1, additional NSEC3
            //    RRs need to be added for every empty non-terminal between
            //    the apex and the original owner name."
            let mut last_nent_distance_to_apex = 0;
            let mut last_nent = None;
            while let Some(this_last_nent) = last_nent_stack.pop() {
                if name.owner().ends_with(&this_last_nent) {
                    last_nent_distance_to_apex =
                        this_last_nent.iter_labels().count()
                            - apex_label_count;
                    last_nent = Some(this_last_nent);
                    break;
                }
            }
            let distance_to_root = name.owner().iter_labels().count();
            let distance_to_apex = distance_to_root - apex_label_count;
            if distance_to_apex > last_nent_distance_to_apex {
                // Are there any empty nodes between this node and the apex?
                // The zone file records are already sorted so if all of the
                // parent labels had records at them, i.e. they were non-empty
                // then non_empty_label_count would be equal to label_distance.
                // If it is less that means there are ENTs between us and the
                // last non-empty label in our ancestor path to the apex.

                // Walk from the owner name down the tree of labels from the
                // last known non-empty non-terminal label, extending the name
                // each time by one label until we get to the current name.

                // Given a.b.c.mail.example.com where:
                //   - example.com is the apex owner
                //   - mail.example.com was the last non-empty non-terminal
                // This loop will construct the names:
                //   - c.mail.example.com
                //   - b.c.mail.example.com
                // It will NOT construct the last name as that will be dealt
                // with in the next outer loop iteration.
                //   - a.b.c.mail.example.com
                let distance = distance_to_apex - last_nent_distance_to_apex;
                for n in (1..=distance - 1).rev() {
                    let rev_label_it = name.owner().iter_labels().skip(n);

                    // Create next longest ENT name.
                    let mut builder = NameBuilder::<OctetsMut>::new();
                    for label in rev_label_it.take(distance_to_apex - n) {
                        builder.append_label(label.as_slice()).unwrap();
                    }
                    let name =
                        builder.append_origin(&apex_owner).unwrap().into();

                    if let Err(pos) = ents.binary_search(&name) {
                        ents.insert(pos, name);
                    }
                }
            }

            // Create the type bitmap, assume there will be an RRSIG and an
            // NSEC3PARAM.
            let mut bitmap = RtypeBitmap::<Octets>::builder();

            // Authoritative RRsets will be signed.
            if cut.is_none() || has_ds {
                bitmap.add(Rtype::RRSIG).unwrap();
            }

            // RFC 5155 7.1 step 3:
            //   "For each RRSet at the original owner name, set the
            //    corresponding bit in the Type Bit Maps field."
            for rrset in family.rrsets() {
                bitmap.add(rrset.rtype()).unwrap();
            }

            if distance_to_apex == 0 {
                bitmap.add(Rtype::NSEC3PARAM).unwrap();
                if assume_dnskeys_will_be_added {
                    bitmap.add(Rtype::DNSKEY).unwrap();
                }
            }

            let rec: Record<N, Nsec3<Octets>> = Self::mk_nsec3(
                name.owner(),
                params.hash_algorithm(),
                nsec3_flags,
                params.iterations(),
                params.salt(),
                &apex_owner,
                bitmap,
                ttl,
            )?;

            if let Some(nsec3_hash_map) = &mut nsec3_hash_map {
                nsec3_hash_map
                    .insert(rec.owner().clone(), name.owner().clone());
            }

            // Store the record by order of its owner name.
            nsec3s.push(rec);

            if let Some(last_nent) = last_nent {
                last_nent_stack.push(last_nent);
            }
            last_nent_stack.push(name.owner().clone());
        }

        for name in ents {
            // Create the type bitmap, empty for an ENT NSEC3.
            let bitmap = RtypeBitmap::<Octets>::builder();

            let rec = Self::mk_nsec3(
                &name,
                params.hash_algorithm(),
                nsec3_flags,
                params.iterations(),
                params.salt(),
                &apex_owner,
                bitmap,
                ttl,
            )?;

            if let Some(nsec3_hash_map) = &mut nsec3_hash_map {
                nsec3_hash_map.insert(rec.owner().clone(), name);
            }

            // Store the record by order of its owner name.
            nsec3s.push(rec);
        }

        // RFC 5155 7.1 step 7:
        //   "In each NSEC3 RR, insert the next hashed owner name by using the
        //    value of the next NSEC3 RR in hash order.  The next hashed owner
        //    name of the last NSEC3 RR in the zone contains the value of the
        //    hashed owner name of the first NSEC3 RR in the hash order."
        let mut nsec3s = SortedRecords::<N, Nsec3<Octets>, S>::from(nsec3s);
        for i in 1..=nsec3s.records.len() {
            // TODO: Detect duplicate hashes.
            let next_i = if i == nsec3s.records.len() { 0 } else { i };
            let cur_owner = nsec3s.records[next_i].owner();
            let name: Name<Octets> = cur_owner.try_to_name().unwrap();
            let label = name.iter_labels().next().unwrap();
            let owner_hash = if let Ok(hash_octets) =
                base32::decode_hex(&format!("{label}"))
            {
                OwnerHash::<Octets>::from_octets(hash_octets).unwrap()
            } else {
                OwnerHash::<Octets>::from_octets(name.as_octets().clone())
                    .unwrap()
            };
            let last_rec = &mut nsec3s.records[i - 1];
            let last_nsec3: &mut Nsec3<Octets> = last_rec.data_mut();
            last_nsec3.set_next_owner(owner_hash.clone());
        }

        // RFC 5155 7.1 step 8:
        //   "Finally, add an NSEC3PARAM RR with the same Hash Algorithm,
        //    Iterations, and Salt fields to the zone apex."
        let nsec3param = Record::new(
            apex.owner().try_to_name::<Octets>().unwrap().into(),
            Class::IN,
            ttl,
            params,
        );

        // RFC 5155 7.1 after step 8:
        //   "If a hash collision is detected, then a new salt has to be
        //    chosen, and the signing process restarted."
        //
        // Handled above.

        let res = Nsec3Records::new(nsec3s.records, nsec3param);

        if let Some(nsec3_hash_map) = nsec3_hash_map {
            Ok(res.with_hashes(nsec3_hash_map))
        } else {
            Ok(res)
        }
    }

    pub fn write<W>(&self, target: &mut W) -> Result<(), fmt::Error>
    where
        N: fmt::Display,
        D: RecordData + fmt::Display,
        W: fmt::Write,
    {
        for record in self.records.iter().filter(|r| r.rtype() == Rtype::SOA)
        {
            write!(target, "{record}")?;
        }

        for record in self.records.iter().filter(|r| r.rtype() != Rtype::SOA)
        {
            write!(target, "{record}")?;
        }

        Ok(())
    }

    pub fn write_with_comments<W, F>(
        &self,
        target: &mut W,
        comment_cb: F,
    ) -> Result<(), fmt::Error>
    where
        N: fmt::Display,
        D: RecordData + fmt::Display,
        W: fmt::Write,
        F: Fn(&Record<N, D>, &mut W) -> Result<(), fmt::Error>,
    {
        for record in self.records.iter().filter(|r| r.rtype() == Rtype::SOA)
        {
            write!(target, "{record}")?;
            comment_cb(record, target)?;
            writeln!(target)?;
        }

        for record in self.records.iter().filter(|r| r.rtype() != Rtype::SOA)
        {
            write!(target, "{record}")?;
            comment_cb(record, target)?;
            writeln!(target)?;
        }

        Ok(())
    }
}

/// Helper functions used to create NSEC3 records per RFC 5155.
impl<N, D, S> SortedRecords<N, D, S>
where
    N: ToName + Send,
    D: RecordData + CanonicalOrd + Send,
    S: Sorter,
{
    #[allow(clippy::too_many_arguments)]
    fn mk_nsec3<Octets>(
        name: &N,
        alg: Nsec3HashAlg,
        flags: u8,
        iterations: u16,
        salt: &Nsec3Salt<Octets>,
        apex_owner: &N,
        bitmap: RtypeBitmapBuilder<<Octets as FromBuilder>::Builder>,
        ttl: Ttl,
    ) -> Result<Record<N, Nsec3<Octets>>, Nsec3HashError>
    where
        N: ToName + From<Name<Octets>>,
        Octets: FromBuilder + Clone + Default,
        <Octets as FromBuilder>::Builder:
            EmptyBuilder + AsRef<[u8]> + AsMut<[u8]> + Truncate,
        Nsec3<Octets>: Into<D>,
    {
        // Create the base32hex ENT NSEC owner name.
        let base32hex_label =
            Self::mk_base32hex_label_for_name(name, alg, iterations, salt)?;

        // Prepend it to the zone name to create the NSEC3 owner
        // name.
        let owner_name = Self::append_origin(base32hex_label, apex_owner);

        // RFC 5155 7.1. step 2:
        //   "The Next Hashed Owner Name field is left blank for the moment."
        // Create a placeholder next owner, we'll fix it later.
        let placeholder_next_owner =
            OwnerHash::<Octets>::from_octets(Octets::default()).unwrap();

        // Create an NSEC3 record.
        let nsec3 = Nsec3::new(
            alg,
            flags,
            iterations,
            salt.clone(),
            placeholder_next_owner,
            bitmap.finalize(),
        );

        Ok(Record::new(owner_name, Class::IN, ttl, nsec3))
    }

    fn append_origin<Octets>(base32hex_label: String, apex_owner: &N) -> N
    where
        N: ToName + From<Name<Octets>>,
        Octets: FromBuilder,
        <Octets as FromBuilder>::Builder:
            EmptyBuilder + AsRef<[u8]> + AsMut<[u8]>,
    {
        let mut builder = NameBuilder::<Octets::Builder>::new();
        builder.append_label(base32hex_label.as_bytes()).unwrap();
        let owner_name = builder.append_origin(apex_owner).unwrap();
        let owner_name: N = owner_name.into();
        owner_name
    }

    fn mk_base32hex_label_for_name<Octets>(
        name: &N,
        alg: Nsec3HashAlg,
        iterations: u16,
        salt: &Nsec3Salt<Octets>,
    ) -> Result<String, Nsec3HashError>
    where
        N: ToName,
        Octets: AsRef<[u8]>,
    {
        let hash_octets: Vec<u8> =
            nsec3_hash(name, alg, iterations, salt)?.into_octets();
        Ok(base32::encode_string_hex(&hash_octets).to_ascii_lowercase())
    }
}

impl<N: Send, D: Send + CanonicalOrd, S: Sorter> Default
    for SortedRecords<N, D, S>
{
    fn default() -> Self {
        Self::new()
    }
}

impl<N, D, S: Sorter> From<Vec<Record<N, D>>> for SortedRecords<N, D, S>
where
    N: ToName + Send,
    D: RecordData + CanonicalOrd + Send,
    S: Sorter,
{
    fn from(mut src: Vec<Record<N, D>>) -> Self {
        S::sort_by(&mut src, CanonicalOrd::canonical_cmp);
        SortedRecords {
            records: src,
            _phantom: Default::default(),
        }
    }
}

impl<N: Send, D: Send, S: Sorter> FromIterator<Record<N, D>>
    for SortedRecords<N, D, S>
where
    N: ToName,
    D: RecordData + CanonicalOrd,
{
    fn from_iter<T: IntoIterator<Item = Record<N, D>>>(iter: T) -> Self {
        let mut res = Self::new();
        for item in iter {
            let _ = res.insert(item);
        }
        res
    }
}

impl<N: Send, D: Send, S: Sorter> Extend<Record<N, D>>
    for SortedRecords<N, D, S>
where
    N: ToName,
    D: RecordData + CanonicalOrd,
{
    fn extend<T: IntoIterator<Item = Record<N, D>>>(&mut self, iter: T) {
        for item in iter {
            self.records.push(item);
        }
        S::sort_by(&mut self.records, CanonicalOrd::canonical_cmp);
    }
}

//------------ Nsec3Records ---------------------------------------------------

pub struct Nsec3Records<N, Octets> {
    /// The NSEC3 records.
    pub recs: Vec<Record<N, Nsec3<Octets>>>,

    /// The NSEC3PARAM record.
    pub param: Record<N, Nsec3param<Octets>>,

    /// A map of hashes to owner names.
    ///
    /// For diagnostic purposes. None if not generated.
    pub hashes: Option<HashMap<N, N>>,
}

impl<N, Octets> Nsec3Records<N, Octets> {
    pub fn new(
        recs: Vec<Record<N, Nsec3<Octets>>>,
        param: Record<N, Nsec3param<Octets>>,
    ) -> Self {
        Self {
            recs,
            param,
            hashes: None,
        }
    }

    pub fn with_hashes(mut self, hashes: HashMap<N, N>) -> Self {
        self.hashes = Some(hashes);
        self
    }
}

//------------ Family --------------------------------------------------------

/// A set of records with the same owner name and class.
#[derive(Clone)]
pub struct Family<'a, N, D> {
    slice: &'a [Record<N, D>],
}

impl<'a, N, D> Family<'a, N, D> {
    fn new(slice: &'a [Record<N, D>]) -> Self {
        Family { slice }
    }

    pub fn owner(&self) -> &N {
        self.slice[0].owner()
    }

    pub fn class(&self) -> Class {
        self.slice[0].class()
    }

    pub fn family_name(&self) -> FamilyName<&N> {
        FamilyName::new(self.owner(), self.class())
    }

    pub fn rrsets(&self) -> FamilyIter<'a, N, D> {
        FamilyIter::new(self.slice)
    }

    pub fn records(&self) -> slice::Iter<'a, Record<N, D>> {
        self.slice.iter()
    }

    pub fn is_zone_cut<NN>(&self, apex: &FamilyName<NN>) -> bool
    where
        N: ToName,
        NN: ToName,
        D: RecordData,
    {
        self.family_name().ne(apex)
            && self.records().any(|record| record.rtype() == Rtype::NS)
    }

    pub fn is_in_zone<NN: ToName>(&self, apex: &FamilyName<NN>) -> bool
    where
        N: ToName,
    {
        self.owner().ends_with(&apex.owner) && self.class() == apex.class
    }
}

//------------ FamilyName ----------------------------------------------------

/// The identifier for a family, i.e., a owner name and class.
#[derive(Clone)]
pub struct FamilyName<N> {
    owner: N,
    class: Class,
}

impl<N> FamilyName<N> {
    pub fn new(owner: N, class: Class) -> Self {
        FamilyName { owner, class }
    }

    pub fn owner(&self) -> &N {
        &self.owner
    }

    pub fn class(&self) -> Class {
        self.class
    }

    pub fn into_record<D>(self, ttl: Ttl, data: D) -> Record<N, D>
    where
        N: Clone,
    {
        Record::new(self.owner.clone(), self.class, ttl, data)
    }
}

impl<'a, N: Clone> FamilyName<&'a N> {
    pub fn cloned(&self) -> FamilyName<N> {
        FamilyName {
            owner: (*self.owner).clone(),
            class: self.class,
        }
    }
}

impl<N: ToName, NN: ToName> PartialEq<FamilyName<NN>> for FamilyName<N> {
    fn eq(&self, other: &FamilyName<NN>) -> bool {
        self.owner.name_eq(&other.owner) && self.class == other.class
    }
}

impl<N: ToName, NN: ToName, D> PartialEq<Record<NN, D>> for FamilyName<N> {
    fn eq(&self, other: &Record<NN, D>) -> bool {
        self.owner.name_eq(other.owner()) && self.class == other.class()
    }
}

//------------ Rrset ---------------------------------------------------------

/// A set of records with the same owner name, class, and record type.
pub struct Rrset<'a, N, D> {
    slice: &'a [Record<N, D>],
}

impl<'a, N, D> Rrset<'a, N, D> {
    fn new(slice: &'a [Record<N, D>]) -> Self {
        Rrset { slice }
    }

    pub fn owner(&self) -> &N {
        self.slice[0].owner()
    }

    pub fn class(&self) -> Class {
        self.slice[0].class()
    }

    pub fn family_name(&self) -> FamilyName<&N> {
        FamilyName::new(self.owner(), self.class())
    }

    pub fn rtype(&self) -> Rtype
    where
        D: RecordData,
    {
        self.slice[0].rtype()
    }

    pub fn ttl(&self) -> Ttl {
        self.slice[0].ttl()
    }

    pub fn first(&self) -> &Record<N, D> {
        &self.slice[0]
    }

    pub fn iter(&self) -> slice::Iter<'a, Record<N, D>> {
        self.slice.iter()
    }
}

//------------ RecordsIter ---------------------------------------------------

/// An iterator that produces families from sorted records.
pub struct RecordsIter<'a, N, D> {
    slice: &'a [Record<N, D>],
}

impl<'a, N, D> RecordsIter<'a, N, D> {
    fn new(slice: &'a [Record<N, D>]) -> Self {
        RecordsIter { slice }
    }

    pub fn first_owner(&self) -> &'a N {
        self.slice[0].owner()
    }

    pub fn skip_before<NN: ToName>(&mut self, apex: &FamilyName<NN>)
    where
        N: ToName,
    {
        while let Some(first) = self.slice.first() {
            if first.class() != apex.class() {
                continue;
            }
            if apex == first || first.owner().ends_with(apex.owner()) {
                break;
            }
            self.slice = &self.slice[1..]
        }
    }
}

impl<'a, N, D> Iterator for RecordsIter<'a, N, D>
where
    N: ToName + 'a,
    D: RecordData + 'a,
{
    type Item = Family<'a, N, D>;

    fn next(&mut self) -> Option<Self::Item> {
        let first = match self.slice.first() {
            Some(first) => first,
            None => return None,
        };
        let mut end = 1;
        while let Some(record) = self.slice.get(end) {
            if !record.owner().name_eq(first.owner())
                || record.class() != first.class()
            {
                break;
            }
            end += 1;
        }
        let (res, slice) = self.slice.split_at(end);
        self.slice = slice;
        Some(Family::new(res))
    }
}

//------------ RrsetIter -----------------------------------------------------

/// An iterator that produces RRsets from sorted records.
pub struct RrsetIter<'a, N, D> {
    slice: &'a [Record<N, D>],
}

impl<'a, N, D> RrsetIter<'a, N, D> {
    fn new(slice: &'a [Record<N, D>]) -> Self {
        RrsetIter { slice }
    }
}

impl<'a, N, D> Iterator for RrsetIter<'a, N, D>
where
    N: ToName + 'a,
    D: RecordData + 'a,
{
    type Item = Rrset<'a, N, D>;

    fn next(&mut self) -> Option<Self::Item> {
        let first = match self.slice.first() {
            Some(first) => first,
            None => return None,
        };
        let mut end = 1;
        while let Some(record) = self.slice.get(end) {
            if !record.owner().name_eq(first.owner())
                || record.rtype() != first.rtype()
                || record.class() != first.class()
            {
                break;
            }
            end += 1;
        }
        let (res, slice) = self.slice.split_at(end);
        self.slice = slice;
        Some(Rrset::new(res))
    }
}

//------------ FamilyIter ----------------------------------------------------

/// An iterator that produces RRsets from a record family.
pub struct FamilyIter<'a, N, D> {
    slice: &'a [Record<N, D>],
}

impl<'a, N, D> FamilyIter<'a, N, D> {
    fn new(slice: &'a [Record<N, D>]) -> Self {
        FamilyIter { slice }
    }
}

impl<'a, N, D> Iterator for FamilyIter<'a, N, D>
where
    N: ToName + 'a,
    D: RecordData + 'a,
{
    type Item = Rrset<'a, N, D>;

    fn next(&mut self) -> Option<Self::Item> {
        let first = match self.slice.first() {
            Some(first) => first,
            None => return None,
        };
        let mut end = 1;
        while let Some(record) = self.slice.get(end) {
            if record.rtype() != first.rtype() {
                break;
            }
            end += 1;
        }
        let (res, slice) = self.slice.split_at(end);
        self.slice = slice;
        Some(Rrset::new(res))
    }
}

//------------ ErrorTypeToBeDetermined ---------------------------------------

#[derive(Debug)]
pub struct ErrorTypeToBeDetermined;

//------------ Nsec3OptOut ---------------------------------------------------

/// The different types of NSEC3 opt-out.
#[derive(Copy, Clone, Debug, Default, Eq, PartialEq)]
pub enum Nsec3OptOut {
    /// No opt-out. The opt-out flag of NSEC3 RRs will NOT be set and insecure
    /// delegations will be included in the NSEC3 chain.
    #[default]
    NoOptOut,

    /// Opt-out. The opt-out flag of NSEC3 RRs will be set and insecure
    /// delegations will NOT be included in the NSEC3 chain.
    OptOut,

    /// Opt-out (flags only). The opt-out flag of NSEC3 RRs will be set and
    /// insecure delegations will be included in the NSEC3 chain.
    OptOutFlagsOnly,
}

// TODO: Add tests for nsec3s() that validate the following from RFC 5155:
//
// https://www.rfc-editor.org/rfc/rfc5155.html#section-7.1
// 7.1. Zone Signing
//     "Zones using NSEC3 must satisfy the following properties:
//
//      o  Each owner name within the zone that owns authoritative RRSets
//         MUST have a corresponding NSEC3 RR.  Owner names that correspond
//         to unsigned delegations MAY have a corresponding NSEC3 RR.
//         However, if there is not a corresponding NSEC3 RR, there MUST be
//         an Opt-Out NSEC3 RR that covers the "next closer" name to the
//         delegation.  Other non-authoritative RRs are not represented by
//         NSEC3 RRs.
//
//      o  Each empty non-terminal MUST have a corresponding NSEC3 RR, unless
//         the empty non-terminal is only derived from an insecure delegation
//         covered by an Opt-Out NSEC3 RR.
//
//      o  The TTL value for any NSEC3 RR SHOULD be the same as the minimum
//         TTL value field in the zone SOA RR.
//
//      o  The Type Bit Maps field of every NSEC3 RR in a signed zone MUST
//         indicate the presence of all types present at the original owner
//         name, except for the types solely contributed by an NSEC3 RR
//         itself.  Note that this means that the NSEC3 type itself will
//         never be present in the Type Bit Maps."<|MERGE_RESOLUTION|>--- conflicted
+++ resolved
@@ -224,11 +224,7 @@
     }
 }
 
-<<<<<<< HEAD
-impl<N: ToName> SortedRecords<N, StoredRecordData> {
-=======
-impl<N: Send, S: Sorter> SortedRecords<N, StoredRecordData, S> {
->>>>>>> 498970cf
+impl<N: Send + ToName, S: Sorter> SortedRecords<N, StoredRecordData, S> {
     pub fn replace_soa(&mut self, new_soa: Soa<StoredName>) {
         if let Some(soa_rrset) = self
             .records
