--- conflicted
+++ resolved
@@ -142,17 +142,16 @@
         self.rrsets().find(|rrset| rrset.rtype() == Rtype::SOA)
     }
 
-<<<<<<< HEAD
     pub fn iter(&self) -> Iter<'_, Record<N, D>> {
         self.records.iter()
-=======
+    }
+
     pub fn as_slice(&self) -> &[Record<N, D>] {
         self.records.as_slice()
     }
 
     pub fn into_inner(self) -> Vec<Record<N, D>> {
         self.records
->>>>>>> 2034f32a
     }
 }
 
@@ -1497,7 +1496,8 @@
                 .rrsets()
                 .find(|rrset| rrset.rtype() == Rtype::DNSKEY);
 
-            let mut augmented_apex_dnskey_rrs = SortedRecords::new();
+            let mut augmented_apex_dnskey_rrs =
+                SortedRecords::<_, _, Sort>::new();
 
             // Determine the TTL of any existing DNSKEY RRSET and use that as the
             // TTL for DNSKEY RRs that we add. If none, then fall back to the SOA
