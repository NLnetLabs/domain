//! Actual signing.
use core::cmp::Ordering;
use core::convert::From;
use core::fmt::Display;
use core::marker::PhantomData;
use core::ops::Deref;
use core::slice::Iter;

use std::boxed::Box;
use std::collections::HashSet;
use std::fmt::Debug;
use std::hash::Hash;
use std::string::{String, ToString};
use std::vec::Vec;
use std::{fmt, slice};

use octseq::builder::{EmptyBuilder, FromBuilder, OctetsBuilder, Truncate};
use octseq::{FreezeBuilder, OctetsFrom, OctetsInto};
use tracing::{debug, enabled, Level};

use crate::base::cmp::CanonicalOrd;
use crate::base::iana::{Class, Nsec3HashAlg, Rtype};
use crate::base::name::{ToLabelIter, ToName};
use crate::base::rdata::{ComposeRecordData, RecordData};
use crate::base::record::Record;
use crate::base::{Name, NameBuilder, Ttl};
use crate::rdata::dnssec::{ProtoRrsig, RtypeBitmap, RtypeBitmapBuilder};
use crate::rdata::nsec3::{Nsec3Salt, OwnerHash};
use crate::rdata::{Dnskey, Nsec, Nsec3, Nsec3param, Soa, ZoneRecordData};
use crate::utils::base32;
use crate::validate::{nsec3_hash, Nsec3HashError};
use crate::zonetree::types::StoredRecordData;
use crate::zonetree::StoredName;

use super::{SignRaw, SigningKey};

//------------ Sorter --------------------------------------------------------

/// A DNS resource record sorter.
///
/// Implement this trait to use a different sorting algorithm than that
/// implemented by [`DefaultSorter`], e.g. to use system resources in a
/// different way when sorting.
pub trait Sorter {
    /// Sort the given DNS resource records.
    ///
    /// The imposed order should be compatible with the ordering defined by
    /// RFC 8976 section 3.3.1, i.e. _"DNSSEC's canonical on-the-wire RR
    /// format (without name compression) and ordering as specified in
    /// Sections 6.1, 6.2, and 6.3 of [RFC4034] with the additional provision
    /// that RRsets having the same owner name MUST be numerically ordered, in
    /// ascending order, by their numeric RR TYPE"_.
    fn sort_by<N, D, F>(records: &mut Vec<Record<N, D>>, compare: F)
    where
        Record<N, D>: Send,
        F: Fn(&Record<N, D>, &Record<N, D>) -> Ordering + Sync;
}

//------------ DefaultSorter -------------------------------------------------

/// The default [`Sorter`] implementation used by [`SortedRecords`].
///
/// The current implementation is the single threaded sort provided by Rust
/// [`std::vec::Vec::sort_by()`].
pub struct DefaultSorter;

impl Sorter for DefaultSorter {
    fn sort_by<N, D, F>(records: &mut Vec<Record<N, D>>, compare: F)
    where
        Record<N, D>: Send,
        F: Fn(&Record<N, D>, &Record<N, D>) -> Ordering + Sync,
    {
        records.sort_by(compare);
    }
}

//------------ SortedRecords -------------------------------------------------

/// A collection of resource records sorted for signing.
///
/// The sort algorithm used defaults to [`DefaultSorter`] but can be
/// overridden by being generic over an alternate implementation of
/// [`Sorter`].
#[derive(Clone)]
pub struct SortedRecords<N, D, S = DefaultSorter>
where
    Record<N, D>: Send,
    S: Sorter,
{
    records: Vec<Record<N, D>>,

    _phantom: PhantomData<S>,
}

impl<N, D, S> SortedRecords<N, D, S>
where
    Record<N, D>: Send,
    S: Sorter,
{
    pub fn new() -> Self {
        SortedRecords {
            records: Vec::new(),
            _phantom: Default::default(),
        }
    }

    /// Insert a record in sorted order.
    ///
    /// If inserting a lot of records at once prefer [`extend()`] instead
    /// which will sort once after all insertions rather than once per
    /// insertion.
    pub fn insert(&mut self, record: Record<N, D>) -> Result<(), Record<N, D>>
    where
        N: ToName,
        D: RecordData + CanonicalOrd,
    {
        let idx = self
            .records
            .binary_search_by(|stored| stored.canonical_cmp(&record));
        match idx {
            Ok(_) => Err(record),
            Err(idx) => {
                self.records.insert(idx, record);
                Ok(())
            }
        }
    }

    pub fn families(&self) -> RecordsIter<N, D> {
        RecordsIter::new(&self.records)
    }

    pub fn rrsets(&self) -> RrsetIter<N, D> {
        RrsetIter::new(&self.records)
    }

    pub fn find_soa(&self) -> Option<Rrset<N, D>>
    where
        N: ToName,
        D: RecordData,
    {
        self.rrsets().find(|rrset| rrset.rtype() == Rtype::SOA)
    }

    pub fn iter(&self) -> Iter<'_, Record<N, D>> {
        self.records.iter()
    }

    pub fn len(&self) -> usize {
        self.records.len()
    }

    pub fn is_empty(&self) -> bool {
        self.records.is_empty()
    }

    pub fn as_slice(&self) -> &[Record<N, D>] {
        self.records.as_slice()
    }

    pub fn into_inner(self) -> Vec<Record<N, D>> {
        self.records
    }
}

impl<N: Send, S: Sorter> SortedRecords<N, StoredRecordData, S> {
    pub fn replace_soa(&mut self, new_soa: Soa<StoredName>) {
        if let Some(soa_rrset) = self
            .records
            .iter_mut()
            .find(|rrset| rrset.rtype() == Rtype::SOA)
        {
            if let ZoneRecordData::Soa(current_soa) = soa_rrset.data_mut() {
                *current_soa = new_soa;
            }
        }
    }
}

impl<N, D, S> SortedRecords<N, D, S>
where
    N: ToName + Send,
    D: RecordData + CanonicalOrd + Send,
    S: Sorter,
    SortedRecords<N, D>: From<Vec<Record<N, D>>>,
{
    pub fn nsecs<Octets>(
        &self,
        apex: &FamilyName<N>,
        ttl: Ttl,
        assume_dnskeys_will_be_added: bool,
    ) -> Vec<Record<N, Nsec<Octets, N>>>
    where
        N: ToName + Clone + PartialEq,
        D: RecordData,
        Octets: FromBuilder,
        Octets::Builder: EmptyBuilder + Truncate + AsRef<[u8]> + AsMut<[u8]>,
        <Octets::Builder as OctetsBuilder>::AppendError: Debug,
    {
        let mut res = Vec::new();

        // The owner name of a zone cut if we currently are at or below one.
        let mut cut: Option<FamilyName<N>> = None;

        let mut families = self.families();

        // Since the records are ordered, the first family is the apex --
        // we can skip everything before that.
        families.skip_before(apex);

        // Because of the next name thing, we need to keep the last NSEC
        // around.
        let mut prev: Option<(FamilyName<N>, RtypeBitmap<Octets>)> = None;

        // We also need the apex for the last NSEC.
        let apex_owner = families.first_owner().clone();

        for family in families {
            // If the owner is out of zone, we have moved out of our zone and
            // are done.
            if !family.is_in_zone(apex) {
                break;
            }

            // If the family is below a zone cut, we must ignore it.
            if let Some(ref cut) = cut {
                if family.owner().ends_with(cut.owner()) {
                    continue;
                }
            }

            // A copy of the family name. We’ll need it later.
            let name = family.family_name().cloned();

            // If this family is the parent side of a zone cut, we keep the
            // family name for later. This also means below that if
            // `cut.is_some()` we are at the parent side of a zone.
            cut = if family.is_zone_cut(apex) {
                Some(name.clone())
            } else {
                None
            };

            if let Some((prev_name, bitmap)) = prev.take() {
                res.push(prev_name.into_record(
                    ttl,
                    Nsec::new(name.owner().clone(), bitmap),
                ));
            }

            let mut bitmap = RtypeBitmap::<Octets>::builder();
            // RFC 4035 section 2.3:
            //  "The type bitmap of every NSEC resource record in a signed
            //   zone MUST indicate the presence of both the NSEC record
            //   itself and its corresponding RRSIG record."
            bitmap.add(Rtype::RRSIG).unwrap();
            if assume_dnskeys_will_be_added && family.owner() == &apex_owner {
                // Assume there's gonna be a DNSKEY.
                bitmap.add(Rtype::DNSKEY).unwrap();
            }
            bitmap.add(Rtype::NSEC).unwrap();
            for rrset in family.rrsets() {
                bitmap.add(rrset.rtype()).unwrap()
            }

            prev = Some((name, bitmap.finalize()));
        }
        if let Some((prev_name, bitmap)) = prev {
            res.push(
                prev_name.into_record(ttl, Nsec::new(apex_owner, bitmap)),
            );
        }
        res
    }

    /// Generate [RFC5155] NSEC3 and NSEC3PARAM records for this record set.
    ///
    /// This function does NOT enforce use of current best practice settings,
    /// as defined by [RFC 5155], [RFC 9077] and [RFC 9276] which state that:
    ///
    /// - The `ttl` should be the _"lesser of the MINIMUM field of the zone
    ///   SOA RR and the TTL of the zone SOA RR itself"_.
    ///
    /// - The `params` should be set to _"SHA-1, no extra iterations, empty
    ///   salt"_ and zero flags. See [`Nsec3param::default()`].
    ///
    /// [RFC 5155]: https://www.rfc-editor.org/rfc/rfc5155.html
    /// [RFC 9077]: https://www.rfc-editor.org/rfc/rfc9077.html
    /// [RFC 9276]: https://www.rfc-editor.org/rfc/rfc9276.html
<<<<<<< HEAD
    #[allow(clippy::too_many_arguments)]
    pub fn nsec3s<Octets, OctetsMut, CB>(
=======
    // TODO: Move to Signer and do HashProvider = OnDemandNsec3HashProvider
    // TODO: Does it make sense to take both Nsec3param AND HashProvider as input?
    pub fn nsec3s<Octets, OctetsMut, HashProvider>(
>>>>>>> 427dd836
        &self,
        apex: &FamilyName<N>,
        ttl: Ttl,
        params: Nsec3param<Octets>,
        opt_out: Nsec3OptOut,
        assume_dnskeys_will_be_added: bool,
<<<<<<< HEAD
        capture_hash_to_owner_mappings: bool,
        progress_cb: CB,
=======
        hash_provider: &mut HashProvider,
>>>>>>> 427dd836
    ) -> Result<Nsec3Records<N, Octets>, Nsec3HashError>
    where
        N: ToName + Clone + From<Name<Octets>> + Display + Ord + Hash,
        N: From<Name<<OctetsMut as FreezeBuilder>::Octets>>,
        D: RecordData + From<Nsec3<Octets>>,
        Octets: Send + FromBuilder + OctetsFrom<Vec<u8>> + Clone + Default,
        Octets::Builder: EmptyBuilder + Truncate + AsRef<[u8]> + AsMut<[u8]>,
        <Octets::Builder as OctetsBuilder>::AppendError: Debug,
        OctetsMut: OctetsBuilder
            + AsRef<[u8]>
            + AsMut<[u8]>
            + EmptyBuilder
            + FreezeBuilder,
        <OctetsMut as FreezeBuilder>::Octets: AsRef<[u8]>,
<<<<<<< HEAD
        CB: Fn(usize, usize, Option<&'static str>),
=======
        HashProvider: Nsec3HashProvider<N, Octets>,
        Nsec3<Octets>: Into<D>,
>>>>>>> 427dd836
    {
        // TODO:
        //   - Handle name collisions? (see RFC 5155 7.1 Zone Signing)
        //   - RFC 5155 section 2 Backwards compatibility:
        //     Reject old algorithms? if not, map 3 to 6 and 5 to 7, or reject
        //     use of 3 and 5?

        // RFC 5155 7.1 step 2:
        //   "If Opt-Out is being used, set the Opt-Out bit to one."
        let mut nsec3_flags = params.flags();
        if matches!(
            opt_out,
            Nsec3OptOut::OptOut | Nsec3OptOut::OptOutFlagsOnly
        ) {
            // Set the Opt-Out flag.
            nsec3_flags |= 0b0000_0001;
        }

        // RFC 5155 7.1 step 5: _"Sort the set of NSEC3 RRs into hash order."
        // We store the NSEC3s as we create them in a self-sorting vec.
        let mut nsec3s = Vec::<Record<N, Nsec3<Octets>>>::new();

        let mut ents = Vec::<N>::new();

        // The owner name of a zone cut if we currently are at or below one.
        let mut cut: Option<FamilyName<N>> = None;

        let num_families = self.families().count();
        (progress_cb)(0, num_families, Some("Creating NSEC3 RRs"));

        let mut families = self.families();

        // Since the records are ordered, the first family is the apex --
        // we can skip everything before that.
        families.skip_before(apex);

        // We also need the apex for the last NSEC.
        let apex_owner = families.first_owner().clone();
        let apex_label_count = apex_owner.iter_labels().count();

        let mut last_nent_stack: Vec<N> = vec![];
        // let mut nsec3_hash_map = if capture_hash_to_owner_mappings {
        //     Some(HashMap::<N, N>::new())
        // } else {
        //     None
        // };

        for family in families {
            // If the owner is out of zone, we have moved out of our zone and
            // are done.
            if !family.is_in_zone(apex) {
                (progress_cb)(1, 0, None);
                break;
            }

            // If the family is below a zone cut, we must ignore it.
            if let Some(ref cut) = cut {
                if family.owner().ends_with(cut.owner()) {
                    (progress_cb)(1, 0, None);
                    continue;
                }
            }

            // A copy of the family name. We’ll need it later.
            let name = family.family_name().cloned();

            // If this family is the parent side of a zone cut, we keep the
            // family name for later. This also means below that if
            // `cut.is_some()` we are at the parent side of a zone.
            cut = if family.is_zone_cut(apex) {
                Some(name.clone())
            } else {
                None
            };

            // RFC 5155 7.1 step 2:
            //   "If Opt-Out is being used, owner names of unsigned
            //    delegations MAY be excluded."
            let has_ds = family.records().any(|rec| rec.rtype() == Rtype::DS);
            if cut.is_some() && !has_ds && opt_out == Nsec3OptOut::OptOut {
                (progress_cb)(1, 0, None);
                continue;
            }

            // RFC 5155 7.1 step 4:
            //   "If the difference in number of labels between the apex and
            //    the original owner name is greater than 1, additional NSEC3
            //    RRs need to be added for every empty non-terminal between
            //    the apex and the original owner name."
            let mut last_nent_distance_to_apex = 0;
            let mut last_nent = None;
            while let Some(this_last_nent) = last_nent_stack.pop() {
                if name.owner().ends_with(&this_last_nent) {
                    last_nent_distance_to_apex =
                        this_last_nent.iter_labels().count()
                            - apex_label_count;
                    last_nent = Some(this_last_nent);
                    break;
                }
            }
            let distance_to_root = name.owner().iter_labels().count();
            let distance_to_apex = distance_to_root - apex_label_count;
            if distance_to_apex > last_nent_distance_to_apex {
                // Are there any empty nodes between this node and the apex?
                // The zone file records are already sorted so if all of the
                // parent labels had records at them, i.e. they were non-empty
                // then non_empty_label_count would be equal to label_distance.
                // If it is less that means there are ENTs between us and the
                // last non-empty label in our ancestor path to the apex.

                // Walk from the owner name down the tree of labels from the
                // last known non-empty non-terminal label, extending the name
                // each time by one label until we get to the current name.

                // Given a.b.c.mail.example.com where:
                //   - example.com is the apex owner
                //   - mail.example.com was the last non-empty non-terminal
                // This loop will construct the names:
                //   - c.mail.example.com
                //   - b.c.mail.example.com
                // It will NOT construct the last name as that will be dealt
                // with in the next outer loop iteration.
                //   - a.b.c.mail.example.com
                let distance = distance_to_apex - last_nent_distance_to_apex;
                for n in (1..=distance - 1).rev() {
                    let rev_label_it = name.owner().iter_labels().skip(n);

                    // Create next longest ENT name.
                    let mut builder = NameBuilder::<OctetsMut>::new();
                    for label in rev_label_it.take(distance_to_apex - n) {
                        builder.append_label(label.as_slice()).unwrap();
                    }
                    let name =
                        builder.append_origin(&apex_owner).unwrap().into();

                    if let Err(pos) = ents.binary_search(&name) {
                        (progress_cb)(n, 1, None);
                        ents.insert(pos, name);
                    }
                }
            }

            // Create the type bitmap, assume there will be an RRSIG and an
            // NSEC3PARAM.
            let mut bitmap = RtypeBitmap::<Octets>::builder();

            // Authoritative RRsets will be signed.
            if cut.is_none() || has_ds {
                bitmap.add(Rtype::RRSIG).unwrap();
            }

            // RFC 5155 7.1 step 3:
            //   "For each RRSet at the original owner name, set the
            //    corresponding bit in the Type Bit Maps field."
            for rrset in family.rrsets() {
                bitmap.add(rrset.rtype()).unwrap();
            }

            if distance_to_apex == 0 {
                bitmap.add(Rtype::NSEC3PARAM).unwrap();
                if assume_dnskeys_will_be_added {
                    bitmap.add(Rtype::DNSKEY).unwrap();
                }
            }

            let rec: Record<N, Nsec3<Octets>> = Self::mk_nsec3(
                name.owner(),
                hash_provider,
                params.hash_algorithm(),
                nsec3_flags,
                params.iterations(),
                params.salt(),
                &apex_owner,
                bitmap,
                ttl,
            )?;

            // if let Some(nsec3_hash_map) = &mut nsec3_hash_map {
            //     nsec3_hash_map
            //         .insert(rec.owner().clone(), name.owner().clone());
            // }

            // Store the record by order of its owner name.
            nsec3s.push(rec);

            if let Some(last_nent) = last_nent {
                last_nent_stack.push(last_nent);
            }
            last_nent_stack.push(name.owner().clone());
            (progress_cb)(1, 1, None);
        }

        (progress_cb)(0, 0, Some("Creating ENTs NSEC3 RRs"));
        for name in ents {
            // Create the type bitmap, empty for an ENT NSEC3.
            let bitmap = RtypeBitmap::<Octets>::builder();

            let rec = Self::mk_nsec3(
                &name,
                hash_provider,
                params.hash_algorithm(),
                nsec3_flags,
                params.iterations(),
                params.salt(),
                &apex_owner,
                bitmap,
                ttl,
            )?;

            // if let Some(nsec3_hash_map) = &mut nsec3_hash_map {
            //     nsec3_hash_map.insert(rec.owner().clone(), name);
            // }

            // Store the record by order of its owner name.
            nsec3s.push(rec);

            (progress_cb)(1, 1, None);
        }

        // RFC 5155 7.1 step 7:
        //   "In each NSEC3 RR, insert the next hashed owner name by using the
        //    value of the next NSEC3 RR in hash order.  The next hashed owner
        //    name of the last NSEC3 RR in the zone contains the value of the
        //    hashed owner name of the first NSEC3 RR in the hash order."
        (progress_cb)(0, 0, Some("Sorting"));
        let mut nsec3s = SortedRecords::<N, Nsec3<Octets>, S>::from(nsec3s);
        (progress_cb)(0, 0, Some("Hashing NSEC3 owner names"));
        for i in 1..=nsec3s.records.len() {
            // TODO: Detect duplicate hashes.
            let next_i = if i == nsec3s.records.len() { 0 } else { i };
            let cur_owner = nsec3s.records[next_i].owner();
            let name: Name<Octets> = cur_owner.try_to_name().unwrap();
            let label = name.iter_labels().next().unwrap();
            let owner_hash = if let Ok(hash_octets) =
                base32::decode_hex(&format!("{label}"))
            {
                OwnerHash::<Octets>::from_octets(hash_octets).unwrap()
            } else {
                OwnerHash::<Octets>::from_octets(name.as_octets().clone())
                    .unwrap()
            };
            let last_rec = &mut nsec3s.records[i - 1];
            let last_nsec3: &mut Nsec3<Octets> = last_rec.data_mut();
            last_nsec3.set_next_owner(owner_hash.clone());
            (progress_cb)(1, 0, None);
        }

        // RFC 5155 7.1 step 8:
        //   "Finally, add an NSEC3PARAM RR with the same Hash Algorithm,
        //    Iterations, and Salt fields to the zone apex."
        let nsec3param = Record::new(
            apex.owner().try_to_name::<Octets>().unwrap().into(),
            Class::IN,
            ttl,
            params,
        );

        // RFC 5155 7.1 after step 8:
        //   "If a hash collision is detected, then a new salt has to be
        //    chosen, and the signing process restarted."
        //
        // Handled above.

        let res = Nsec3Records::new(nsec3s.records, nsec3param);

        // if let Some(nsec3_hash_map) = nsec3_hash_map {
        //     Ok(res.with_hashes(nsec3_hash_map))
        // } else {
        Ok(res)
        // }
    }

    pub fn write<W>(&self, target: &mut W) -> Result<(), fmt::Error>
    where
        N: fmt::Display,
        D: RecordData + fmt::Display,
        W: fmt::Write,
    {
        for record in self.records.iter().filter(|r| r.rtype() == Rtype::SOA)
        {
            write!(target, "{record}")?;
        }

        for record in self.records.iter().filter(|r| r.rtype() != Rtype::SOA)
        {
            write!(target, "{record}")?;
        }

        Ok(())
    }

    pub fn write_with_comments<W, F>(
        &self,
        target: &mut W,
        comment_cb: F,
    ) -> Result<(), fmt::Error>
    where
        N: fmt::Display,
        D: RecordData + fmt::Display,
        W: fmt::Write,
        F: Fn(&Record<N, D>, &mut W) -> Result<(), fmt::Error>,
    {
        for record in self.records.iter().filter(|r| r.rtype() == Rtype::SOA)
        {
            write!(target, "{record}")?;
            comment_cb(record, target)?;
            writeln!(target)?;
        }

        for record in self.records.iter().filter(|r| r.rtype() != Rtype::SOA)
        {
            write!(target, "{record}")?;
            comment_cb(record, target)?;
            writeln!(target)?;
        }

        Ok(())
    }
}

/// Helper functions used to create NSEC3 records per RFC 5155.
impl<N, D, S> SortedRecords<N, D, S>
where
    N: ToName + Send,
    D: RecordData + CanonicalOrd + Send,
    S: Sorter,
{
    #[allow(clippy::too_many_arguments)]
    fn mk_nsec3<Octets, HashProvider>(
        name: &N,
        hash_provider: &mut HashProvider,
        alg: Nsec3HashAlg,
        flags: u8,
        iterations: u16,
        salt: &Nsec3Salt<Octets>,
        _apex_owner: &N,
        bitmap: RtypeBitmapBuilder<<Octets as FromBuilder>::Builder>,
        ttl: Ttl,
    ) -> Result<Record<N, Nsec3<Octets>>, Nsec3HashError>
    where
        N: ToName + From<Name<Octets>>,
        Octets: FromBuilder + Clone + Default,
        <Octets as FromBuilder>::Builder:
            EmptyBuilder + AsRef<[u8]> + AsMut<[u8]> + Truncate,
        Nsec3<Octets>: Into<D>,
        HashProvider: Nsec3HashProvider<N, Octets>,
    {
        // let owner_name = mk_hashed_nsec3_owner_name(
        //     name, alg, iterations, salt, apex_owner,
        // )?;
        let owner_name = hash_provider.get_or_create(name)?;

        // RFC 5155 7.1. step 2:
        //   "The Next Hashed Owner Name field is left blank for the moment."
        // Create a placeholder next owner, we'll fix it later.
        let placeholder_next_owner =
            OwnerHash::<Octets>::from_octets(Octets::default()).unwrap();

        // Create an NSEC3 record.
        let nsec3 = Nsec3::new(
            alg,
            flags,
            iterations,
            salt.clone(),
            placeholder_next_owner,
            bitmap.finalize(),
        );

        Ok(Record::new(owner_name, Class::IN, ttl, nsec3))
    }
}

impl<N: Send, D: Send + CanonicalOrd, S: Sorter> Default
    for SortedRecords<N, D, S>
{
    fn default() -> Self {
        Self::new()
    }
}

impl<N, D, S: Sorter> From<Vec<Record<N, D>>> for SortedRecords<N, D, S>
where
    N: ToName + PartialEq + Send,
    D: RecordData + CanonicalOrd + PartialEq + Send,
    S: Sorter,
{
    fn from(mut src: Vec<Record<N, D>>) -> Self {
        S::sort_by(&mut src, CanonicalOrd::canonical_cmp);
        src.dedup();
        SortedRecords {
            records: src,
            _phantom: Default::default(),
        }
    }
}

impl<N: Send, D: Send, S: Sorter> FromIterator<Record<N, D>>
    for SortedRecords<N, D, S>
where
    N: ToName,
    D: RecordData + CanonicalOrd,
{
    fn from_iter<T: IntoIterator<Item = Record<N, D>>>(iter: T) -> Self {
        let mut res = Self::new();
        for item in iter {
            let _ = res.insert(item);
        }
        res
    }
}

impl<N: Send, D: Send, S: Sorter> Extend<Record<N, D>>
    for SortedRecords<N, D, S>
where
    N: ToName + PartialEq,
    D: RecordData + CanonicalOrd + PartialEq,
{
    fn extend<T: IntoIterator<Item = Record<N, D>>>(&mut self, iter: T) {
        for item in iter {
            self.records.push(item);
        }
        S::sort_by(&mut self.records, CanonicalOrd::canonical_cmp);
        self.records.dedup();
    }
}

//------------ Nsec3Records ---------------------------------------------------

pub struct Nsec3Records<N, Octets> {
    /// The NSEC3 records.
    pub recs: Vec<Record<N, Nsec3<Octets>>>,

    /// The NSEC3PARAM record.
    pub param: Record<N, Nsec3param<Octets>>,
}

impl<N, Octets> Nsec3Records<N, Octets> {
    pub fn new(
        recs: Vec<Record<N, Nsec3<Octets>>>,
        param: Record<N, Nsec3param<Octets>>,
    ) -> Self {
        Self { recs, param }
    }
}

//------------ Family --------------------------------------------------------

/// A set of records with the same owner name and class.
#[derive(Clone)]
pub struct Family<'a, N, D> {
    slice: &'a [Record<N, D>],
}

impl<'a, N, D> Family<'a, N, D> {
    fn new(slice: &'a [Record<N, D>]) -> Self {
        Family { slice }
    }

    pub fn owner(&self) -> &N {
        self.slice[0].owner()
    }

    pub fn class(&self) -> Class {
        self.slice[0].class()
    }

    pub fn family_name(&self) -> FamilyName<&N> {
        FamilyName::new(self.owner(), self.class())
    }

    pub fn rrsets(&self) -> FamilyIter<'a, N, D> {
        FamilyIter::new(self.slice)
    }

    pub fn records(&self) -> slice::Iter<'a, Record<N, D>> {
        self.slice.iter()
    }

    pub fn is_zone_cut<NN>(&self, apex: &FamilyName<NN>) -> bool
    where
        N: ToName,
        NN: ToName,
        D: RecordData,
    {
        self.family_name().ne(apex)
            && self.records().any(|record| record.rtype() == Rtype::NS)
    }

    pub fn is_in_zone<NN: ToName>(&self, apex: &FamilyName<NN>) -> bool
    where
        N: ToName,
    {
        self.owner().ends_with(&apex.owner) && self.class() == apex.class
    }
}

//------------ FamilyName ----------------------------------------------------

/// The identifier for a family, i.e., a owner name and class.
#[derive(Clone)]
pub struct FamilyName<N> {
    owner: N,
    class: Class,
}

impl<N> FamilyName<N> {
    pub fn new(owner: N, class: Class) -> Self {
        FamilyName { owner, class }
    }

    pub fn owner(&self) -> &N {
        &self.owner
    }

    pub fn class(&self) -> Class {
        self.class
    }

    pub fn into_record<D>(self, ttl: Ttl, data: D) -> Record<N, D>
    where
        N: Clone,
    {
        Record::new(self.owner.clone(), self.class, ttl, data)
    }
}

impl<N: Clone> FamilyName<&N> {
    pub fn cloned(&self) -> FamilyName<N> {
        FamilyName {
            owner: (*self.owner).clone(),
            class: self.class,
        }
    }
}

impl<N: ToName, NN: ToName> PartialEq<FamilyName<NN>> for FamilyName<N> {
    fn eq(&self, other: &FamilyName<NN>) -> bool {
        self.owner.name_eq(&other.owner) && self.class == other.class
    }
}

impl<N: ToName, NN: ToName, D> PartialEq<Record<NN, D>> for FamilyName<N> {
    fn eq(&self, other: &Record<NN, D>) -> bool {
        self.owner.name_eq(other.owner()) && self.class == other.class()
    }
}

//------------ Rrset ---------------------------------------------------------

/// A set of records with the same owner name, class, and record type.
pub struct Rrset<'a, N, D> {
    slice: &'a [Record<N, D>],
}

impl<'a, N, D> Rrset<'a, N, D> {
    fn new(slice: &'a [Record<N, D>]) -> Self {
        Rrset { slice }
    }

    pub fn owner(&self) -> &N {
        self.slice[0].owner()
    }

    pub fn class(&self) -> Class {
        self.slice[0].class()
    }

    pub fn family_name(&self) -> FamilyName<&N> {
        FamilyName::new(self.owner(), self.class())
    }

    pub fn rtype(&self) -> Rtype
    where
        D: RecordData,
    {
        self.slice[0].rtype()
    }

    pub fn ttl(&self) -> Ttl {
        self.slice[0].ttl()
    }

    pub fn first(&self) -> &Record<N, D> {
        &self.slice[0]
    }

    pub fn iter(&self) -> slice::Iter<'a, Record<N, D>> {
        self.slice.iter()
    }

    pub fn into_inner(self) -> &'a [Record<N, D>] {
        self.slice
    }
}

//------------ RecordsIter ---------------------------------------------------

/// An iterator that produces families from sorted records.
pub struct RecordsIter<'a, N, D> {
    slice: &'a [Record<N, D>],
}

impl<'a, N, D> RecordsIter<'a, N, D> {
    fn new(slice: &'a [Record<N, D>]) -> Self {
        RecordsIter { slice }
    }

    pub fn first_owner(&self) -> &'a N {
        self.slice[0].owner()
    }

    pub fn skip_before<NN: ToName>(&mut self, apex: &FamilyName<NN>)
    where
        N: ToName,
    {
        while let Some(first) = self.slice.first() {
            if first.class() != apex.class() {
                continue;
            }
            if apex == first || first.owner().ends_with(apex.owner()) {
                break;
            }
            self.slice = &self.slice[1..]
        }
    }
}

impl<'a, N, D> Iterator for RecordsIter<'a, N, D>
where
    N: ToName + 'a,
    D: RecordData + 'a,
{
    type Item = Family<'a, N, D>;

    fn next(&mut self) -> Option<Self::Item> {
        let first = match self.slice.first() {
            Some(first) => first,
            None => return None,
        };
        let mut end = 1;
        while let Some(record) = self.slice.get(end) {
            if !record.owner().name_eq(first.owner())
                || record.class() != first.class()
            {
                break;
            }
            end += 1;
        }
        let (res, slice) = self.slice.split_at(end);
        self.slice = slice;
        Some(Family::new(res))
    }
}

//------------ RrsetIter -----------------------------------------------------

/// An iterator that produces RRsets from sorted records.
pub struct RrsetIter<'a, N, D> {
    slice: &'a [Record<N, D>],
}

impl<'a, N, D> RrsetIter<'a, N, D> {
    fn new(slice: &'a [Record<N, D>]) -> Self {
        RrsetIter { slice }
    }
}

impl<'a, N, D> Iterator for RrsetIter<'a, N, D>
where
    N: ToName + 'a,
    D: RecordData + 'a,
{
    type Item = Rrset<'a, N, D>;

    fn next(&mut self) -> Option<Self::Item> {
        let first = match self.slice.first() {
            Some(first) => first,
            None => return None,
        };
        let mut end = 1;
        while let Some(record) = self.slice.get(end) {
            if !record.owner().name_eq(first.owner())
                || record.rtype() != first.rtype()
                || record.class() != first.class()
            {
                break;
            }
            end += 1;
        }
        let (res, slice) = self.slice.split_at(end);
        self.slice = slice;
        Some(Rrset::new(res))
    }
}

//------------ FamilyIter ----------------------------------------------------

/// An iterator that produces RRsets from a record family.
pub struct FamilyIter<'a, N, D> {
    slice: &'a [Record<N, D>],
}

impl<'a, N, D> FamilyIter<'a, N, D> {
    fn new(slice: &'a [Record<N, D>]) -> Self {
        FamilyIter { slice }
    }
}

impl<'a, N, D> Iterator for FamilyIter<'a, N, D>
where
    N: ToName + 'a,
    D: RecordData + 'a,
{
    type Item = Rrset<'a, N, D>;

    fn next(&mut self) -> Option<Self::Item> {
        let first = match self.slice.first() {
            Some(first) => first,
            None => return None,
        };
        let mut end = 1;
        while let Some(record) = self.slice.get(end) {
            if record.rtype() != first.rtype() {
                break;
            }
            end += 1;
        }
        let (res, slice) = self.slice.split_at(end);
        self.slice = slice;
        Some(Rrset::new(res))
    }
}

//------------ SigningError --------------------------------------------------

#[derive(Copy, Clone, Debug, PartialEq, Eq)]
pub enum SigningError {
    /// One or more keys does not have a signature validity period defined.
    KeyLacksSignatureValidityPeriod,

    /// TODO
    OutOfMemory,

    /// At least one key must be provided to sign with.
    NoKeysProvided,

    /// None of the provided keys were deemed suitable by the
    /// [`SigningKeyUsageStrategy`] used.
    NoSuitableKeysFound,
}

//------------ Nsec3OptOut ---------------------------------------------------

/// The different types of NSEC3 opt-out.
#[derive(Copy, Clone, Debug, Default, Eq, PartialEq)]
pub enum Nsec3OptOut {
    /// No opt-out. The opt-out flag of NSEC3 RRs will NOT be set and insecure
    /// delegations will be included in the NSEC3 chain.
    #[default]
    NoOptOut,

    /// Opt-out. The opt-out flag of NSEC3 RRs will be set and insecure
    /// delegations will NOT be included in the NSEC3 chain.
    OptOut,

    /// Opt-out (flags only). The opt-out flag of NSEC3 RRs will be set and
    /// insecure delegations will be included in the NSEC3 chain.
    OptOutFlagsOnly,
}

// TODO: Add tests for nsec3s() that validate the following from RFC 5155:
//
// https://www.rfc-editor.org/rfc/rfc5155.html#section-7.1
// 7.1. Zone Signing
//     "Zones using NSEC3 must satisfy the following properties:
//
//      o  Each owner name within the zone that owns authoritative RRSets
//         MUST have a corresponding NSEC3 RR.  Owner names that correspond
//         to unsigned delegations MAY have a corresponding NSEC3 RR.
//         However, if there is not a corresponding NSEC3 RR, there MUST be
//         an Opt-Out NSEC3 RR that covers the "next closer" name to the
//         delegation.  Other non-authoritative RRs are not represented by
//         NSEC3 RRs.
//
//      o  Each empty non-terminal MUST have a corresponding NSEC3 RR, unless
//         the empty non-terminal is only derived from an insecure delegation
//         covered by an Opt-Out NSEC3 RR.
//
//      o  The TTL value for any NSEC3 RR SHOULD be the same as the minimum
//         TTL value field in the zone SOA RR.
//
//      o  The Type Bit Maps field of every NSEC3 RR in a signed zone MUST
//         indicate the presence of all types present at the original owner
//         name, except for the types solely contributed by an NSEC3 RR
//         itself.  Note that this means that the NSEC3 type itself will
//         never be present in the Type Bit Maps."

//------------ IntendedKeyPurpose --------------------------------------------

/// The purpose of a DNSSEC key from the perspective of an operator.
#[derive(Copy, Clone, Debug, Eq, PartialEq)]
pub enum IntendedKeyPurpose {
    /// A key that signs DNSKEY RRSETs.
    ///
    /// RFC9499 DNS Terminology:
    /// 10. General DNSSEC
    /// Key signing key (KSK): DNSSEC keys that "only sign the apex DNSKEY
    ///   RRset in a zone." (Quoted from RFC6781, Section 3.1)
    KSK,

    /// A key that signs non-DNSKEY RRSETs.
    ///
    /// RFC9499 DNS Terminology:
    /// 10. General DNSSEC
    /// Zone signing key (ZSK): "DNSSEC keys that can be used to sign all the
    /// RRsets in a zone that require signatures, other than the apex DNSKEY
    /// RRset." (Quoted from RFC6781, Section 3.1) Also note that a ZSK is
    /// sometimes used to sign the apex DNSKEY RRset.
    ZSK,

    /// A key that signs both DNSKEY and other RRSETs.
    ///
    /// RFC 9499 DNS Terminology:
    /// 10. General DNSSEC
    /// Combined signing key (CSK): In cases where the differentiation between
    /// the KSK and ZSK is not made, i.e., where keys have the role of both
    /// KSK and ZSK, we talk about a Single-Type Signing Scheme." (Quoted from
    /// [RFC6781], Section 3.1) This is sometimes called a "combined signing
    /// key" or "CSK". It is operational practice, not protocol, that
    /// determines whether a particular key is a ZSK, a KSK, or a CSK.
    CSK,

    /// A key that is not currently used for signing.
    ///
    /// This key should be added to the zone but not used to sign any RRSETs.
    Inactive,
}

//------------ DnssecSigningKey ----------------------------------------------

/// A key to be provided by an operator to a DNSSEC signer.
///
/// This type carries metadata that signals to a DNSSEC signer how this key
/// should impact the zone to be signed.
pub struct DnssecSigningKey<Octs, Inner: SignRaw> {
    /// The key to use to make DNSSEC signatures.
    key: SigningKey<Octs, Inner>,

    /// The purpose for which the operator intends the key to be used.
    ///
    /// Defines explicitly the purpose of the key which should be used instead
    /// of attempting to infer the purpose of the key (to sign keys and/or to
    /// sign other records) by examining the setting of the Secure Entry Point
    /// and Zone Key flags on the key (i.e. whether the key is a KSK or ZSK or
    /// something else).
    purpose: IntendedKeyPurpose,

    _phantom: PhantomData<(Octs, Inner)>,
}

impl<Octs, Inner: SignRaw> DnssecSigningKey<Octs, Inner> {
    /// Create a new [`DnssecSigningKey`] by assocating intent with a
    /// reference to an existing key.
    pub fn new(
        key: SigningKey<Octs, Inner>,
        purpose: IntendedKeyPurpose,
    ) -> Self {
        Self {
            key,
            purpose,
            _phantom: Default::default(),
        }
    }

    pub fn into_inner(self) -> SigningKey<Octs, Inner> {
        self.key
    }
}

impl<Octs, Inner: SignRaw> Deref for DnssecSigningKey<Octs, Inner> {
    type Target = SigningKey<Octs, Inner>;

    fn deref(&self) -> &Self::Target {
        &self.key
    }
}

impl<Octs, Inner: SignRaw> DnssecSigningKey<Octs, Inner> {
    pub fn key(&self) -> &SigningKey<Octs, Inner> {
        &self.key
    }

    pub fn purpose(&self) -> IntendedKeyPurpose {
        self.purpose
    }
}

impl<Octs: AsRef<[u8]>, Inner: SignRaw> DnssecSigningKey<Octs, Inner> {
    pub fn ksk(key: SigningKey<Octs, Inner>) -> Self {
        Self {
            key,
            purpose: IntendedKeyPurpose::KSK,
            _phantom: Default::default(),
        }
    }

    pub fn zsk(key: SigningKey<Octs, Inner>) -> Self {
        Self {
            key,
            purpose: IntendedKeyPurpose::ZSK,
            _phantom: Default::default(),
        }
    }

    pub fn csk(key: SigningKey<Octs, Inner>) -> Self {
        Self {
            key,
            purpose: IntendedKeyPurpose::CSK,
            _phantom: Default::default(),
        }
    }

    pub fn inactive(key: SigningKey<Octs, Inner>) -> Self {
        Self {
            key,
            purpose: IntendedKeyPurpose::Inactive,
            _phantom: Default::default(),
        }
    }

    pub fn inferred(key: SigningKey<Octs, Inner>) -> Self {
        let public_key = key.public_key();
        match (
            public_key.is_secure_entry_point(),
            public_key.is_zone_signing_key(),
        ) {
            (true, _) => Self::ksk(key),
            (false, true) => Self::zsk(key),
            (false, false) => Self::inactive(key),
        }
    }
}

//------------ Operations ----------------------------------------------------

// TODO: Move nsecs() and nsecs3() out of SortedRecords and make them also
// take an iterator. This allows callers to pass an iterator over Record
// rather than force them to create the SortedRecords type (which for example
// in the case of a Zone we wouldn't have, but may instead be able to get an
// iterator over the Zone). Also move out the helper functions. Maybe put them
// all into a Signer struct?

pub trait SigningKeyUsageStrategy<Octs, Inner: SignRaw> {
    const NAME: &'static str;

    fn select_signing_keys_for_rtype(
        candidate_keys: &[DnssecSigningKey<Octs, Inner>],
        rtype: Option<Rtype>,
    ) -> HashSet<usize> {
        match rtype {
            Some(Rtype::DNSKEY) => Self::filter_keys(candidate_keys, |k| {
                matches!(
                    k.purpose(),
                    IntendedKeyPurpose::KSK | IntendedKeyPurpose::CSK
                )
            }),

            _ => Self::filter_keys(candidate_keys, |k| {
                matches!(
                    k.purpose(),
                    IntendedKeyPurpose::ZSK | IntendedKeyPurpose::CSK
                )
            }),
        }
    }

    fn filter_keys(
        candidate_keys: &[DnssecSigningKey<Octs, Inner>],
        filter: fn(&DnssecSigningKey<Octs, Inner>) -> bool,
    ) -> HashSet<usize> {
        candidate_keys
            .iter()
            .enumerate()
            .filter_map(|(i, k)| filter(k).then_some(i))
            .collect::<HashSet<_>>()
    }
}

pub struct DefaultSigningKeyUsageStrategy;

impl<Octs, Inner: SignRaw> SigningKeyUsageStrategy<Octs, Inner>
    for DefaultSigningKeyUsageStrategy
{
    const NAME: &'static str = "Default key usage strategy";
}

pub trait ProgressReporter {
    fn make_progress(&self, _increment: usize) {}

    fn add_work(&self, _increment: usize) {}

    fn change_phase(&self, _new_phase: &'static str) {}
}

impl ProgressReporter for () {}

pub struct Signer<
    Octs,
    Inner,
    KeyStrat = DefaultSigningKeyUsageStrategy,
    Sort = DefaultSorter,
    Progress = (),
> where
    Inner: SignRaw,
    KeyStrat: SigningKeyUsageStrategy<Octs, Inner>,
    Sort: Sorter,
    Progress: ProgressReporter,
{
    progress_reporter: Option<Progress>,

    _phantom: PhantomData<(Octs, Inner, KeyStrat, Sort)>,
}

impl<Octs, Inner, KeyStrat, Sort, Progress> Default
    for Signer<Octs, Inner, KeyStrat, Sort, Progress>
where
    Inner: SignRaw,
    KeyStrat: SigningKeyUsageStrategy<Octs, Inner>,
    Sort: Sorter,
    Progress: ProgressReporter,
{
    fn default() -> Self {
        Self::new()
    }
}

impl<Octs, Inner, KeyStrat, Sort, Progress>
    Signer<Octs, Inner, KeyStrat, Sort, Progress>
where
    Inner: SignRaw,
    KeyStrat: SigningKeyUsageStrategy<Octs, Inner>,
    Sort: Sorter,
    Progress: ProgressReporter,
{
    pub fn new() -> Self {
        Self {
            progress_reporter: None,
            _phantom: PhantomData,
        }
    }

    pub fn with_progress_reporter(
        mut self,
        progress_reporter: Progress,
    ) -> Self {
        self.progress_reporter = Some(progress_reporter);
        self
    }
}

impl<Octs, Inner, KeyStrat, Sort, Progress>
    Signer<Octs, Inner, KeyStrat, Sort, Progress>
where
    Octs: AsRef<[u8]> + From<Box<[u8]>> + OctetsFrom<Vec<u8>>,
    Inner: SignRaw,
    KeyStrat: SigningKeyUsageStrategy<Octs, Inner>,
    Sort: Sorter,
    Progress: ProgressReporter,
{
    /// Sign a zone using the given keys.
    ///
    /// Returns the collection of RRSIG and (optionally) DNSKEY RRs that must be
    /// added to the given records in order to DNSSEC sign them.
    ///
    /// The given records MUST be sorted according to [`CanonicalOrd`].
    #[allow(clippy::type_complexity)]
    pub fn sign<N>(
        &self,
        apex: &FamilyName<N>,
        families: RecordsIter<'_, N, ZoneRecordData<Octs, N>>,
        keys: &[DnssecSigningKey<Octs, Inner>],
        add_used_dnskeys: bool,
    ) -> Result<Vec<Record<N, ZoneRecordData<Octs, N>>>, SigningError>
    where
        N: ToName + Clone + PartialEq + CanonicalOrd + Send,
        Octs: Clone + Send,
    {
        debug!("Signer settings: add_used_dnskeys={add_used_dnskeys}, strategy: {}", KeyStrat::NAME);

        if keys.is_empty() {
            return Err(SigningError::NoKeysProvided);
        }

        // Work with indices because SigningKey doesn't impl PartialEq so we
        // cannot use a HashSet to make a unique set of them.

        let dnskey_signing_key_idxs = KeyStrat::select_signing_keys_for_rtype(
            keys,
            Some(Rtype::DNSKEY),
        );

        let non_dnskey_signing_key_idxs =
            KeyStrat::select_signing_keys_for_rtype(keys, None);

        let keys_in_use_idxs: HashSet<_> = non_dnskey_signing_key_idxs
            .iter()
            .chain(dnskey_signing_key_idxs.iter())
            .collect();

        if keys_in_use_idxs.is_empty() {
            return Err(SigningError::NoSuitableKeysFound);
        }

        // TODO: use log::log_enabled instead.
        // See: https://github.com/NLnetLabs/domain/pull/465
        if enabled!(Level::DEBUG) {
            fn debug_key<Octs: AsRef<[u8]>, Inner: SignRaw>(
                prefix: &str,
                key: &SigningKey<Octs, Inner>,
            ) {
                debug!(
                    "{prefix} with algorithm {}, owner={}, flags={} (SEP={}, ZSK={}) and key tag={}",
                    key.algorithm()
                        .to_mnemonic_str()
                        .map(|alg| format!("{alg} ({})", key.algorithm()))
                        .unwrap_or_else(|| key.algorithm().to_string()),
                    key.owner(),
                    key.flags(),
                    key.is_secure_entry_point(),
                    key.is_zone_signing_key(),
                    key.public_key().key_tag(),
                )
            }

            let num_keys = keys_in_use_idxs.len();
            debug!(
                "Signing with {} {}:",
                num_keys,
                if num_keys == 1 { "key" } else { "keys" }
            );

            for idx in &keys_in_use_idxs {
                let key = keys[**idx].key();
                let is_dnskey_signing_key =
                    dnskey_signing_key_idxs.contains(idx);
                let is_non_dnskey_signing_key =
                    non_dnskey_signing_key_idxs.contains(idx);
                let usage =
                    if is_dnskey_signing_key && is_non_dnskey_signing_key {
                        "CSK"
                    } else if is_dnskey_signing_key {
                        "KSK"
                    } else if is_non_dnskey_signing_key {
                        "ZSK"
                    } else {
                        "Unused"
                    };
                debug_key(&format!("Key[{idx}]: {usage}"), key);
            }
        }

        if let Some(reporter) = &self.progress_reporter {
            let (num_families_low, num_families_high) = families.size_hint();
            let estimated_num_families = std::cmp::max(
                num_families_low,
                num_families_high.unwrap_or_default(),
            );
            reporter.add_work(estimated_num_families);
            reporter.add_work(keys_in_use_idxs.len());
            reporter.change_phase("Creating DNSKEYs");
        }

        let mut res: Vec<Record<N, ZoneRecordData<Octs, N>>> = Vec::new();
        let mut buf = Vec::new();
        let mut cut: Option<FamilyName<N>> = None;
        let mut families = families.peekable();

        // Are we signing the entire tree from the apex down or just some child records?
        // Use the first found SOA RR as the apex. If no SOA RR can be found assume that
        // we are only signing records below the apex.
        let apex_ttl = families.peek().and_then(|first_family| {
            first_family.records().find_map(|rr| {
                if rr.owner() == apex.owner() && rr.rtype() == Rtype::SOA {
                    if let ZoneRecordData::Soa(soa) = rr.data() {
                        return Some(soa.minimum());
                    }
                }
                None
            })
        });

        if let Some(soa_minimum_ttl) = apex_ttl {
            // Sign the apex
            // SAFETY: We just checked above if the apex records existed.
            let apex_family = families.next().unwrap();

            let apex_rrsets = apex_family
                .rrsets()
                .filter(|rrset| rrset.rtype() != Rtype::RRSIG);

            // Generate or extend the DNSKEY RRSET with the keys that we will sign
            // apex DNSKEY RRs and zone RRs with.
            let apex_dnskey_rrset = apex_family
                .rrsets()
                .find(|rrset| rrset.rtype() == Rtype::DNSKEY);

            let mut augmented_apex_dnskey_rrs =
                SortedRecords::<_, _, Sort>::new();

            // Determine the TTL of any existing DNSKEY RRSET and use that as the
            // TTL for DNSKEY RRs that we add. If none, then fall back to the SOA
            // mininmum TTL.
            //
            // Applicable sections from RFC 1033:
            //   TTL's (Time To Live)
            //     "Also, all RRs with the same name, class, and type should
            //      have the same TTL value."
            //
            //   RESOURCE RECORDS
            //     "If you leave the TTL field blank it will default to the
            //     minimum time specified in the SOA record (described
            //     later)."
            let dnskey_rrset_ttl = if let Some(rrset) = apex_dnskey_rrset {
                let ttl = rrset.ttl();
                augmented_apex_dnskey_rrs.extend(rrset.iter().cloned());
                ttl
            } else {
                soa_minimum_ttl
            };

            for public_key in keys_in_use_idxs
                .iter()
                .map(|&&idx| keys[idx].key().public_key())
            {
                let dnskey = public_key.to_dnskey();

                let signing_key_dnskey_rr = Record::new(
                    apex.owner().clone(),
                    apex.class(),
                    dnskey_rrset_ttl,
                    Dnskey::convert(dnskey.clone()).into(),
                );

                // Add the DNSKEY RR to the set of DNSKEY RRs to create RRSIGs for.
                let is_new_dnskey = augmented_apex_dnskey_rrs
                    .insert(signing_key_dnskey_rr)
                    .is_ok();

                if add_used_dnskeys && is_new_dnskey {
                    // Add the DNSKEY RR to the set of new RRs to output for the zone.
                    res.push(Record::new(
                        apex.owner().clone(),
                        apex.class(),
                        dnskey_rrset_ttl,
                        Dnskey::convert(dnskey).into(),
                    ));
                }
            }

            let augmented_apex_dnskey_rrset =
                Rrset::new(augmented_apex_dnskey_rrs.as_slice());

            // Sign the apex RRSETs in canonical order.
            for rrset in apex_rrsets
                .filter(|rrset| rrset.rtype() != Rtype::DNSKEY)
                .chain(std::iter::once(augmented_apex_dnskey_rrset))
            {
                // For the DNSKEY RRSET, use signing keys chosen for that
                // purpose and sign the augmented set of DNSKEY RRs that we
                // have generated rather than the original set in the
                // zonefile.
                let signing_key_idxs = if rrset.rtype() == Rtype::DNSKEY {
                    &dnskey_signing_key_idxs
                } else {
                    &non_dnskey_signing_key_idxs
                };

                for key in signing_key_idxs.iter().map(|&idx| keys[idx].key())
                {
                    // A copy of the family name. We’ll need it later.
                    let name = apex_family.family_name().cloned();

                    let rrsig_rr =
                        Self::sign_rrset(key, &rrset, &name, apex, &mut buf)?;
                    res.push(rrsig_rr);
                    debug!(
                        "Signed {} RRs in RRSET {} at the zone apex with keytag {}",
                        rrset.iter().len(),
                        rrset.rtype(),
                        key.public_key().key_tag()
                    );
                }
            }

            if let Some(progress) = &self.progress_reporter {
                progress.make_progress(1);
            }
        }

        // For all RRSETs below the apex
        for family in families {
            // If the owner is out of zone, we have moved out of our zone and
            // are done.
            if !family.is_in_zone(apex) {
                if let Some(progress) = &self.progress_reporter {
                    progress.make_progress(1);
                }
                break;
            }

            // If the family is below a zone cut, we must ignore it.
            if let Some(ref cut) = cut {
                if family.owner().ends_with(cut.owner()) {
                    if let Some(progress) = &self.progress_reporter {
                        progress.make_progress(1);
                    }
                    continue;
                }
            }

            // A copy of the family name. We’ll need it later.
            let name = family.family_name().cloned();

            // If this family is the parent side of a zone cut, we keep the
            // family name for later. This also means below that if
            // `cut.is_some()` we are at the parent side of a zone.
            cut = if family.is_zone_cut(apex) {
                Some(name.clone())
            } else {
                None
            };

            for rrset in family.rrsets() {
                if cut.is_some() {
                    // If we are at a zone cut, we only sign DS and NSEC
                    // records. NS records we must not sign and everything
                    // else shouldn’t be here, really.
                    if rrset.rtype() != Rtype::DS
                        && rrset.rtype() != Rtype::NSEC
                    {
                        continue;
                    }
                } else {
                    // Otherwise we only ignore RRSIGs.
                    if rrset.rtype() == Rtype::RRSIG {
                        continue;
                    }
                }

                for key in non_dnskey_signing_key_idxs
                    .iter()
                    .map(|&idx| keys[idx].key())
                {
                    let rrsig_rr =
                        Self::sign_rrset(key, &rrset, &name, apex, &mut buf)?;
                    res.push(rrsig_rr);
                    debug!(
                        "Signed {} RRSET with keytag {}",
                        rrset.rtype(),
                        key.public_key().key_tag()
                    );
                }
            }

            if let Some(progress) = &self.progress_reporter {
                progress.make_progress(1);
            }
        }

        debug!("Returning {} records from signing", res.len());

        Ok(res)
    }

    fn sign_rrset<N, D>(
        key: &SigningKey<Octs, Inner>,
        rrset: &Rrset<'_, N, D>,
        name: &FamilyName<N>,
        apex: &FamilyName<N>,
        buf: &mut Vec<u8>,
    ) -> Result<Record<N, ZoneRecordData<Octs, N>>, SigningError>
    where
        N: ToName + Clone + Send,
        D: RecordData
            + ComposeRecordData
            + From<Dnskey<Octs>>
            + CanonicalOrd
            + Send,
    {
        let (inception, expiration) = key
            .signature_validity_period()
            .ok_or(SigningError::KeyLacksSignatureValidityPeriod)?
            .into_inner();
        // RFC 4034
        // 3.  The RRSIG Resource Record
        //   "The TTL value of an RRSIG RR MUST match the TTL value of the
        //    RRset it covers.  This is an exception to the [RFC2181] rules
        //    for TTL values of individual RRs within a RRset: individual
        //    RRSIG RRs with the same owner name will have different TTL
        //    values if the RRsets they cover have different TTL values."
        let rrsig = ProtoRrsig::new(
            rrset.rtype(),
            key.algorithm(),
            name.owner().rrsig_label_count(),
            rrset.ttl(),
            expiration,
            inception,
            key.public_key().key_tag(),
            // The fns provided by `ToName` state in their RustDoc that they
            // "Converts the name into a single, uncompressed name" which
            // matches the RFC 4034 section 3.1.7 requirement that "A sender
            // MUST NOT use DNS name compression on the Signer's Name field
            // when transmitting a RRSIG RR.".
            //
            // We don't need to make sure here that the signer name is in
            // canonical form as required by RFC 4034 as the call to
            // `compose_canonical()` below will take care of that.
            apex.owner().clone(),
        );
        buf.clear();
        rrsig.compose_canonical(buf).unwrap();
        for record in rrset.iter() {
            record.compose_canonical(buf).unwrap();
        }
        let signature = key.raw_secret_key().sign_raw(&*buf).unwrap();
        let signature = signature.as_ref().to_vec();
        let Ok(signature) = signature.try_octets_into() else {
            return Err(SigningError::OutOfMemory);
        };
        let rrsig = rrsig.into_rrsig(signature).expect("long signature");
        Ok(Record::new(
            name.owner().clone(),
            name.class(),
            rrset.ttl(),
            ZoneRecordData::Rrsig(rrsig),
        ))
    }
}

pub fn mk_hashed_nsec3_owner_name<N, Octs, SaltOcts>(
    name: &N,
    alg: Nsec3HashAlg,
    iterations: u16,
    salt: &Nsec3Salt<SaltOcts>,
    apex_owner: &N,
) -> Result<N, Nsec3HashError>
where
    N: ToName + From<Name<Octs>>,
    Octs: FromBuilder,
    <Octs as FromBuilder>::Builder: EmptyBuilder + AsRef<[u8]> + AsMut<[u8]>,
    SaltOcts: AsRef<[u8]>,
{
    let base32hex_label =
        mk_base32hex_label_for_name(name, alg, iterations, salt)?;
    Ok(append_origin(base32hex_label, apex_owner))
}

fn append_origin<N, Octs>(base32hex_label: String, apex_owner: &N) -> N
where
    N: ToName + From<Name<Octs>>,
    Octs: FromBuilder,
    <Octs as FromBuilder>::Builder: EmptyBuilder + AsRef<[u8]> + AsMut<[u8]>,
{
    let mut builder = NameBuilder::<Octs::Builder>::new();
    builder.append_label(base32hex_label.as_bytes()).unwrap();
    let owner_name = builder.append_origin(apex_owner).unwrap();
    let owner_name: N = owner_name.into();
    owner_name
}

fn mk_base32hex_label_for_name<N, SaltOcts>(
    name: &N,
    alg: Nsec3HashAlg,
    iterations: u16,
    salt: &Nsec3Salt<SaltOcts>,
) -> Result<String, Nsec3HashError>
where
    N: ToName,
    SaltOcts: AsRef<[u8]>,
{
    let hash_octets: Vec<u8> =
        nsec3_hash(name, alg, iterations, salt)?.into_octets();
    Ok(base32::encode_string_hex(&hash_octets).to_ascii_lowercase())
}

//------------ Nsec3HashProvider ---------------------------------------------

pub trait Nsec3HashProvider<N, Octs> {
    fn get_or_create(&mut self, unhashed_owner_name: &N) -> Result<N, Nsec3HashError>;
}

pub struct OnDemandNsec3HashProvider<N, SaltOcts> {
    alg: Nsec3HashAlg,
    iterations: u16,
    salt: Nsec3Salt<SaltOcts>,
    apex_owner: N,
}

impl<N, SaltOcts> OnDemandNsec3HashProvider<N, SaltOcts> {
    pub fn new(
        alg: Nsec3HashAlg,
        iterations: u16,
        salt: Nsec3Salt<SaltOcts>,
        apex_owner: N,
    ) -> Self {
        Self {
            alg,
            iterations,
            salt,
            apex_owner,
        }
    }

    pub fn algorithm(&self) -> Nsec3HashAlg {
        self.alg
    }

    pub fn iterations(&self) -> u16 {
        self.iterations
    }

    pub fn salt(&self) -> &Nsec3Salt<SaltOcts> {
        &self.salt
    }
}

impl<N, Octs, SaltOcts> Nsec3HashProvider<N, Octs>
    for OnDemandNsec3HashProvider<N, SaltOcts>
where
    N: ToName + From<Name<Octs>>,
    Octs: FromBuilder,
    <Octs as FromBuilder>::Builder: EmptyBuilder + AsRef<[u8]> + AsMut<[u8]>,
    SaltOcts: AsRef<[u8]>,
{
    fn get_or_create(&mut self, unhashed_owner_name: &N) -> Result<N, Nsec3HashError> {
        mk_hashed_nsec3_owner_name(
            unhashed_owner_name,
            self.alg,
            self.iterations,
            &self.salt,
            &self.apex_owner,
        )
    }
}<|MERGE_RESOLUTION|>--- conflicted
+++ resolved
@@ -287,26 +287,18 @@
     /// [RFC 5155]: https://www.rfc-editor.org/rfc/rfc5155.html
     /// [RFC 9077]: https://www.rfc-editor.org/rfc/rfc9077.html
     /// [RFC 9276]: https://www.rfc-editor.org/rfc/rfc9276.html
-<<<<<<< HEAD
     #[allow(clippy::too_many_arguments)]
-    pub fn nsec3s<Octets, OctetsMut, CB>(
-=======
     // TODO: Move to Signer and do HashProvider = OnDemandNsec3HashProvider
     // TODO: Does it make sense to take both Nsec3param AND HashProvider as input?
-    pub fn nsec3s<Octets, OctetsMut, HashProvider>(
->>>>>>> 427dd836
+    pub fn nsec3s<Octets, OctetsMut, CB, HashProvider>(
         &self,
         apex: &FamilyName<N>,
         ttl: Ttl,
         params: Nsec3param<Octets>,
         opt_out: Nsec3OptOut,
         assume_dnskeys_will_be_added: bool,
-<<<<<<< HEAD
-        capture_hash_to_owner_mappings: bool,
+        hash_provider: &mut HashProvider,
         progress_cb: CB,
-=======
-        hash_provider: &mut HashProvider,
->>>>>>> 427dd836
     ) -> Result<Nsec3Records<N, Octets>, Nsec3HashError>
     where
         N: ToName + Clone + From<Name<Octets>> + Display + Ord + Hash,
@@ -321,12 +313,9 @@
             + EmptyBuilder
             + FreezeBuilder,
         <OctetsMut as FreezeBuilder>::Octets: AsRef<[u8]>,
-<<<<<<< HEAD
         CB: Fn(usize, usize, Option<&'static str>),
-=======
         HashProvider: Nsec3HashProvider<N, Octets>,
         Nsec3<Octets>: Into<D>,
->>>>>>> 427dd836
     {
         // TODO:
         //   - Handle name collisions? (see RFC 5155 7.1 Zone Signing)
@@ -1815,7 +1804,10 @@
 //------------ Nsec3HashProvider ---------------------------------------------
 
 pub trait Nsec3HashProvider<N, Octs> {
-    fn get_or_create(&mut self, unhashed_owner_name: &N) -> Result<N, Nsec3HashError>;
+    fn get_or_create(
+        &mut self,
+        unhashed_owner_name: &N,
+    ) -> Result<N, Nsec3HashError>;
 }
 
 pub struct OnDemandNsec3HashProvider<N, SaltOcts> {
@@ -1861,7 +1853,10 @@
     <Octs as FromBuilder>::Builder: EmptyBuilder + AsRef<[u8]> + AsMut<[u8]>,
     SaltOcts: AsRef<[u8]>,
 {
-    fn get_or_create(&mut self, unhashed_owner_name: &N) -> Result<N, Nsec3HashError> {
+    fn get_or_create(
+        &mut self,
+        unhashed_owner_name: &N,
+    ) -> Result<N, Nsec3HashError> {
         mk_hashed_nsec3_owner_name(
             unhashed_owner_name,
             self.alg,
