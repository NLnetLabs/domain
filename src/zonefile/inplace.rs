//! A zonefile scanner keeping data in place.
//!
//! The zonefile scanner provided by this module reads the entire zonefile
//! into memory and tries as much as possible to modify/re-use this memory
//! when scanning data. It uses the `Bytes` family of types for safely
//! storing, manipulating, and returning the data and thus requires the
//! `bytes` feature to be enabled.
//!
//! This may or may not be a good strategy. It was primarily implemented to
//! see that the [`Scan`] trait is powerful enough to build such an
//! implementation.
#![cfg(feature = "bytes")]
#![cfg_attr(docsrs, doc(cfg(feature = "bytes")))]

use core::str::FromStr;
use core::{fmt, str};

use bytes::buf::UninitSlice;
use bytes::{Buf, BufMut, Bytes, BytesMut};
use octseq::str::Str;

use crate::base::charstr::CharStr;
use crate::base::iana::{Class, Rtype};
use crate::base::name::{Chain, Name, RelativeName, ToName};
use crate::base::record::Record;
use crate::base::scan::{
    BadSymbol, ConvertSymbols, EntrySymbol, Scan, Scanner, ScannerError,
    Symbol, SymbolOctetsError,
};
use crate::base::Ttl;
use crate::rdata::ZoneRecordData;

//------------ Type Aliases --------------------------------------------------

/// The type used for scanned domain names.
pub type ScannedDname = Chain<RelativeName<Bytes>, Name<Bytes>>;

/// The type used for scanned record data.
pub type ScannedRecordData = ZoneRecordData<Bytes, ScannedDname>;

/// The type used for scanned records.
pub type ScannedRecord = Record<ScannedDname, ScannedRecordData>;

/// The type used for scanned strings.
pub type ScannedString = Str<Bytes>;

//------------ Zonefile ------------------------------------------------------

/// A zonefile to be scanned.
///
/// A value of this types holds data to be scanned in memory and allows
/// fetching entries by acting as an iterator.
///
/// The type implements the `bytes::BufMut` trait for appending data directly
/// into the memory buffer. The function [`load`][Self::load] can be used to
/// create a value directly from a reader.
///
/// Once data has been added, you can simply iterate over the value to get
/// entries. The [`next_entry`][Self::next_entry] method provides an
/// alternative with a more question mark friendly signature.
///
/// By default RFC 1035 validity checks are enabled. At present only the first
/// check is implemented: "1. All RRs in the zonefile should have the same
/// class". To disable strict validation call [`allow_invalid()`] prior to
/// calling [`load()`].
#[derive(Clone, Debug)]
pub struct Zonefile {
    /// This is where we keep the data of the next entry.
    buf: SourceBuf,

    /// The current origin.
    origin: Option<Name<Bytes>>,

    /// The last owner.
    last_owner: Option<ScannedDname>,

    /// The last TTL.
    last_ttl: Ttl,

    /// The last class.
    last_class: Option<Class>,

    /// Whether the loaded zonefile should be required to pass RFC 1035
    /// validity checks.
    require_valid: bool,
}

impl Zonefile {
    /// Creates a new, empty value.
    pub fn new() -> Self {
        Self::with_buf(SourceBuf::with_empty_buf(BytesMut::new()))
    }

    /// Creates a new, empty value with the given capacity.
    pub fn with_capacity(capacity: usize) -> Self {
        Self::with_buf(SourceBuf::with_empty_buf(BytesMut::with_capacity(
            capacity + 1,
        )))
    }

    /// Disables RFC 1035 section 5.2 zonefile validity checks.
    pub fn allow_invalid(mut self) -> Self {
        self.require_valid = false;
        self
    }

    /// Creates a new value using the given buffer.
    fn with_buf(buf: SourceBuf) -> Self {
        Zonefile {
            buf,
            origin: None,
            last_owner: None,
            last_ttl: Ttl::from_secs(3600),
            last_class: None,
            require_valid: true,
        }
    }

    /// Creates a value by loading the data from the given reader.
    #[cfg(feature = "std")]
    #[cfg_attr(docsrs, doc(cfg(feature = "std")))]
    pub fn load(
        read: &mut impl std::io::Read,
    ) -> Result<Self, std::io::Error> {
        let mut buf = Self::new().writer();
        std::io::copy(read, &mut buf)?;
        Ok(buf.into_inner())
    }
}

impl Default for Zonefile {
    fn default() -> Self {
        Self::new()
    }
}

impl<'a> From<&'a str> for Zonefile {
    fn from(src: &'a str) -> Self {
        Self::from(src.as_bytes())
    }
}

impl<'a> From<&'a [u8]> for Zonefile {
    fn from(src: &'a [u8]) -> Self {
        let mut res = Self::with_capacity(src.len() + 1);
        res.extend_from_slice(src);
        res
    }
}

impl Zonefile {
    /// Reserves at least `len` additional bytes in the buffer.
    pub fn reserve(&mut self, len: usize) {
        self.buf.buf.reserve(len);
    }

    /// Appends the given slice to the end of the buffer.
    pub fn extend_from_slice(&mut self, slice: &[u8]) {
        self.buf.buf.extend_from_slice(slice)
    }
}

unsafe impl BufMut for Zonefile {
    fn remaining_mut(&self) -> usize {
        self.buf.buf.remaining_mut()
    }

    unsafe fn advance_mut(&mut self, cnt: usize) {
        self.buf.buf.advance_mut(cnt);
    }

    fn chunk_mut(&mut self) -> &mut UninitSlice {
        self.buf.buf.chunk_mut()
    }
}

impl Zonefile {
    /// Sets the origin of the zonefile.
    ///
    /// The origin is append to relative domain names encountered in the data.
    /// Ininitally, there is no origin set. It will be set if an $ORIGIN
    /// directive is encountered while iterating over the zone. If a zone name
    /// is not provided via this function or via an $ORIGIN directive, then
    /// any relative names encountered will cause iteration to terminate with
    /// a missing origin error.
    pub fn set_origin(&mut self, origin: Name<Bytes>) {
        self.origin = Some(origin);
    }

    /// Set a default class to use.
    ///
    /// RFC 1035 does not define a default class for zone file records to use,
    /// it only states that the class field for a record is optional with
    /// omitted class values defaulting to the last explicitly stated value.
    ///
    /// If no last explicitly stated value exists, the class passed to this
    /// function will be used, otherwise an error will be raised.
    pub fn set_default_class(&mut self, class: Class) {
        self.last_class = Some(class);
    }

    /// Returns the next entry in the zonefile.
    ///
    /// Returns `Ok(None)` if the end of the file has been reached. Returns
    /// an error if scanning the next entry failed.
    ///
    /// This method is identical to the `next` method of the iterator
    /// implementation but has the return type transposed for easier use
    /// with the question mark operator.
    pub fn next_entry(&mut self) -> Result<Option<Entry>, Error> {
        loop {
            match EntryScanner::new(self)?.scan_entry()? {
                ScannedEntry::Entry(entry) => return Ok(Some(entry)),
                ScannedEntry::Origin(origin) => self.origin = Some(origin),
                ScannedEntry::Ttl(ttl) => self.last_ttl = ttl,
                ScannedEntry::Empty => {}
                ScannedEntry::Eof => return Ok(None),
            }
        }
    }

    /// Returns the origin name of the zonefile.
    pub fn origin(&self) -> Result<Name<Bytes>, EntryError> {
        self.origin
            .as_ref()
            .cloned()
            .ok_or_else(EntryError::missing_origin)
    }
}

impl Iterator for Zonefile {
    type Item = Result<Entry, Error>;

    fn next(&mut self) -> Option<Self::Item> {
        self.next_entry().transpose()
    }
}

//------------ Entry ---------------------------------------------------------

/// An entry of a zonefile.
#[derive(Clone, Debug)]
pub enum Entry {
    /// A DNS record.
    Record(ScannedRecord),

    /// An include directive.
    ///
    /// When this entry is encountered, the referenced file should be scanned
    /// next. If `origin` is given, this file should be scanned with it as the
    /// initial origin name,
    Include {
        /// The path to the file to be included.
        path: ScannedString,

        /// The initial origin name of the included file, if provided.
        origin: Option<Name<Bytes>>,
    },
}

//------------ ScannedEntry --------------------------------------------------

/// A raw scanned entry of a zonefile.
///
/// This includes all the entry types that we can handle internally and don’t
/// have to bubble up to the user.
#[derive(Clone, Debug)]
enum ScannedEntry {
    /// An entry that should be handed to the user.
    Entry(Entry),

    /// An `$ORIGIN` directive changing the origin name.
    Origin(Name<Bytes>),

    /// A `$TTL` directive changing the default TTL if it isn’t given.
    Ttl(Ttl),

    /// An empty entry.
    Empty,

    /// The end of file was reached.
    Eof,
}

//------------ EntryScanner --------------------------------------------------

/// The entry scanner for a zonefile.
///
/// A value of this type is created for each entry. It implements the
/// [`Scanner`] interface.
#[derive(Debug)]
struct EntryScanner<'a> {
    /// The zonefile we are working on.
    zonefile: &'a mut Zonefile,
}

impl<'a> EntryScanner<'a> {
    /// Creates a new entry scanner using the given zonefile.
    fn new(zonefile: &'a mut Zonefile) -> Result<Self, Error> {
        Ok(EntryScanner { zonefile })
    }

    /// Scans a single entry from the zone file.
    fn scan_entry(&mut self) -> Result<ScannedEntry, Error> {
        self._scan_entry()
            .map_err(|err| self.zonefile.buf.error(err))
    }

    /// Scans a single entry from the zone file.
    ///
    /// This is identical to `scan_entry` but with a more convenient error
    /// type.
    fn _scan_entry(&mut self) -> Result<ScannedEntry, EntryError> {
        self.zonefile.buf.next_item()?;
        match self.zonefile.buf.cat {
            ItemCat::None => Ok(ScannedEntry::Eof),
            ItemCat::LineFeed => Ok(ScannedEntry::Empty),
            ItemCat::Unquoted | ItemCat::Quoted => {
                if self.zonefile.buf.has_space {
                    // Indented entry: a record with the last owner as the
                    // owner.
                    self.scan_owner_record(
                        match self.zonefile.last_owner.as_ref() {
                            Some(owner) => owner.clone(),
                            None => {
                                return Err(EntryError::missing_last_owner())
                            }
                        },
                        false,
                    )
                } else if self.zonefile.buf.peek_symbol()
                    == Some(Symbol::Char('$'))
                {
                    self.scan_control()
                } else if self.zonefile.buf.skip_at_token()? {
                    self.scan_at_record()
                } else {
                    self.scan_record()
                }
            }
        }
    }

    /// Scans a regular record.
    fn scan_record(&mut self) -> Result<ScannedEntry, EntryError> {
        let owner = ScannedDname::scan(self)?;
        self.scan_owner_record(owner, true)
    }

    /// Scans a regular record with an owner name of `@`.
    fn scan_at_record(&mut self) -> Result<ScannedEntry, EntryError> {
        let owner = RelativeName::empty_bytes()
            .chain(match self.zonefile.origin.as_ref().cloned() {
                Some(origin) => origin,
                None => return Err(EntryError::missing_origin()),
            })
            .unwrap(); // Chaining an empty name will always work.
        self.scan_owner_record(owner, true)
    }

    /// Scans a regular record with an explicit owner name.
    fn scan_owner_record(
        &mut self,
        owner: ScannedDname,
        new_owner: bool,
    ) -> Result<ScannedEntry, EntryError> {
        let (class, ttl, rtype) = self.scan_ctr()?;

        if new_owner {
            self.zonefile.last_owner = Some(owner.clone());
        }

        let class = match (class, self.zonefile.last_class) {
            // https://www.rfc-editor.org/rfc/rfc1035#section-5.2
            // 5.2. Use of master files to define zones
            //      ..
            //      "1. All RRs in the file should have the same class."
            (Some(class), Some(last_class)) => {
                if self.zonefile.require_valid && class != last_class {
                    return Err(EntryError::different_class(
                        last_class, class,
                    ));
                }
                class
            }

            // Record lacks a class but a last class is known, use it.
            //
            // https://www.rfc-editor.org/rfc/rfc1035#section-5.2
            // 5.1. Format
            //      ..
            //      "Omitted class and TTL values are default to the last
            //       explicitly stated values."
            (None, Some(last_class)) => last_class,

            // Record specifies a class, use it.
            (Some(class), None) => {
                self.zonefile.last_class = Some(class);
                class
            }

            // Record lacks a class and no last class is known, raise an
            // error.
            (None, None) => return Err(EntryError::missing_last_class()),
        };

        let ttl = match ttl {
            Some(ttl) => {
                self.zonefile.last_ttl = ttl;
                ttl
            }
            None => self.zonefile.last_ttl,
        };

        let data = ZoneRecordData::scan(rtype, self)?;

        self.zonefile.buf.require_line_feed()?;

        Ok(ScannedEntry::Entry(Entry::Record(Record::new(
            owner, class, ttl, data,
        ))))
    }

    /// Scans the TTL, class, and type portions of a regular record.
    fn scan_ctr(
        &mut self,
    ) -> Result<(Option<Class>, Option<Ttl>, Rtype), EntryError> {
        // Possible options are:
        //
        //   [<TTL>] [<class>] <type>
        //   [<class>] [<TTL>] <type>

        enum Ctr {
            Class(Class),
            Ttl(Ttl),
            Rtype(Rtype),
        }

        let first = self.scan_ascii_str(|s| {
            if let Ok(ttl) = u32::from_str(s) {
                Ok(Ctr::Ttl(Ttl::from_secs(ttl)))
            } else if let Ok(rtype) = Rtype::from_str(s) {
                Ok(Ctr::Rtype(rtype))
            } else if let Ok(class) = Class::from_str(s) {
                Ok(Ctr::Class(class))
            } else {
                Err(EntryError::expected_rtype())
            }
        })?;

        match first {
            Ctr::Ttl(ttl) => {
                // We have a TTL. Now there may be a class or an rtype. We can
                // abuse Result<Rtype, Class> for that.
                let second = self.scan_ascii_str(|s| {
                    if let Ok(rtype) = Rtype::from_str(s) {
                        Ok(Ok(rtype))
                    } else if let Ok(class) = Class::from_str(s) {
                        Ok(Err(class))
                    } else {
                        Err(EntryError::expected_rtype())
                    }
                })?;

                match second {
                    Err(class) => {
                        // Rtype is next.
                        let rtype = self.scan_ascii_str(|s| {
                            Rtype::from_str(s)
                                .map_err(|_| EntryError::expected_rtype())
                        })?;

                        Ok((Some(class), Some(ttl), rtype))
                    }
                    Ok(rtype) => Ok((None, Some(ttl), rtype)),
                }
            }
            Ctr::Class(class) => {
                // We have a class. Now there may be a TTL or an rtype. We can
                // abuse Result<Rtype, TTL> for that.
                let second = self.scan_ascii_str(|s| {
                    if let Ok(ttl) = u32::from_str(s) {
                        Ok(Err(Ttl::from_secs(ttl)))
                    } else if let Ok(rtype) = Rtype::from_str(s) {
                        Ok(Ok(rtype))
                    } else {
                        Err(EntryError::expected_rtype())
                    }
                })?;

                match second {
                    Err(ttl) => {
                        // Rtype is next.
                        let rtype = self.scan_ascii_str(|s| {
                            Rtype::from_str(s)
                                .map_err(|_| EntryError::expected_rtype())
                        })?;

                        Ok((Some(class), Some(ttl), rtype))
                    }
                    Ok(rtype) => Ok((Some(class), None, rtype)),
                }
            }
            Ctr::Rtype(rtype) => Ok((None, None, rtype)),
        }
    }

    /// Scans a control directive.
    fn scan_control(&mut self) -> Result<ScannedEntry, EntryError> {
        let ctrl = self.scan_string()?;
        if ctrl.eq_ignore_ascii_case("$ORIGIN") {
            let origin = self.scan_name()?.to_name();
            self.zonefile.buf.require_line_feed()?;
            Ok(ScannedEntry::Origin(origin))
        } else if ctrl.eq_ignore_ascii_case("$INCLUDE") {
            let path = self.scan_string()?;
            let origin = if !self.zonefile.buf.is_line_feed() {
                Some(self.scan_name()?.to_name())
            } else {
                None
            };
            self.zonefile.buf.require_line_feed()?;
            Ok(ScannedEntry::Entry(Entry::Include { path, origin }))
        } else if ctrl.eq_ignore_ascii_case("$TTL") {
            let ttl = u32::scan(self)?;
            self.zonefile.buf.require_line_feed()?;
            Ok(ScannedEntry::Ttl(Ttl::from_secs(ttl)))
        } else {
            Err(EntryError::unknown_control(ctrl))
        }
    }
}

impl Scanner for EntryScanner<'_> {
    type Octets = Bytes;
    type OctetsBuilder = BytesMut;
    type Name = ScannedDname;
    type Error = EntryError;

    fn has_space(&self) -> bool {
        self.zonefile.buf.has_space
    }

    fn continues(&mut self) -> bool {
        !matches!(self.zonefile.buf.cat, ItemCat::None | ItemCat::LineFeed)
    }

    fn scan_symbols<F>(&mut self, mut op: F) -> Result<(), Self::Error>
    where
        F: FnMut(Symbol) -> Result<(), Self::Error>,
    {
        self.zonefile.buf.require_token()?;
        while let Some(sym) = self.zonefile.buf.next_symbol()? {
            op(sym)?;
        }
        self.zonefile.buf.next_item()
    }

    fn scan_entry_symbols<F>(&mut self, mut op: F) -> Result<(), Self::Error>
    where
        F: FnMut(EntrySymbol) -> Result<(), Self::Error>,
    {
        loop {
            self.zonefile.buf.require_token()?;
            while let Some(sym) = self.zonefile.buf.next_symbol()? {
                op(sym.into())?;
            }
            op(EntrySymbol::EndOfToken)?;
            self.zonefile.buf.next_item()?;
            if self.zonefile.buf.is_line_feed() {
                break;
            }
        }
        Ok(())
    }

    fn convert_token<C: ConvertSymbols<Symbol, Self::Error>>(
        &mut self,
        mut convert: C,
    ) -> Result<Self::Octets, Self::Error> {
        let mut write = 0;
        let mut builder = None;
        self.convert_one_token(&mut convert, &mut write, &mut builder)?;
        if let Some(data) = convert.process_tail()? {
            self.append_data(data, &mut write, &mut builder);
        }
        match builder {
            Some(builder) => Ok(builder.freeze()),
            None => Ok(self.zonefile.buf.split_to(write).freeze()),
        }
    }

    fn convert_entry<C: ConvertSymbols<EntrySymbol, Self::Error>>(
        &mut self,
        mut convert: C,
    ) -> Result<Self::Octets, Self::Error> {
        let mut write = 0;
        let mut builder = None;
        loop {
            if self.zonefile.buf.is_line_feed() {
                break;
            }
            self.convert_one_token(&mut convert, &mut write, &mut builder)?;
        }
        if let Some(data) = convert.process_tail()? {
            self.append_data(data, &mut write, &mut builder);
        }
        match builder {
            Some(builder) => Ok(builder.freeze()),
            None => Ok(self.zonefile.buf.split_to(write).freeze()),
        }
    }

    fn scan_octets(&mut self) -> Result<Self::Octets, Self::Error> {
        self.zonefile.buf.require_token()?;

        // The result will never be longer than the encoded form, so we can
        // trim off everything to the left already.
        self.zonefile.buf.trim_to(self.zonefile.buf.start);

        // Remember if we are inside a quoted value. If so the opening quote
        // has already been skipped over, it is not part of the value.
        let is_quoted = self.zonefile.buf.cat == ItemCat::Quoted;

        // Skip over symbols that don’t need converting at the beginning.
        while self.zonefile.buf.next_ascii_symbol()?.is_some() {}

        if self.zonefile.buf.cat == ItemCat::None {
            // The item has ended.  Remove the double quote.
            let write = if is_quoted {
                self.zonefile.buf.start - 1
            } else {
                self.zonefile.buf.start
            };
            self.zonefile.buf.next_item()?;
            return Ok(self.zonefile.buf.split_to(write).freeze());
        }

        // If we aren’t done yet, we have escaped characters to replace.
        let mut write = self.zonefile.buf.start;

        while let Some(sym) = self.zonefile.buf.next_symbol()? {
            self.zonefile.buf.buf[write] = sym.into_octet()?;
            write += 1;
        }

        // Done. `write` marks the end.
        self.zonefile.buf.next_item()?;
        Ok(self.zonefile.buf.split_to(write).freeze())
    }

    fn scan_ascii_str<F, T>(&mut self, op: F) -> Result<T, Self::Error>
    where
        F: FnOnce(&str) -> Result<T, Self::Error>,
    {
        self.zonefile.buf.require_token()?;

        // The result will never be longer than the encoded form, so we can
        // trim off everything to the left already.
        self.zonefile.buf.trim_to(self.zonefile.buf.start);
        let mut write = 0;

        // Skip over symbols that don’t need converting at the beginning.
        while self.zonefile.buf.next_ascii_symbol()?.is_some() {
            write += 1;
        }

        //  If we not reached the end of the token, we have escaped characters
        //  to replace.
        if !matches!(self.zonefile.buf.cat, ItemCat::None) {
            while let Some(sym) = self.zonefile.buf.next_symbol()? {
                self.zonefile.buf.buf[write] = sym.into_ascii()?;
                write += 1;
            }
        }

        // Done. `write` marks the end. Process via op and return.
        let res = op(unsafe {
            str::from_utf8_unchecked(&self.zonefile.buf.buf[..write])
        })?;
        self.zonefile.buf.next_item()?;
        Ok(res)
    }

    fn scan_name(&mut self) -> Result<Self::Name, Self::Error> {
        // Because the labels in a domain name have their content preceeded
        // by the length octet, an unescaped domain name can be almost as is
        // if we have one extra octet to the left. Luckily, we always do
        // (SourceBuf makes sure of it).
        self.zonefile.buf.require_token()?;

        // Let’s prepare everything. We cut off the bits we don’t need with
        // the result that the buffer’s start will be 1 and we set `write`
        // to be 0, i.e., the start of the buffer. This also means that write
        // will contain the length of the domain name assembled so far, so we
        // can easily check if it has gotten too long.
        assert!(self.zonefile.buf.start > 0, "missing token prefix space");
        self.zonefile.buf.trim_to(self.zonefile.buf.start - 1);
        let mut write = 0;

        // Now convert label by label.
        loop {
            let start = write;
            match self.convert_label(&mut write)? {
                None => {
                    // End of token right after a dot, so this is an absolute
                    // name. Unless we have not done anything yet, then we
                    // have an empty domain name which is just the origin.
                    self.zonefile.buf.next_item()?;
                    if start == 0 {
                        return RelativeName::empty_bytes()
                            .chain(self.zonefile.origin()?)
                            .map_err(|_| EntryError::bad_name());
                    } else {
                        return unsafe {
                            RelativeName::from_octets_unchecked(
                                self.zonefile.buf.split_to(write).freeze(),
                            )
                            .chain(Name::root())
                            .map_err(|_| EntryError::bad_name())
                        };
                    }
                }
                Some(true) => {
                    // Last symbol was a dot. If it is was the very first
                    // symbol, this can only be the root name. Check for that
                    // and, if so, return. Otherwise, check length and
                    // continue to the next label.
                    if write == 1 {
                        if self.zonefile.buf.next_symbol()?.is_some() {
                            return Err(EntryError::bad_name());
                        } else {
                            self.zonefile.buf.next_item()?;
                            return Ok(RelativeName::empty()
                                .chain(Name::root())
                                .expect("failed to make root name"));
                        }
                    }
                    if write > 254 {
                        return Err(EntryError::bad_name());
                    }
                }
                Some(false) => {
                    // Reached end of token. This means we have a relative
                    // name.
                    self.zonefile.buf.next_item()?;
                    return unsafe {
                        RelativeName::from_octets_unchecked(
                            self.zonefile.buf.split_to(write).freeze(),
                        )
                        .chain(self.zonefile.origin()?)
                        .map_err(|_| EntryError::bad_name())
                    };
                }
            }
        }
    }

    fn scan_charstr(&mut self) -> Result<CharStr<Self::Octets>, Self::Error> {
        self.scan_octets().and_then(|octets| {
            CharStr::from_octets(octets)
                .map_err(|_| EntryError::bad_charstr())
        })
    }

    fn scan_string(&mut self) -> Result<Str<Self::Octets>, Self::Error> {
        self.zonefile.buf.require_token()?;

        // The result will never be longer than the encoded form, so we can
        // trim off everything to the left already.
        self.zonefile.buf.trim_to(self.zonefile.buf.start);

        // Skip over symbols that don’t need converting at the beginning.
        while self.zonefile.buf.next_char_symbol()?.is_some() {}

        // If we aren’t done yet, we have escaped characters to replace.
        let mut write = self.zonefile.buf.start;
        while let Some(sym) = self.zonefile.buf.next_symbol()? {
            write += sym
                .into_char()?
                .encode_utf8(
                    &mut self.zonefile.buf.buf
                        [write..self.zonefile.buf.start],
                )
                .len();
        }

        // Done. `write` marks the end.
        self.zonefile.buf.next_item()?;
        Ok(unsafe {
            Str::from_utf8_unchecked(
                self.zonefile.buf.split_to(write).freeze(),
            )
        })
    }

    fn scan_charstr_entry(&mut self) -> Result<Self::Octets, Self::Error> {
        // Because char-strings are never longer than their representation
        // format, we can definitely do this in place. Specifically, we move
        // the content around in such a way that by the end we have the result
        // in the space of buf before buf.start.

        // Reminder: char-string are one length byte followed by that many
        // content bytes. We use the byte just before self.read as the length
        // byte of the first char-string. This way, if there is only one and
        // it isn’t escaped, we don’t need to move anything at all.

        // Let’s prepare everything. We cut off the bits we don’t need with
        // the result that the buffer’s start will be 1 and we set `write`
        // to be 0, i.e., the start of the buffer. This also means that write
        // will contain the length of the domain name assembled so far, so we
        // can easily check if it has gotten too long.
        assert!(self.zonefile.buf.start > 0, "missing token prefix space");
        self.zonefile.buf.trim_to(self.zonefile.buf.start - 1);
        let mut write = 0;

        // Now convert token by token.
        loop {
            self.convert_charstr(&mut write)?;
            if self.zonefile.buf.is_line_feed() {
                break;
            }
        }

        Ok(self.zonefile.buf.split_to(write).freeze())
    }

    fn scan_opt_unknown_marker(&mut self) -> Result<bool, Self::Error> {
        self.zonefile.buf.skip_unknown_marker()
    }

    fn octets_builder(&mut self) -> Result<Self::OctetsBuilder, Self::Error> {
        Ok(BytesMut::new())
    }
}

impl EntryScanner<'_> {
    /// Converts a single token using a token converter.
    fn convert_one_token<
        S: From<Symbol>,
        C: ConvertSymbols<S, EntryError>,
    >(
        &mut self,
        convert: &mut C,
        write: &mut usize,
        builder: &mut Option<BytesMut>,
    ) -> Result<(), EntryError> {
        self.zonefile.buf.require_token()?;
        while let Some(sym) = self.zonefile.buf.next_symbol()? {
            if let Some(data) = convert.process_symbol(sym.into())? {
                self.append_data(data, write, builder);
            }
        }
        self.zonefile.buf.next_item()
    }

    /// Appends output data.
    ///
    /// If the data fits into the portion of the buffer before the current
    /// read positiion, puts it there. Otherwise creates a new builder. If
    /// it created a new builder or if one was passed in via `builder`,
    /// appends the data to that.
    fn append_data(
        &mut self,
        data: &[u8],
        write: &mut usize,
        builder: &mut Option<BytesMut>,
    ) {
        if let Some(builder) = builder.as_mut() {
            builder.extend_from_slice(data);
            return;
        }

        let new_write = *write + data.len();
        if new_write > self.zonefile.buf.start {
            let mut new_builder = BytesMut::with_capacity(new_write);
            new_builder.extend_from_slice(&self.zonefile.buf.buf[..*write]);
            new_builder.extend_from_slice(data);
            *builder = Some(new_builder);
        } else {
            self.zonefile.buf.buf[*write..new_write].copy_from_slice(data);
            *write = new_write;
        }
    }

    /// Converts a single label of a domain name.
    ///
    /// The next symbol of the buffer should be the first symbol of the
    /// label’s content. The method reads symbols from the buffer and
    /// constructs a single label complete with length octets starting at
    /// `write`.
    ///
    /// If it reaches the end of the token before making a label, returns
    /// `None`. Otherwise returns whether it encountered a dot at the end of
    /// the label. I.e., `Some(true)` means a dot was read as the last symbol
    /// and `Some(false)` means the end of token was encountered right after
    /// the label.
    fn convert_label(
        &mut self,
        write: &mut usize,
    ) -> Result<Option<bool>, EntryError> {
        let start = *write;
        *write += 1;
        let latest = *write + 64; // If write goes here, the label is too long
        if *write == self.zonefile.buf.start {
            // Reading and writing position is equal, so we don’t need to
            // convert char symbols. Read char symbols until the end of label
            // or an escape sequence.
            loop {
                match self.zonefile.buf.next_ascii_symbol()? {
                    Some(b'.') => {
                        // We found an unescaped dot, ie., end of label.
                        // Update the length octet and return.
                        self.zonefile.buf.buf[start] =
                            (*write - start - 1) as u8;
                        return Ok(Some(true));
                    }
                    Some(_) => {
                        // A char symbol. Just increase the write index.
                        *write += 1;
                        if *write >= latest {
                            return Err(EntryError::bad_name());
                        }
                    }
                    None => {
                        // Either we got an escape sequence or we reached the
                        // end of the token. Break out of the loop and decide
                        // below.
                        break;
                    }
                }
            }
        }

        // Now we need to process the label with potential escape sequences.
        loop {
            match self.zonefile.buf.next_symbol()? {
                None => {
                    // We reached the end of the token.
                    if *write > start + 1 {
                        self.zonefile.buf.buf[start] =
                            (*write - start - 1) as u8;
                        return Ok(Some(false));
                    } else {
                        // There’s been nothing. Reset the write position
                        // and return.
                        *write = start;
                        return Ok(None);
                    }
                }
                Some(Symbol::Char('.')) => {
                    // We found an unescaped dot, ie., end of label.
                    // Update the length octet and return.
                    self.zonefile.buf.buf[start] = (*write - start - 1) as u8;
                    return Ok(Some(true));
                }
                Some(sym) => {
                    // Any other symbol: Decode it and proceed to the next
                    // route.
                    self.zonefile.buf.buf[*write] = sym.into_octet()?;
                    *write += 1;
                    if *write >= latest {
                        return Err(EntryError::bad_name());
                    }
                }
            }
        }
    }

    /// Converts a character string.
    fn convert_charstr(
        &mut self,
        write: &mut usize,
    ) -> Result<(), EntryError> {
        let start = *write;
        *write += 1;
        let latest = *write + 255; // If write goes here, charstr is too long
        if *write == self.zonefile.buf.start {
            // Reading and writing position is equal, so we don’t need to
            // convert char symbols. Read char symbols until the end of label
            // or an escape sequence.
            while self.zonefile.buf.next_ascii_symbol()?.is_some() {
                *write += 1;
                if *write > latest {
                    return Err(EntryError::bad_charstr());
                }
            }
        }

        // Now we need to process the charstr with potential escape sequences.
        loop {
            match self.zonefile.buf.next_symbol()? {
                None => {
                    self.zonefile.buf.next_item()?;
                    self.zonefile.buf.buf[start] = (*write - start - 1) as u8;
                    return Ok(());
                }
                Some(sym) => {
                    self.zonefile.buf.buf[*write] = sym.into_octet()?;
                    *write += 1;
                    if *write > latest {
                        return Err(EntryError::bad_charstr());
                    }
                }
            }
        }
    }
}

//------------ SourceBuf -----------------------------------------------------

/// The buffer to read data from and also into if possible.
#[derive(Clone, Debug)]
struct SourceBuf {
    /// The underlying ‘real’ buffer.
    ///
    /// This buffer contains the data we still need to process. This contains
    /// the white space and other octets just before the start of the next
    /// token as well since that can be used as extra space for in-place
    /// manipulations.
    buf: BytesMut,

    /// Where in `buf` is the next symbol to read.
    start: usize,

    /// The category of the current item.
    cat: ItemCat,

    /// Is the token preceeded by white space?
    has_space: bool,

    /// How many unclosed opening parentheses did we see at `start`?
    parens: usize,

    /// The line number of the current line.
    line_num: usize,

    /// The position of the first character of the current line.
    ///
    /// This may be negative if we cut off bits of the current line.
    line_start: isize,
}

impl SourceBuf {
    /// Create a new empty buffer.
    ///
    /// Assumes that `buf` is empty. Adds a single byte to the buffer which
    /// we would need for parsing if the first token is a domain name.
    fn with_empty_buf(mut buf: BytesMut) -> Self {
        buf.put_u8(0);
        SourceBuf {
            buf,
            start: 1,
            cat: ItemCat::None,
            has_space: false,
            parens: 0,
            line_num: 1,
            line_start: 1,
        }
    }

    /// Enriches an entry error with position information.
    fn error(&self, err: EntryError) -> Error {
        Error {
            err,
            line: self.line_num,
            col: ((self.start as isize) + 1 - self.line_start) as usize,
        }
    }

    /// Checks whether the current item is a token.
    fn require_token(&self) -> Result<(), EntryError> {
        match self.cat {
            ItemCat::None => Err(EntryError::short_buf()),
            ItemCat::LineFeed => Err(EntryError::end_of_entry()),
            ItemCat::Quoted | ItemCat::Unquoted => Ok(()),
        }
    }

    /// Returns whether the current item is a line feed.
    fn is_line_feed(&self) -> bool {
        matches!(self.cat, ItemCat::LineFeed)
    }

    /// Requires that we have reached a line feed.
    fn require_line_feed(&self) -> Result<(), EntryError> {
        if self.is_line_feed() {
            Ok(())
        } else {
            Err(EntryError::trailing_tokens())
        }
    }

    /// Returns the next symbol but doesn’t advance the buffer.
    ///
    /// Returns `None` if the current item is a line feed or end-of-file
    /// or if we have reached the end of token or if it is not a valid symbol.
    fn peek_symbol(&self) -> Option<Symbol> {
        match self.cat {
            ItemCat::None | ItemCat::LineFeed => None,
            ItemCat::Unquoted => {
                let sym =
                    match Symbol::from_slice_index(&self.buf, self.start) {
                        Ok(Some((sym, _))) => sym,
                        Ok(None) | Err(_) => return None,
                    };

                if sym.is_word_char() {
                    Some(sym)
                } else {
                    None
                }
            }
            ItemCat::Quoted => {
                let sym =
                    match Symbol::from_slice_index(&self.buf, self.start) {
                        Ok(Some((sym, _))) => sym,
                        Ok(None) | Err(_) => return None,
                    };

                if sym == Symbol::Char('"') {
                    None
                } else {
                    Some(sym)
                }
            }
        }
    }

    /// Skips over the current token if it contains only an `@` symbol.
    ///
    /// Returns whether it did skip the token.
    fn skip_at_token(&mut self) -> Result<bool, EntryError> {
        if self.peek_symbol() != Some(Symbol::Char('@')) {
            return Ok(false);
        }

        let (sym, sym_end) =
            match Symbol::from_slice_index(&self.buf, self.start + 1) {
                Ok(Some((sym, sym_end))) => (sym, sym_end),
                Ok(None) => return Err(EntryError::short_buf()),
                Err(err) => return Err(EntryError::bad_symbol(err)),
            };

        match self.cat {
            ItemCat::None | ItemCat::LineFeed => unreachable!(),
            ItemCat::Unquoted => {
                if !sym.is_word_char() {
                    self.start += 1;
                    self.cat = ItemCat::None;
                    self.next_item()?;
                    Ok(true)
                } else {
                    Ok(false)
                }
            }
            ItemCat::Quoted => {
                if sym == Symbol::Char('"') {
                    self.start = sym_end;
                    self.cat = ItemCat::None;
                    self.next_item()?;
                    Ok(true)
                } else {
                    Ok(false)
                }
            }
        }
    }

    /// Skips over the unknown marker token.
    ///
    /// Returns whether it didskip the token.
    fn skip_unknown_marker(&mut self) -> Result<bool, EntryError> {
        if !matches!(self.cat, ItemCat::Unquoted) {
            return Ok(false);
        }

        let (sym, sym_end) =
            match Symbol::from_slice_index(&self.buf, self.start) {
                Ok(Some(some)) => some,
                _ => return Ok(false),
            };

        if sym != Symbol::SimpleEscape(b'#') {
            return Ok(false);
        }

        let (sym, sym_end) =
            match Symbol::from_slice_index(&self.buf, sym_end) {
                Ok(Some(some)) => some,
                _ => return Ok(false),
            };
        if sym.is_word_char() {
            return Ok(false);
        }

        self.start = sym_end;
        self.cat = ItemCat::None;
        self.next_item()?;
        Ok(true)
    }

    /// Returns the next symbol of the current token.
    ///
    /// Returns `None` if the current item is a line feed or end-of-file
    /// or if we have reached the end of token.
    ///
    /// If it returns `Some(_)`, advances `self.start` to the start of the
    /// next symbol.
    fn next_symbol(&mut self) -> Result<Option<Symbol>, EntryError> {
        self._next_symbol(|sym| Ok(Some(sym)))
    }

    /// Returns the next symbol if it is an unescaped ASCII symbol.
    ///
    /// Returns `None` if the symbol is escaped or not a printable ASCII
    /// character or `self.next_symbol` would return `None`.
    ///
    /// If it returns `Some(_)`, advances `self.start` to the start of the
    /// next symbol.
    #[allow(clippy::manual_range_contains)] // Hard disagree.
    fn next_ascii_symbol(&mut self) -> Result<Option<u8>, EntryError> {
        if matches!(self.cat, ItemCat::None | ItemCat::LineFeed) {
            return Ok(None);
        }

        let ch = match self.buf.get(self.start) {
            Some(ch) => *ch,
            None => return Ok(None),
        };

        match self.cat {
            ItemCat::Unquoted => {
                if ch < 0x21
                    || ch > 0x7F
                    || ch == b'"'
                    || ch == b'('
                    || ch == b')'
                    || ch == b';'
                    || ch == b'\\'
                {
                    return Ok(None);
                }
            }
            ItemCat::Quoted => {
                if ch == b'"' {
                    self.start += 1;
                    self.cat = ItemCat::None;
                    return Ok(None);
                } else if ch < 0x21 || ch > 0x7F || ch == b'\\' {
                    return Ok(None);
                }
            }
            _ => unreachable!(),
        }
        self.start += 1;
        Ok(Some(ch))
    }

    /// Returns the next symbol if it is unescaped.
    ///
    /// Returns `None` if the symbol is escaped or `self.next_symbol` would
    /// return `None`.
    ///
    /// If it returns `Some(_)`, advances `self.start` to the start of the
    /// next symbol.
    fn next_char_symbol(&mut self) -> Result<Option<char>, EntryError> {
        self._next_symbol(|sym| {
            if let Symbol::Char(ch) = sym {
                Ok(Some(ch))
            } else {
                Ok(None)
            }
        })
    }

    /// Internal helper for `next_symbol` and friends.
    ///
    /// This only exists so we don’t have to copy and paste the fiddely part
    /// of the logic. It behaves like `next_symbol` but provides an option
    /// for the called to decide whether they want the symbol or not.
    #[inline]
    fn _next_symbol<F, T>(&mut self, want: F) -> Result<Option<T>, EntryError>
    where
        F: Fn(Symbol) -> Result<Option<T>, EntryError>,
    {
        match self.cat {
            ItemCat::None | ItemCat::LineFeed => Ok(None),
            ItemCat::Unquoted => {
                let (sym, sym_end) =
                    match Symbol::from_slice_index(&self.buf, self.start) {
                        Ok(Some((sym, sym_end))) => (sym, sym_end),
                        Ok(None) => return Err(EntryError::short_buf()),
                        Err(err) => return Err(EntryError::bad_symbol(err)),
                    };

                if !sym.is_word_char() {
                    self.cat = ItemCat::None;
                    Ok(None)
                } else {
                    match want(sym)? {
                        Some(some) => {
                            self.start = sym_end;
                            Ok(Some(some))
                        }
                        None => Ok(None),
                    }
                }
            }
            ItemCat::Quoted => {
                let (sym, sym_end) =
                    match Symbol::from_slice_index(&self.buf, self.start) {
                        Ok(Some((sym, sym_end))) => (sym, sym_end),
                        Ok(None) => return Err(EntryError::short_buf()),
                        Err(err) => return Err(EntryError::bad_symbol(err)),
                    };

                let res = match want(sym)? {
                    Some(some) => some,
                    None => return Ok(None),
                };

                if sym == Symbol::Char('"') {
                    self.start = sym_end;
                    self.cat = ItemCat::None;
                    Ok(None)
                } else {
                    self.start = sym_end;
                    if sym == Symbol::Char('\n') {
                        self.line_num += 1;
                        self.line_start = self.start as isize;
                    }
                    Ok(Some(res))
                }
            }
        }
    }

    /// Prepares the next item.
    ///
    /// # Panics
    ///
    /// This method must only ever by called if the current item is
    /// not a token or if the current token has been read all the way to the
    /// end. The latter is true if [`Self::next_symbol`] has returned
    /// `Ok(None)` at least once.
    ///
    /// If the current item is a token and has not been read all the way to
    /// the end, the method will panic to maintain consistency of the data.
    fn next_item(&mut self) -> Result<(), EntryError> {
        assert!(
            matches!(self.cat, ItemCat::None | ItemCat::LineFeed),
            "token not completely read ({:?} at {}:{})",
            self.cat,
            self.line_num,
            ((self.start as isize) + 1 - self.line_start) as usize,
        );

        self.has_space = false;

        loop {
            let ch = match self.buf.get(self.start) {
                Some(&ch) => ch,
                None => {
                    self.cat = ItemCat::None;
                    return Ok(());
                }
            };

            // Skip and mark actual white space.
            if matches!(ch, b' ' | b'\t' | b'\r') {
                self.has_space = true;
                self.start += 1;
            }
            // CR: ignore for compatibility with Windows-style line endings.
            else if ch == b'\r' {
                self.start += 1;
            }
            // Opening parenthesis: increase group level.
            else if ch == b'(' {
                self.parens += 1;
                self.start += 1;
            }
            // Closing parenthesis: decrease group level or error out.
            else if ch == b')' {
                if self.parens > 0 {
                    self.parens -= 1;
                    self.start += 1;
                } else {
                    return Err(EntryError::unbalanced_parens());
                }
            }
            // Semicolon: comment -- skip to line end.
            else if ch == b';' {
                self.start += 1;
                while let Some(true) =
                    self.buf.get(self.start).map(|ch| *ch != b'\n')
                {
                    self.start += 1;
                }
                // Next iteration deals with the LF.
            }
            // Line end: skip over it. Ignore if we are inside a paren group.
            else if ch == b'\n' {
                self.start += 1;
                self.line_num += 1;
                self.line_start = self.start as isize;
                if self.parens == 0 {
                    self.cat = ItemCat::LineFeed;
                    break;
                }
            }
            // Double quote: quoted token
            else if ch == b'"' {
                self.start += 1;
                self.cat = ItemCat::Quoted;
                break;
            }
            // Else: unquoted token
            else {
                self.cat = ItemCat::Unquoted;
                break;
            }
        }
        Ok(())
    }

    /// Splits off the beginning of the buffer up to the given index.
    ///
    /// # Panics
    ///
    /// The method panics if `at` is greater than `self.start`.
    fn split_to(&mut self, at: usize) -> BytesMut {
        assert!(at <= self.start);
        let res = self.buf.split_to(at);
        self.start -= at;
        self.line_start -= at as isize;
        res
    }

    /// Splits off the beginning of the buffer but doesn’t return it.
    ///
    /// # Panics
    ///
    /// The method panics if `at` is greater than `self.start`.
    fn trim_to(&mut self, at: usize) {
        assert!(at <= self.start);
        self.buf.advance(at);
        self.start -= at;
        self.line_start -= at as isize;
    }
}

//------------ ItemCat -------------------------------------------------------

/// The category of the current item in a source buffer.
#[derive(Clone, Copy, Debug, PartialEq, Eq)]
enum ItemCat {
    /// We don’t currently have an item.
    ///
    /// This is used to indicate that we have reached the end of a token or
    /// that we have reached the end of the buffer.
    //
    // XXX: We might need a separate category for EOF. But let’s see if we
    //      can get away with mixing this up, first.
    None,

    /// An unquoted normal token.
    ///
    /// This is a token that did not start with a double quote and will end
    /// at the next white space.
    Unquoted,

    /// A quoted normal token.
    ///
    /// This is a token that did start with a double quote and will end at
    /// the next unescaped double quote.
    ///
    /// Note that the start position of the buffer indicates the first
    /// character that is part of the content, i.e., the position right after
    /// the opening double quote.
    Quoted,

    /// A line feed.
    ///
    /// This is an empty token. The start position is right after the actual
    /// line feed.
    LineFeed,
}

//------------ EntryError ----------------------------------------------------

/// An error returned by the entry scanner.
#[derive(Clone, Debug)]
pub struct EntryError {
    msg: &'static str,

    #[cfg(feature = "std")]
    context: Option<std::string::String>,
}

impl EntryError {
    fn bad_symbol(_err: SymbolOctetsError) -> Self {
        EntryError {
            msg: "bad symbol",
            #[cfg(feature = "std")]
            context: Some(format!("{}", _err)),
        }
    }

    fn bad_charstr() -> Self {
        EntryError {
            msg: "bad charstr",
            #[cfg(feature = "std")]
            context: None,
        }
    }

    fn bad_name() -> Self {
        EntryError {
            msg: "bad name",
            #[cfg(feature = "std")]
            context: None,
        }
    }

    fn unbalanced_parens() -> Self {
        EntryError {
            msg: "unbalanced parens",
            #[cfg(feature = "std")]
            context: None,
        }
    }

    fn missing_last_owner() -> Self {
        EntryError {
            msg: "missing last owner",
            #[cfg(feature = "std")]
            context: None,
        }
    }

    fn missing_last_class() -> Self {
        EntryError {
            msg: "missing last class",
            #[cfg(feature = "std")]
            context: None,
        }
    }

    fn missing_origin() -> Self {
        EntryError {
            msg: "missing origin",
            #[cfg(feature = "std")]
            context: None,
        }
    }

    fn expected_rtype() -> Self {
        EntryError {
            msg: "expected rtype",
            #[cfg(feature = "std")]
            context: None,
        }
    }

    fn unknown_control(ctrl: Str<Bytes>) -> Self {
        EntryError {
            msg: "unknown control",
            #[cfg(feature = "std")]
            context: Some(format!("{}", ctrl)),
        }
    }

    fn different_class(expected_class: Class, found_class: Class) -> Self {
        EntryError {
            msg: "different class",
            #[cfg(feature = "std")]
            context: Some(format!("{found_class} != {expected_class}")),
        }
    }
}

impl ScannerError for EntryError {
    fn custom(msg: &'static str) -> Self {
        EntryError {
            msg,
            #[cfg(feature = "std")]
            context: None,
        }
    }

    fn end_of_entry() -> Self {
        Self::custom("unexpected end of entry")
    }

    fn short_buf() -> Self {
        Self::custom("short buffer")
    }

    fn trailing_tokens() -> Self {
        Self::custom("trailing tokens")
    }
}

impl From<SymbolOctetsError> for EntryError {
    fn from(err: SymbolOctetsError) -> Self {
        Self::bad_symbol(err)
    }
}

impl From<BadSymbol> for EntryError {
    fn from(_: BadSymbol) -> Self {
        Self::custom("bad symbol")
    }
}

impl fmt::Display for EntryError {
    fn fmt(&self, f: &mut fmt::Formatter) -> fmt::Result {
        f.write_str(self.msg)?;
        #[cfg(feature = "std")]
        if let Some(context) = &self.context {
            write!(f, ": {}", context)?;
        }
        Ok(())
    }
}

#[cfg(feature = "std")]
impl std::error::Error for EntryError {}

//------------ Error ---------------------------------------------------------

#[derive(Clone, Debug)]
pub struct Error {
    err: EntryError,
    line: usize,
    col: usize,
}

impl fmt::Display for Error {
    fn fmt(&self, f: &mut fmt::Formatter) -> fmt::Result {
        write!(f, "{}:{}: {}", self.line, self.col, self.err)
    }
}

#[cfg(feature = "std")]
impl std::error::Error for Error {}

//============ Tests =========================================================

#[cfg(test)]
#[cfg(feature = "std")]
mod test {
    use super::*;
    use crate::base::ParsedName;
    use octseq::Parser;
    use std::vec::Vec;

    fn with_entry(s: &str, op: impl FnOnce(EntryScanner)) {
        let mut zone = Zonefile::with_capacity(s.len());
        zone.extend_from_slice(s.as_bytes());
        let entry = EntryScanner::new(&mut zone).unwrap();
        entry.zonefile.buf.next_item().unwrap();
        op(entry)
    }

    #[test]
    fn scan_octets() {
        #[track_caller]
        fn test(zone: &str, tok: impl AsRef<[u8]>) {
            with_entry(zone, |mut entry| {
                let res = entry.scan_octets().unwrap();
                assert_eq!(&res[..], tok.as_ref());
            });
        }

        test(" unquoted\r\n", b"unquoted");
        test(" unquoted  ", b"unquoted");
        test("unquoted ", b"unquoted");
        test("unqu\\oted ", b"unquoted");
        test("unqu\\111ted ", b"unquoted");
        test(" \"quoted\"\n", b"quoted");
        test(" \"quoted\" ", b"quoted");
        test("\"quoted\" ", b"quoted");
        test("\"qu\\oted\"", b"quoted");
        test(" \"qu\\\\ot\\\\ed\" ", b"qu\\ot\\ed");
    }

    #[test]
    fn scan_symbols() {
        fn test(zone: &str, tok: impl AsRef<[u8]>) {
            with_entry(zone, |mut entry| {
                let mut tok = tok.as_ref();
                entry
                    .scan_symbols(|sym| {
                        let sym = sym.into_octet().unwrap();
                        assert_eq!(sym, tok[0]);
                        tok = &tok[1..];
                        Ok(())
                    })
                    .unwrap();
            });
        }

        test(" unquoted\r\n", b"unquoted");
        test(" unquoted  ", b"unquoted");
        test("unquoted ", b"unquoted");
        test("unqu\\oted ", b"unquoted");
        test("unqu\\111ted ", b"unquoted");
        test(" \"quoted\"\n", b"quoted");
        test(" \"quoted\" ", b"quoted");
        test("\"quoted\" ", b"quoted");
    }

    #[derive(serde::Deserialize)]
    #[allow(clippy::type_complexity)]
    struct TestCase {
        origin: Name<Bytes>,
        default_class: Option<Class>,
        zonefile: std::string::String,
        result: Vec<Record<Name<Bytes>, ZoneRecordData<Bytes, Name<Bytes>>>>,
        #[serde(default)]
        allow_invalid: bool,
    }

    impl From<&str> for TestCase {
        fn from(yaml: &str) -> Self {
            serde_yaml::from_str(yaml).unwrap()
        }
    }

    impl TestCase {
        fn test<T: Into<TestCase>>(case: T) {
            let case = case.into();
            let mut input = case.zonefile.as_bytes();
            let mut zone = Zonefile::load(&mut input).unwrap();
            if case.allow_invalid == true {
                zone = zone.allow_invalid();
            }
            zone.set_origin(case.origin);
            if let Some(class) = case.default_class {
                zone.set_default_class(class);
            }
            let mut result = case.result.as_slice();
            while let Some(entry) = zone.next_entry().unwrap() {
                match entry {
                    Entry::Record(record) => {
                        let (first, tail) = result.split_first().unwrap();
                        assert_eq!(first, &record);
                        result = tail;

                        let mut buf = BytesMut::new();
                        record.compose(&mut buf).unwrap();
                        let buf = buf.freeze();
                        let mut parser = Parser::from_ref(&buf);
                        let parsed =
                            Record::<
                                ParsedName<Bytes>,
                                ZoneRecordData<Bytes, ParsedName<Bytes>>,
                            >::parse(&mut parser)
                            .unwrap()
                            .unwrap();

                        // The unknown test case has known type/class
                        // to current implementation. The parsed
                        // record will not be unknown again. So here
                        // we don't compare it with the original.
                        if !matches!(
                            record.data(),
                            ZoneRecordData::Unknown(_)
                        ) {
                            assert_eq!(first, &parsed);
                        }
                    }
                    _ => panic!(),
                }
            }
        }
    }

    #[test]
    fn test_basic_yaml() {
        TestCase::test(include_str!("../../test-data/zonefiles/basic.yaml"));
    }

    #[test]
    fn test_escape_yaml() {
        TestCase::test(include_str!("../../test-data/zonefiles/escape.yaml"));
    }

    #[test]
    fn test_unknown_yaml() {
        TestCase::test(include_str!(
            "../../test-data/zonefiles/unknown.yaml"
        ));
    }

    #[test]
<<<<<<< HEAD
    fn test_default_and_last_class() {
        TestCase::test(include_str!(
            "../../test-data/zonefiles/defaultclass.yaml"
=======
    fn test_unknown_zero_length_yaml() {
        TestCase::test(include_str!(
            "../../test-data/zonefiles/unknown-zero-length.yaml"
>>>>>>> d8f491ac
        ));
    }

    #[test]
<<<<<<< HEAD
    #[should_panic(expected = "different class")]
    fn test_rfc1035_same_class_validity_check() {
        TestCase::test(include_str!(
            "../../test-data/zonefiles/mixedclass.yaml"
        ));
    }

    #[test]
    fn test_rfc1035_validity_checks_override() {
        let mut case = TestCase::from(include_str!(
            "../../test-data/zonefiles/mixedclass.yaml"
        ));
        case.allow_invalid = true;
        TestCase::test(case);
    }

    #[test]
=======
>>>>>>> d8f491ac
    fn test_chrstr_decoding() {
        TestCase::test(include_str!("../../test-data/zonefiles/strlen.yaml"));
    }

    #[test]
    #[should_panic(expected = "character string with more than 255 octets")]
    fn test_chrstr_overflow_decoding() {
        TestCase::test(include_str!(
            "../../test-data/zonefiles/stroverflow.yaml"
        ));
    }
}<|MERGE_RESOLUTION|>--- conflicted
+++ resolved
@@ -1796,21 +1796,19 @@
         ));
     }
 
+    fn test_unknown_zero_length_yaml() {
+        TestCase::test(include_str!(
+            "../../test-data/zonefiles/unknown-zero-length.yaml"
+        ));
+    }
+
     #[test]
-<<<<<<< HEAD
     fn test_default_and_last_class() {
         TestCase::test(include_str!(
             "../../test-data/zonefiles/defaultclass.yaml"
-=======
-    fn test_unknown_zero_length_yaml() {
-        TestCase::test(include_str!(
-            "../../test-data/zonefiles/unknown-zero-length.yaml"
->>>>>>> d8f491ac
-        ));
     }
 
     #[test]
-<<<<<<< HEAD
     #[should_panic(expected = "different class")]
     fn test_rfc1035_same_class_validity_check() {
         TestCase::test(include_str!(
@@ -1828,8 +1826,6 @@
     }
 
     #[test]
-=======
->>>>>>> d8f491ac
     fn test_chrstr_decoding() {
         TestCase::test(include_str!("../../test-data/zonefiles/strlen.yaml"));
     }
