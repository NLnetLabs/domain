//! Looking up host names for addresses.

use crate::base::iana::Rtype;
use crate::base::message::RecordIter;
<<<<<<< HEAD
use crate::base::name::{Dname, ParsedDname};
=======
use crate::base::name::{Name, NameBuilder, ParsedName};
>>>>>>> 080b81ee
use crate::rdata::Ptr;
use crate::resolv::resolver::Resolver;
use octseq::octets::Octets;
use std::io;
use std::net::IpAddr;

//------------ Octets128 -----------------------------------------------------

type Octets128 = octseq::array::Array<128>;

//------------ lookup_addr ---------------------------------------------------

/// Resolves the host names of an IP address.
///
/// The function will query DNS using the resolver represented by `resolv`.
/// It will query DNS only and not consider any other database the system
/// may have.
///
/// The value returned upon success can be turned into an iterator over
/// host names via its `iter()` method. This is due to lifetime issues.
pub async fn lookup_addr<R: Resolver>(
    resolv: &R,
    addr: IpAddr,
) -> Result<FoundAddrs<R>, io::Error> {
<<<<<<< HEAD
    let name = Dname::<Octets128>::from_addr(addr)
        .expect("address domain name too long");
    resolv.query((name, Rtype::Ptr)).await.map(FoundAddrs)
=======
    let name = name_from_addr(addr);
    resolv.query((name, Rtype::PTR)).await.map(FoundAddrs)
>>>>>>> 080b81ee
}

//------------ FoundAddrs ----------------------------------------------------

/// The success type of the `lookup_addr()` function.
///
/// The only purpose of this type is to return an iterator over host names
/// via its `iter()` method.
pub struct FoundAddrs<R: Resolver>(R::Answer);

impl<R: Resolver> FoundAddrs<R> {
    /// Returns an iterator over the host names.
    pub fn iter(&self) -> FoundAddrsIter<'_, R::Octets>
    where
        R::Octets: Octets,
    {
        FoundAddrsIter {
            name: self.0.as_ref().canonical_name(),
            answer: {
                self.0
                    .as_ref()
                    .answer()
                    .ok()
                    .map(|sec| sec.limit_to::<Ptr<_>>())
            },
        }
    }
}

impl<'a, R: Resolver> IntoIterator for &'a FoundAddrs<R>
where
    R::Octets: Octets,
{
    type Item = ParsedName<<<R as Resolver>::Octets as Octets>::Range<'a>>;
    type IntoIter = FoundAddrsIter<'a, R::Octets>;

    fn into_iter(self) -> Self::IntoIter {
        self.iter()
    }
}

//------------ FoundAddrsIter ------------------------------------------------

/// An iterator over host names returned by address lookup.
pub struct FoundAddrsIter<'a, Octs: Octets> {
    name: Option<ParsedName<Octs::Range<'a>>>,
    answer: Option<RecordIter<'a, Octs, Ptr<ParsedName<Octs::Range<'a>>>>>,
}

impl<'a, Octs: Octets> Iterator for FoundAddrsIter<'a, Octs> {
    type Item = ParsedName<Octs::Range<'a>>;

    #[allow(clippy::while_let_on_iterator)]
    fn next(&mut self) -> Option<Self::Item> {
        let name = self.name.as_ref()?;
        let answer = self.answer.as_mut()?;
        while let Some(Ok(record)) = answer.next() {
            if record.owner() == name {
                return Some(record.into_data().into_ptrdname());
            }
        }
        None
    }
<<<<<<< HEAD
=======
}

//------------ Helper Functions ---------------------------------------------

/// Translates an IP address into a domain name.
fn name_from_addr(addr: IpAddr) -> Name<Octets128> {
    match addr {
        IpAddr::V4(addr) => {
            let octets = addr.octets();
            Name::from_str(&format!(
                "{}.{}.{}.{}.in-addr.arpa.",
                octets[3], octets[2], octets[1], octets[0]
            ))
            .unwrap()
        }
        IpAddr::V6(addr) => {
            let mut res = NameBuilder::<Octets128>::new();
            for &item in addr.octets().iter().rev() {
                res.append_label(&[hexdigit(item)]).unwrap();
                res.append_label(&[hexdigit(item >> 4)]).unwrap();
            }
            res.append_label(b"ip6").unwrap();
            res.append_label(b"arpa").unwrap();
            res.into_name().unwrap()
        }
    }
}

fn hexdigit(nibble: u8) -> u8 {
    match nibble & 0x0F {
        0 => b'0',
        1 => b'1',
        2 => b'2',
        3 => b'3',
        4 => b'4',
        5 => b'5',
        6 => b'6',
        7 => b'7',
        8 => b'8',
        9 => b'9',
        10 => b'A',
        11 => b'B',
        12 => b'C',
        13 => b'D',
        14 => b'E',
        15 => b'F',
        _ => unreachable!(),
    }
}

//============ Tests =========================================================

#[cfg(test)]
mod test {
    use super::*;

    #[test]
    fn test_name_from_addr() {
        assert_eq!(
            name_from_addr([192, 0, 2, 12].into()),
            Name::<Octets128>::from_str("12.2.0.192.in-addr.arpa").unwrap()
        );
        assert_eq!(
            name_from_addr(
                [0x2001, 0xdb8, 0x1234, 0x0, 0x5678, 0x1, 0x9abc, 0xdef]
                    .into()
            ),
            Name::<Octets128>::from_str(
                "f.e.d.0.c.b.a.9.1.0.0.0.8.7.6.5.\
                 0.0.0.0.4.3.2.1.8.b.d.0.1.0.0.2.\
                 ip6.arpa"
            )
            .unwrap()
        );
    }
>>>>>>> 080b81ee
}<|MERGE_RESOLUTION|>--- conflicted
+++ resolved
@@ -2,11 +2,7 @@
 
 use crate::base::iana::Rtype;
 use crate::base::message::RecordIter;
-<<<<<<< HEAD
-use crate::base::name::{Dname, ParsedDname};
-=======
-use crate::base::name::{Name, NameBuilder, ParsedName};
->>>>>>> 080b81ee
+use crate::base::name::{Name, ParsedName};
 use crate::rdata::Ptr;
 use crate::resolv::resolver::Resolver;
 use octseq::octets::Octets;
@@ -31,14 +27,9 @@
     resolv: &R,
     addr: IpAddr,
 ) -> Result<FoundAddrs<R>, io::Error> {
-<<<<<<< HEAD
-    let name = Dname::<Octets128>::from_addr(addr)
+    let name = Name::<Octets128>::from_addr(addr)
         .expect("address domain name too long");
-    resolv.query((name, Rtype::Ptr)).await.map(FoundAddrs)
-=======
-    let name = name_from_addr(addr);
     resolv.query((name, Rtype::PTR)).await.map(FoundAddrs)
->>>>>>> 080b81ee
 }
 
 //------------ FoundAddrs ----------------------------------------------------
@@ -102,82 +93,4 @@
         }
         None
     }
-<<<<<<< HEAD
-=======
 }
-
-//------------ Helper Functions ---------------------------------------------
-
-/// Translates an IP address into a domain name.
-fn name_from_addr(addr: IpAddr) -> Name<Octets128> {
-    match addr {
-        IpAddr::V4(addr) => {
-            let octets = addr.octets();
-            Name::from_str(&format!(
-                "{}.{}.{}.{}.in-addr.arpa.",
-                octets[3], octets[2], octets[1], octets[0]
-            ))
-            .unwrap()
-        }
-        IpAddr::V6(addr) => {
-            let mut res = NameBuilder::<Octets128>::new();
-            for &item in addr.octets().iter().rev() {
-                res.append_label(&[hexdigit(item)]).unwrap();
-                res.append_label(&[hexdigit(item >> 4)]).unwrap();
-            }
-            res.append_label(b"ip6").unwrap();
-            res.append_label(b"arpa").unwrap();
-            res.into_name().unwrap()
-        }
-    }
-}
-
-fn hexdigit(nibble: u8) -> u8 {
-    match nibble & 0x0F {
-        0 => b'0',
-        1 => b'1',
-        2 => b'2',
-        3 => b'3',
-        4 => b'4',
-        5 => b'5',
-        6 => b'6',
-        7 => b'7',
-        8 => b'8',
-        9 => b'9',
-        10 => b'A',
-        11 => b'B',
-        12 => b'C',
-        13 => b'D',
-        14 => b'E',
-        15 => b'F',
-        _ => unreachable!(),
-    }
-}
-
-//============ Tests =========================================================
-
-#[cfg(test)]
-mod test {
-    use super::*;
-
-    #[test]
-    fn test_name_from_addr() {
-        assert_eq!(
-            name_from_addr([192, 0, 2, 12].into()),
-            Name::<Octets128>::from_str("12.2.0.192.in-addr.arpa").unwrap()
-        );
-        assert_eq!(
-            name_from_addr(
-                [0x2001, 0xdb8, 0x1234, 0x0, 0x5678, 0x1, 0x9abc, 0xdef]
-                    .into()
-            ),
-            Name::<Octets128>::from_str(
-                "f.e.d.0.c.b.a.9.1.0.0.0.8.7.6.5.\
-                 0.0.0.0.4.3.2.1.8.b.d.0.1.0.0.2.\
-                 ip6.arpa"
-            )
-            .unwrap()
-        );
-    }
->>>>>>> 080b81ee
-}