--- conflicted
+++ resolved
@@ -105,11 +105,7 @@
         resolver: &R,
     ) -> impl Stream<Item = Result<ResolvedSrvItem, io::Error>> + '_
     where
-<<<<<<< HEAD
         R::Octets: Octets,
-=======
-        for<'a> &'a R::Octets: OctetsRef,
->>>>>>> 25a7c60a
     {
         // Let’s make a somewhat elaborate single iterator from self.items
         // that we can use as the base for the stream: We turn the result into
