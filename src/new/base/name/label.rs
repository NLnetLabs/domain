--- conflicted
+++ resolved
@@ -371,7 +371,6 @@
     }
 }
 
-<<<<<<< HEAD
 //--- Interaction
 
 impl LabelBuf {
@@ -391,104 +390,6 @@
     }
 }
 
-//--- Parsing from strings
-
-impl FromStr for LabelBuf {
-    type Err = LabelParseError;
-
-    /// Parse a label from a string.
-    ///
-    /// This is intended for easily constructing hard-coded labels.  The input
-    /// is not expected to be in the zonefile format; it should simply contain
-    /// 1 to 63 characters, each being a plain ASCII alphanumeric or a hyphen.
-    /// To construct a label containing bytes outside this range, use
-    /// [`Label::from_bytes_unchecked()`].  To construct a root label, use
-    /// [`Label::ROOT`].
-    fn from_str(s: &str) -> Result<Self, Self::Err> {
-        if s == "*" {
-            Ok(Self::copy_from(Label::WILDCARD))
-        } else if !s.bytes().all(|b| b.is_ascii_alphanumeric() || b == b'-') {
-            Err(LabelParseError::InvalidChar)
-        } else if s.is_empty() {
-            Err(LabelParseError::Empty)
-        } else if s.len() > 63 {
-            Err(LabelParseError::Overlong)
-        } else {
-            let bytes = s.as_bytes();
-            let mut data = [0u8; 64];
-            data[0] = bytes.len() as u8;
-            data[1..1 + bytes.len()].copy_from_slice(bytes);
-            Ok(Self { data })
-        }
-    }
-}
-
-//--- Parsing from the zonefile format
-
-#[cfg(feature = "zonefile")]
-impl Scan<'_> for LabelBuf {
-    /// Scan a domain name label.
-    ///
-    /// This parses a domain name label, following the [specification].
-    ///
-    /// [specification]: crate::new::zonefile#specification
-    fn scan(
-        scanner: &mut Scanner<'_>,
-        _alloc: &'_ bumpalo::Bump,
-        _buffer: &mut std::vec::Vec<u8>,
-    ) -> Result<Self, ScanError> {
-        // Try parsing a wildcard label.
-        if let [b'*', b' ' | b'\t' | b'\r' | b'\n' | b'.', ..] | [b'*'] =
-            scanner.remaining()
-        {
-            scanner.consume(1);
-            return Ok(Self::copy_from(Label::WILDCARD));
-        }
-
-        // The buffer we'll fill into.
-        let mut this = Self { data: [0u8; 64] };
-
-        // Loop through non-special chunks and special sequences.
-        loop {
-            let (chunk, first) = scanner.scan_unquoted_chunk(|&c| {
-                !c.is_ascii_alphanumeric() && !b"-_".contains(&c)
-            });
-
-            // Copy the non-special chunk into the buffer.
-            this.append(chunk).map_err(|_| {
-                ScanError::Custom("a domain label exceeded 63 bytes")
-            })?;
-
-            // Determine the nature of the special sequence.
-            match first {
-                Some(b'"') => {
-                    return Err(ScanError::Custom(
-                        "a domain label was quoted",
-                    ))
-                }
-
-                Some(b'\\') => {
-                    // An escape sequence.
-                    scanner.consume(1);
-                    this.append(&[scanner.scan_escape()?]).map_err(|_| {
-                        ScanError::Custom("a domain label exceeded 63 bytes")
-                    })?;
-                }
-
-                _ => break,
-            }
-        }
-
-        // Parse the result as a label.
-        if this.data[0] == 0 {
-            return Err(ScanError::Custom("a domain label was empty"));
-        }
-        Ok(this)
-    }
-}
-
-=======
->>>>>>> 3fca72f3
 //--- Parsing from DNS messages
 
 impl ParseMessageBytes<'_> for LabelBuf {
@@ -701,6 +602,70 @@
     }
 }
 
+//--- Parsing from the zonefile format
+
+#[cfg(feature = "zonefile")]
+impl Scan<'_> for LabelBuf {
+    /// Scan a domain name label.
+    ///
+    /// This parses a domain name label, following the [specification].
+    ///
+    /// [specification]: crate::new::zonefile#specification
+    fn scan(
+        scanner: &mut Scanner<'_>,
+        _alloc: &'_ bumpalo::Bump,
+        _buffer: &mut std::vec::Vec<u8>,
+    ) -> Result<Self, ScanError> {
+        // Try parsing a wildcard label.
+        if let [b'*', b' ' | b'\t' | b'\r' | b'\n' | b'.', ..] | [b'*'] =
+            scanner.remaining()
+        {
+            scanner.consume(1);
+            return Ok(Self::copy_from(Label::WILDCARD));
+        }
+
+        // The buffer we'll fill into.
+        let mut this = Self { data: [0u8; 64] };
+
+        // Loop through non-special chunks and special sequences.
+        loop {
+            let (chunk, first) = scanner.scan_unquoted_chunk(|&c| {
+                !c.is_ascii_alphanumeric() && !b"-_".contains(&c)
+            });
+
+            // Copy the non-special chunk into the buffer.
+            this.append(chunk).map_err(|_| {
+                ScanError::Custom("a domain label exceeded 63 bytes")
+            })?;
+
+            // Determine the nature of the special sequence.
+            match first {
+                Some(b'"') => {
+                    return Err(ScanError::Custom(
+                        "a domain label was quoted",
+                    ))
+                }
+
+                Some(b'\\') => {
+                    // An escape sequence.
+                    scanner.consume(1);
+                    this.append(&[scanner.scan_escape()?]).map_err(|_| {
+                        ScanError::Custom("a domain label exceeded 63 bytes")
+                    })?;
+                }
+
+                _ => break,
+            }
+        }
+
+        // Parse the result as a label.
+        if this.data[0] == 0 {
+            return Err(ScanError::Custom("a domain label was empty"));
+        }
+        Ok(this)
+    }
+}
+
 //--- Serialize, Deserialize
 
 #[cfg(feature = "serde")]
