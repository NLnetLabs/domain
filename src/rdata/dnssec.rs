//! Record data from [RFC 4034]: DS, DNSKEY, RRSIG, and NSEC records.
//!
//! This RFC defines the record types for DNSSEC.
//!
//! [RFC 4034]: https://tools.ietf.org/html/rfc4034

use core::cmp::Ordering;
use core::convert::TryInto;
use core::time::Duration;
use core::{cmp, fmt, hash, str};

use std::time::{SystemTime, UNIX_EPOCH};
use std::vec::Vec;

use octseq::builder::{
    EmptyBuilder, FreezeBuilder, FromBuilder, OctetsBuilder, Truncate,
};
use octseq::octets::{Octets, OctetsFrom, OctetsInto};
use octseq::parse::Parser;
#[cfg(feature = "serde")]
use octseq::serde::{DeserializeOctets, SerializeOctets};
use std::time::{Duration, SystemTime, UNIX_EPOCH};
#[cfg(feature = "std")]
use time::{Date, Month, PrimitiveDateTime, Time};

use crate::base::cmp::CanonicalOrd;
use crate::base::iana::{DigestAlgorithm, Rtype, SecurityAlgorithm};
use crate::base::name::{FlattenInto, ParsedName, ToName};
use crate::base::rdata::{
    ComposeRecordData, LongRecordData, ParseRecordData, RecordData,
};
use crate::base::scan::{Scan, Scanner, ScannerError};
use crate::base::serial::Serial;
use crate::base::wire::{Compose, Composer, FormError, Parse, ParseError};
use crate::base::zonefile_fmt::{self, Formatter, ZonefileFmt};
use crate::base::Ttl;
use crate::utils::{base16, base64};

//------------ Dnskey --------------------------------------------------------

#[derive(Clone)]
#[cfg_attr(
    feature = "serde",
    derive(serde::Serialize, serde::Deserialize),
    serde(bound(
        serialize = "
            Octs: octseq::serde::SerializeOctets + AsRef<[u8]>
        ",
        deserialize = "
            Octs: FromBuilder + octseq::serde::DeserializeOctets<'de>,
            <Octs as FromBuilder>::Builder:
                OctetsBuilder + EmptyBuilder,
        ",
    ))
)]
pub struct Dnskey<Octs> {
    flags: u16,
    protocol: u8,
    algorithm: SecurityAlgorithm,
    #[cfg_attr(
        feature = "serde",
        serde(with = "crate::utils::base64::serde")
    )]
    public_key: Octs,
}

impl Dnskey<()> {
    /// The rtype of this record data type.
    pub(crate) const RTYPE: Rtype = Rtype::DNSKEY;
}

impl<Octs> Dnskey<Octs> {
    pub fn new(
        flags: u16,
        protocol: u8,
        algorithm: SecurityAlgorithm,
        public_key: Octs,
    ) -> Result<Self, LongRecordData>
    where
        Octs: AsRef<[u8]>,
    {
        LongRecordData::check_len(
            usize::from(
                u16::COMPOSE_LEN
                    + u8::COMPOSE_LEN
                    + SecurityAlgorithm::COMPOSE_LEN,
            )
            .checked_add(public_key.as_ref().len())
            .expect("long key"),
        )?;
        Ok(Dnskey {
            flags,
            protocol,
            algorithm,
            public_key,
        })
    }

    /// Creates new DNSKEY record data without checking.
    ///
    /// # Safety
    ///
    /// The caller needs to ensure that wire format representation of the
    /// record data is at most 65,535 octets long.
    pub unsafe fn new_unchecked(
        flags: u16,
        protocol: u8,
        algorithm: SecurityAlgorithm,
        public_key: Octs,
    ) -> Self {
        Dnskey {
            flags,
            protocol,
            algorithm,
            public_key,
        }
    }

    pub fn flags(&self) -> u16 {
        self.flags
    }

    pub fn protocol(&self) -> u8 {
        self.protocol
    }

    pub fn algorithm(&self) -> SecurityAlgorithm {
        self.algorithm
    }

    pub fn public_key(&self) -> &Octs {
        &self.public_key
    }

    pub fn into_public_key(self) -> Octs {
        self.public_key
    }

    pub fn convert<Other: From<Octs>>(self) -> Dnskey<Other> {
        Dnskey {
            flags: self.flags,
            protocol: self.protocol,
            algorithm: self.algorithm,
            public_key: self.public_key.into(),
        }
    }

    /// Returns whether the Revoke flag is set.
    ///
    /// See [RFC 5011, Section 3].
    ///
    /// [RFC 5011, Section 3]: https://tools.ietf.org/html/rfc5011#section-3
    pub fn is_revoked(&self) -> bool {
        self.flags() & 0b0000_0000_1000_0000 != 0
    }

    /// Returns whether the the Secure Entry Point (SEP) flag is set.
    ///
    /// See [RFC 4034, Section 2.1.1]:
    ///
    /// > This flag is only intended to be a hint to zone signing or
    /// > debugging software as to the intended use of this DNSKEY record;
    /// > validators MUST NOT alter their behavior during the signature
    /// > validation process in any way based on the setting of this bit.
    ///
    /// [RFC 4034, Section 2.1.1]: https://tools.ietf.org/html/rfc4034#section-2.1.1
    pub fn is_secure_entry_point(&self) -> bool {
        self.flags() & 0b0000_0000_0000_0001 != 0
    }

    /// Returns whether the Zone Key flag is set.
    ///
    /// If the flag is not set, the key MUST NOT be used to verify RRSIGs that
    /// cover RRSETs. See [RFC 4034, Section 2.1.1].
    ///
    /// [RFC 4034, Section 2.1.1]: https://tools.ietf.org/html/rfc4034#section-2.1.1
    pub fn is_zone_key(&self) -> bool {
        self.flags() & 0b0000_0001_0000_0000 != 0
    }

    /// Returns the key tag for this DNSKEY data.
    pub fn key_tag(&self) -> u16
    where
        Octs: AsRef<[u8]>,
    {
        if self.algorithm == SecurityAlgorithm::RSAMD5 {
            // The key tag is third-to-last and second-to-last octets of the
            // key as a big-endian u16. If we don’t have enough octets in the
            // key, we return 0.
            let len = self.public_key.as_ref().len();
            if len > 2 {
                u16::from_be_bytes(
                    self.public_key.as_ref()[len - 3..len - 1]
                        .try_into()
                        .unwrap(),
                )
            } else {
                0
            }
        } else {
            // Treat record data as a octet sequence. Add octets at odd
            // indexes as they are, add octets at even indexes shifted left
            // by 8 bits.
            let mut res = u32::from(self.flags);
            res += u32::from(self.protocol) << 8;
            res += u32::from(self.algorithm.to_int());
            let mut iter = self.public_key().as_ref().iter();

            // I find this clearer with a loop.
            #[allow(clippy::while_let_loop)]
            loop {
                match iter.next() {
                    Some(&x) => res += u32::from(x) << 8,
                    None => break,
                }
                match iter.next() {
                    Some(&x) => res += u32::from(x),
                    None => break,
                }
            }

            res += (res >> 16) & 0xFFFF;
            (res & 0xFFFF) as u16
        }
    }

    pub(super) fn convert_octets<Target: OctetsFrom<Octs>>(
        self,
    ) -> Result<Dnskey<Target>, Target::Error> {
        Ok(unsafe {
            Dnskey::new_unchecked(
                self.flags,
                self.protocol,
                self.algorithm,
                self.public_key.try_octets_into()?,
            )
        })
    }

    pub(super) fn flatten<Target: OctetsFrom<Octs>>(
        self,
    ) -> Result<Dnskey<Target>, Target::Error> {
        self.convert_octets()
    }

    pub fn parse<'a, Src: Octets<Range<'a> = Octs> + ?Sized>(
        parser: &mut Parser<'a, Src>,
    ) -> Result<Self, ParseError> {
        let len = match parser.remaining().checked_sub(4) {
            Some(len) => len,
            None => return Err(ParseError::ShortInput),
        };
        Ok(unsafe {
            Self::new_unchecked(
                u16::parse(parser)?,
                u8::parse(parser)?,
                SecurityAlgorithm::parse(parser)?,
                parser.parse_octets(len)?,
            )
        })
    }

    pub fn scan<S: Scanner<Octets = Octs>>(
        scanner: &mut S,
    ) -> Result<Self, S::Error>
    where
        Octs: AsRef<[u8]>,
    {
        Self::new(
            u16::scan(scanner)?,
            u8::scan(scanner)?,
            SecurityAlgorithm::scan(scanner)?,
            scanner.convert_entry(base64::SymbolConverter::new())?,
        )
        .map_err(|err| S::Error::custom(err.as_str()))
    }
}

//--- OctetsFrom

impl<Octs, SrcOcts> OctetsFrom<Dnskey<SrcOcts>> for Dnskey<Octs>
where
    Octs: OctetsFrom<SrcOcts>,
{
    type Error = Octs::Error;

    fn try_octets_from(source: Dnskey<SrcOcts>) -> Result<Self, Self::Error> {
        Ok(unsafe {
            Dnskey::new_unchecked(
                source.flags,
                source.protocol,
                source.algorithm,
                Octs::try_octets_from(source.public_key)?,
            )
        })
    }
}

//--- PartialEq and Eq

impl<Octs, Other> PartialEq<Dnskey<Other>> for Dnskey<Octs>
where
    Octs: AsRef<[u8]>,
    Other: AsRef<[u8]>,
{
    fn eq(&self, other: &Dnskey<Other>) -> bool {
        self.flags == other.flags
            && self.protocol == other.protocol
            && self.algorithm == other.algorithm
            && self.public_key.as_ref() == other.public_key.as_ref()
    }
}

impl<Octs: AsRef<[u8]>> Eq for Dnskey<Octs> {}

//--- PartialOrd, CanonicalOrd, and Ord

impl<Octs, Other> PartialOrd<Dnskey<Other>> for Dnskey<Octs>
where
    Octs: AsRef<[u8]>,
    Other: AsRef<[u8]>,
{
    fn partial_cmp(&self, other: &Dnskey<Other>) -> Option<Ordering> {
        Some(self.canonical_cmp(other))
    }
}

impl<Octs, Other> CanonicalOrd<Dnskey<Other>> for Dnskey<Octs>
where
    Octs: AsRef<[u8]>,
    Other: AsRef<[u8]>,
{
    fn canonical_cmp(&self, other: &Dnskey<Other>) -> Ordering {
        match self.flags.cmp(&other.flags) {
            Ordering::Equal => {}
            other => return other,
        }
        match self.protocol.cmp(&other.protocol) {
            Ordering::Equal => {}
            other => return other,
        }
        match self.algorithm.cmp(&other.algorithm) {
            Ordering::Equal => {}
            other => return other,
        }
        self.public_key.as_ref().cmp(other.public_key.as_ref())
    }
}

impl<Octs: AsRef<[u8]>> Ord for Dnskey<Octs> {
    fn cmp(&self, other: &Self) -> Ordering {
        self.canonical_cmp(other)
    }
}

//--- Hash

impl<Octs: AsRef<[u8]>> hash::Hash for Dnskey<Octs> {
    fn hash<H: hash::Hasher>(&self, state: &mut H) {
        self.flags.hash(state);
        self.protocol.hash(state);
        self.algorithm.hash(state);
        self.public_key.as_ref().hash(state);
    }
}

//--- RecordData, ParseRecordData, ComposeRecordData

impl<Octs> RecordData for Dnskey<Octs> {
    fn rtype(&self) -> Rtype {
        Dnskey::RTYPE
    }
}

impl<'a, Octs> ParseRecordData<'a, Octs> for Dnskey<Octs::Range<'a>>
where
    Octs: Octets + ?Sized,
{
    fn parse_rdata(
        rtype: Rtype,
        parser: &mut Parser<'a, Octs>,
    ) -> Result<Option<Self>, ParseError> {
        if rtype == Dnskey::RTYPE {
            Self::parse(parser).map(Some)
        } else {
            Ok(None)
        }
    }
}

impl<Octs: AsRef<[u8]>> ComposeRecordData for Dnskey<Octs> {
    fn rdlen(&self, _compress: bool) -> Option<u16> {
        Some(
            u16::try_from(self.public_key.as_ref().len())
                .expect("long key")
                .checked_add(
                    u16::COMPOSE_LEN
                        + u8::COMPOSE_LEN
                        + SecurityAlgorithm::COMPOSE_LEN,
                )
                .expect("long key"),
        )
    }

    fn compose_rdata<Target: Composer + ?Sized>(
        &self,
        target: &mut Target,
    ) -> Result<(), Target::AppendError> {
        self.flags.compose(target)?;
        self.protocol.compose(target)?;
        self.algorithm.compose(target)?;
        target.append_slice(self.public_key.as_ref())
    }

    fn compose_canonical_rdata<Target: Composer + ?Sized>(
        &self,
        target: &mut Target,
    ) -> Result<(), Target::AppendError> {
        self.compose_rdata(target)
    }
}

//--- Display

impl<Octs: AsRef<[u8]>> fmt::Display for Dnskey<Octs> {
    fn fmt(&self, f: &mut fmt::Formatter<'_>) -> fmt::Result {
        write!(f, "{} {} {} ", self.flags, self.protocol, self.algorithm)?;
        base64::display(&self.public_key, f)
    }
}

//--- Debug

impl<Octs: AsRef<[u8]>> fmt::Debug for Dnskey<Octs> {
    fn fmt(&self, f: &mut fmt::Formatter<'_>) -> fmt::Result {
        f.debug_struct("Dnskey")
            .field("flags", &self.flags)
            .field("protocol", &self.protocol)
            .field("algorithm", &self.algorithm)
            .field("public_key", &self.public_key.as_ref())
            .finish()
    }
}

//--- ZonefileFmt

impl<Octs: AsRef<[u8]>> ZonefileFmt for Dnskey<Octs> {
    fn fmt(&self, p: &mut impl Formatter) -> zonefile_fmt::Result {
        let revoked = self.is_revoked();
        let sep = self.is_secure_entry_point();
        let zone_key = self.is_zone_key();

        p.block(|p| {
            p.write_token(self.flags)?;
            p.write_comment(format_args!(
                "flags:{}{}{}{}",
                if revoked { " revoked" } else { "" },
                if sep { " sep" } else { "" },
                if zone_key { " zone_key" } else { "" },
                if self.flags == 0 { " <none>" } else { "" },
            ))?;
            p.write_token(self.protocol)?;
            p.write_comment("protocol")?;
            p.write_show(self.algorithm)?;
            p.write_token(base64::encode_display(&self.public_key))?;
            p.write_comment(format_args!("key tag: {}", self.key_tag()))
        })
    }
}

//------------ ProtoRrsig ----------------------------------------------------

/// The RRSIG RDATA to be included when creating the signature.
#[derive(Clone)]
pub struct ProtoRrsig<Name> {
    type_covered: Rtype,
    algorithm: SecurityAlgorithm,
    labels: u8,
    original_ttl: Ttl,
    expiration: Timestamp,
    inception: Timestamp,
    key_tag: u16,
    signer_name: Name,
}

impl<Name> ProtoRrsig<Name> {
    #[allow(clippy::too_many_arguments)] // XXX Consider changing.
    pub fn new(
        type_covered: Rtype,
        algorithm: SecurityAlgorithm,
        labels: u8,
        original_ttl: Ttl,
        expiration: Timestamp,
        inception: Timestamp,
        key_tag: u16,
        signer_name: Name,
    ) -> Self {
        ProtoRrsig {
            type_covered,
            algorithm,
            labels,
            original_ttl,
            expiration,
            inception,
            key_tag,
            signer_name,
        }
    }

    pub fn into_rrsig<Octs: AsRef<[u8]>>(
        self,
        signature: Octs,
    ) -> Result<Rrsig<Octs, Name>, LongRecordData>
    where
        Name: ToName,
    {
        Rrsig::new(
            self.type_covered,
            self.algorithm,
            self.labels,
            self.original_ttl,
            self.expiration,
            self.inception,
            self.key_tag,
            self.signer_name,
            signature,
        )
    }
}

impl<Name: ToName> ProtoRrsig<Name> {
    pub fn compose<Target: Composer + ?Sized>(
        &self,
        target: &mut Target,
    ) -> Result<(), Target::AppendError> {
        self.compose_head(target)?;
        self.signer_name.compose(target)
    }

    pub fn compose_canonical<Target: Composer + ?Sized>(
        &self,
        target: &mut Target,
    ) -> Result<(), Target::AppendError> {
        self.compose_head(target)?;
        self.signer_name.compose_canonical(target)
    }

    fn compose_head<Target: Composer + ?Sized>(
        &self,
        target: &mut Target,
    ) -> Result<(), Target::AppendError> {
        self.type_covered.compose(target)?;
        self.algorithm.compose(target)?;
        self.labels.compose(target)?;
        self.original_ttl.compose(target)?;
        self.expiration.compose(target)?;
        self.inception.compose(target)?;
        self.key_tag.compose(target)
    }
}

//--- OctetsFrom and FlattenInto

impl<Name, SrcName> OctetsFrom<ProtoRrsig<SrcName>> for ProtoRrsig<Name>
where
    Name: OctetsFrom<SrcName>,
{
    type Error = Name::Error;

    fn try_octets_from(
        source: ProtoRrsig<SrcName>,
    ) -> Result<Self, Self::Error> {
        Ok(ProtoRrsig::new(
            source.type_covered,
            source.algorithm,
            source.labels,
            source.original_ttl,
            source.expiration,
            source.inception,
            source.key_tag,
            Name::try_octets_from(source.signer_name)?,
        ))
    }
}

impl<Name, TName> FlattenInto<ProtoRrsig<TName>> for ProtoRrsig<Name>
where
    Name: FlattenInto<TName>,
{
    type AppendError = Name::AppendError;

    fn try_flatten_into(
        self,
    ) -> Result<ProtoRrsig<TName>, Name::AppendError> {
        Ok(ProtoRrsig::new(
            self.type_covered,
            self.algorithm,
            self.labels,
            self.original_ttl,
            self.expiration,
            self.inception,
            self.key_tag,
            self.signer_name.try_flatten_into()?,
        ))
    }
}

//------------ Timestamp ------------------------------------------------------

/// A Timestamp for RRSIG Records.
///
/// DNS uses 32 bit timestamps that are conceptionally
/// viewed as the 32 bit modulus of a larger number space. Because of that,
/// special rules apply when processing these values.
///
/// [RFC 4034] defines Timestamps as the number of seconds elepased since
/// since 1 January 1970 00:00:00 UTC, ignoring leap seconds. Timestamps
/// are compared using so-called "Serial number arithmetic", as defined in
/// [RFC 1982].
///
/// The RFC defines the semantics for doing arithmetics in the
/// face of these wrap-arounds. This type implements these semantics atop a
/// native `u32`. The RFC defines two operations: addition and comparison.
///
/// For addition, the amount added can only be a positive number of up to
/// `2^31 - 1`. Because of this, we decided to not implement the
/// `Add` trait but rather have a dedicated method `add` so as to not cause
/// surprise panics.
///
/// Timestamps only implement a partial ordering. That is, there are
/// pairs of values that are not equal but there still isn’t one value larger
/// than the other. Since this is neatly implemented by the `PartialOrd`
/// trait, the type implements that.
///
/// [RFC 1982]: https://tools.ietf.org/html/rfc1982
/// [RFC 4034]: https://tools.ietf.org/html/rfc4034

#[derive(Clone, Copy, Debug, PartialEq)]
#[cfg_attr(feature = "serde", derive(serde::Serialize, serde::Deserialize))]
pub struct Timestamp(Serial);

impl Timestamp {
    /// Returns a serial number for the current Unix time.
    #[cfg(feature = "std")]
    #[must_use]
    pub fn now() -> Self {
        Self(Serial::now())
    }

    /// Scan a serial represention signature time value.
    ///
    /// In [RRSIG] records, the expiration and inception times are given as
    /// serial values. Their representation format can either be the
    /// value or a specific date in `YYYYMMDDHHmmSS` format.
    ///
    /// [RRSIG]: Rrsig
    pub fn scan<S: Scanner>(scanner: &mut S) -> Result<Self, S::Error> {
        let mut pos = 0;
        let mut buf = [0u8; 14];
        scanner.scan_symbols(|symbol| {
            if pos >= 14 {
                return Err(S::Error::custom("illegal signature time"));
            }
            buf[pos] = symbol
                .into_digit(10)
                .map_err(|_| S::Error::custom("illegal signature time"))?
                as u8;
            pos += 1;
            Ok(())
        })?;
        if pos <= 10 {
            // We have an integer. We generate it into a u64 to deal
            // with possible overflows.
            let mut res = 0u64;
            for ch in &buf[..pos] {
                res = res * 10 + (u64::from(*ch));
            }
            if res > u64::from(u32::MAX) {
                Err(S::Error::custom("illegal signature time"))
            } else {
                Ok(Self(Serial(res as u32)))
            }
        } else if pos == 14 {
            let year = u32_from_buf(&buf[0..4]) as i32;
            let month = Month::try_from(u8_from_buf(&buf[4..6]))
                .map_err(|_| S::Error::custom("illegal signature time"))?;
            let day = u8_from_buf(&buf[6..8]);
            let hour = u8_from_buf(&buf[8..10]);
            let minute = u8_from_buf(&buf[10..12]);
            let second = u8_from_buf(&buf[12..14]);
            Ok(Self(Serial(
                PrimitiveDateTime::new(
                    Date::from_calendar_date(year, month, day).map_err(
                        |_| S::Error::custom("illegal signature time"),
                    )?,
                    Time::from_hms(hour, minute, second).map_err(|_| {
                        S::Error::custom("illegal signature time")
                    })?,
                )
                .assume_utc()
                .unix_timestamp() as u32,
            )))
        } else {
            Err(S::Error::custom("illegal signature time"))
        }
    }

    /// Returns the timestamp as a raw integer.
    #[must_use]
    pub fn into_int(self) -> u32 {
        self.0.into_int()
    }

<<<<<<< HEAD
    /// Return a SystemTime that has to meet two requirements:
    /// 1) The SystemTime value has a duration since UNIX_EPOCH that
    ///    modulo 2**32 is equal to our value.
    /// 2) The time difference between the SystemTime value and the
    ///    reference fits within an i32.
=======
    /// Return a SystemTime that meets two requirements:
    /// 1) The SystemTime value has a duration since UNIX_EPOCH that
    ///    modulo 2**32 is equal to our Timestamp value.
    /// 2) The time difference between the SystemTime value and the
    ///    reference time fits in an i32.
    ///
    /// This can be used to sort Timestamp values.
>>>>>>> 0a619f18
    #[must_use]
    pub fn to_system_time(&self, reference: SystemTime) -> SystemTime {
        // Timestamp is a 32-bit value. We cannot just add UNIX_EPOCH because
        // the timestamp may be too far in the future. We may have to add
        // n * 2**32 for some unknown value of n.
        const POW_2_32: u64 = 0x1_0000_0000;
        let ref_secs =
            reference.duration_since(UNIX_EPOCH).unwrap().as_secs();
        let k = ref_secs / POW_2_32;
        let ref_secs_mod = ref_secs % POW_2_32;
        let ts_secs = self.into_int() as u64;
        let ts_secs = if ts_secs < ref_secs_mod {
            if ref_secs_mod - ts_secs <= POW_2_32 / 2 {
                // Close enough, use k.
                ts_secs + k * POW_2_32
            } else {
                // ts_secs is really beyond ref_secs, use k+1.
                ts_secs + (k + 1) * POW_2_32
            }
        } else {
            // ts_secs >= ref_secs_mod
            if ts_secs - ref_secs_mod < POW_2_32 / 2 {
                // Close enough, use k.
                ts_secs + k * POW_2_32
            } else {
                // ts_secs is really old than ref_secs. Try to use k-1
                // but only if k is not zero.
                let k = if k > 0 { k - 1 } else { k };
                ts_secs + k * POW_2_32
            }
        };
        UNIX_EPOCH + Duration::from_secs(ts_secs)
    }
}

/// # Parsing and Composing
///
impl Timestamp {
    pub const COMPOSE_LEN: u16 = Serial::COMPOSE_LEN;

    pub fn parse<Octs: AsRef<[u8]> + ?Sized>(
        parser: &mut Parser<'_, Octs>,
    ) -> Result<Self, ParseError> {
        Serial::parse(parser).map(Self)
    }

    pub fn compose<Target: Composer + ?Sized>(
        &self,
        target: &mut Target,
    ) -> Result<(), Target::AppendError> {
        self.0.compose(target)
    }
}

//--- From and FromStr

impl From<u32> for Timestamp {
    fn from(item: u32) -> Self {
        Self(Serial::from(item))
    }
}

impl str::FromStr for Timestamp {
    type Err = IllegalSignatureTime;

    /// Parses a timestamp value from a string.
    ///
    /// The presentation format can either be their integer value or a
    /// specific date in `YYYYMMDDHHmmSS` format.
    fn from_str(src: &str) -> Result<Self, Self::Err> {
        if !src.is_ascii() {
            return Err(IllegalSignatureTime(()));
        }
        if src.len() == 14 {
            let year = u32::from_str(&src[0..4])
                .map_err(|_| IllegalSignatureTime(()))?
                as i32;
            let month = Month::try_from(
                u8::from_str(&src[4..6])
                    .map_err(|_| IllegalSignatureTime(()))?,
            )
            .map_err(|_| IllegalSignatureTime(()))?;
            let day = u8::from_str(&src[6..8])
                .map_err(|_| IllegalSignatureTime(()))?;
            let hour = u8::from_str(&src[8..10])
                .map_err(|_| IllegalSignatureTime(()))?;
            let minute = u8::from_str(&src[10..12])
                .map_err(|_| IllegalSignatureTime(()))?;
            let second = u8::from_str(&src[12..14])
                .map_err(|_| IllegalSignatureTime(()))?;
            Ok(Timestamp(Serial(
                PrimitiveDateTime::new(
                    Date::from_calendar_date(year, month, day)
                        .map_err(|_| IllegalSignatureTime(()))?,
                    Time::from_hms(hour, minute, second)
                        .map_err(|_| IllegalSignatureTime(()))?,
                )
                .assume_utc()
                .unix_timestamp() as u32,
            )))
        } else {
            Serial::from_str(src)
                .map(Timestamp)
                .map_err(|_| IllegalSignatureTime(()))
        }
    }
}

//--- Display

impl fmt::Display for Timestamp {
    fn fmt(&self, f: &mut fmt::Formatter<'_>) -> fmt::Result {
        write!(f, "{}", self.0)
    }
}

//--- ZonefileFmt

impl ZonefileFmt for Timestamp {
    fn fmt(&self, p: &mut impl Formatter) -> zonefile_fmt::Result {
        p.write_token(self.0)
    }
}

//--- PartialOrd and CanonicalOrd

impl cmp::PartialOrd for Timestamp {
    fn partial_cmp(&self, other: &Self) -> Option<cmp::Ordering> {
        self.0.partial_cmp(&other.0)
    }
}

impl CanonicalOrd for Timestamp {
    fn canonical_cmp(&self, other: &Self) -> cmp::Ordering {
        self.0.canonical_cmp(&other.0)
    }
}

//------------ Helper Functions ----------------------------------------------

fn u8_from_buf(buf: &[u8]) -> u8 {
    let mut res = 0;
    for ch in buf {
        res = res * 10 + *ch;
    }
    res
}

fn u32_from_buf(buf: &[u8]) -> u32 {
    let mut res = 0;
    for ch in buf {
        res = res * 10 + (u32::from(*ch));
    }
    res
}

//------------ Rrsig ---------------------------------------------------------

#[derive(Clone)]
#[cfg_attr(
    feature = "serde",
    derive(serde::Serialize, serde::Deserialize),
    serde(bound(
        serialize = "
            Octs: octseq::serde::SerializeOctets + AsRef<[u8]>,
            Name: serde::Serialize,
        ",
        deserialize = "
            Octs: FromBuilder + octseq::serde::DeserializeOctets<'de>,
            <Octs as FromBuilder>::Builder:
                OctetsBuilder + EmptyBuilder,
            Name: serde::Deserialize<'de>,
        ",
    ))
)]
pub struct Rrsig<Octs, Name> {
    type_covered: Rtype,
    algorithm: SecurityAlgorithm,
    labels: u8,
    original_ttl: Ttl,
    expiration: Timestamp,
    inception: Timestamp,
    key_tag: u16,
    signer_name: Name,
    #[cfg_attr(
        feature = "serde",
        serde(with = "crate::utils::base64::serde")
    )]
    signature: Octs,
}

impl Rrsig<(), ()> {
    /// The rtype of this record data type.
    pub(crate) const RTYPE: Rtype = Rtype::RRSIG;
}

impl<Octs, Name> Rrsig<Octs, Name> {
    #[allow(clippy::too_many_arguments)] // XXX Consider changing.
    pub fn new(
        type_covered: Rtype,
        algorithm: SecurityAlgorithm,
        labels: u8,
        original_ttl: Ttl,
        expiration: Timestamp,
        inception: Timestamp,
        key_tag: u16,
        signer_name: Name,
        signature: Octs,
    ) -> Result<Self, LongRecordData>
    where
        Octs: AsRef<[u8]>,
        Name: ToName,
    {
        LongRecordData::check_len(
            usize::from(
                Rtype::COMPOSE_LEN
                    + SecurityAlgorithm::COMPOSE_LEN
                    + u8::COMPOSE_LEN
                    + u32::COMPOSE_LEN
                    + Timestamp::COMPOSE_LEN
                    + Timestamp::COMPOSE_LEN
                    + u16::COMPOSE_LEN
                    + signer_name.compose_len(),
            )
            .checked_add(signature.as_ref().len())
            .expect("long signature"),
        )?;
        Ok(unsafe {
            Rrsig::new_unchecked(
                type_covered,
                algorithm,
                labels,
                original_ttl,
                expiration,
                inception,
                key_tag,
                signer_name,
                signature,
            )
        })
    }

    /// Creates new RRSIG record data without checking.
    ///
    /// # Safety
    ///
    /// The caller needs to ensure that wire format representation of the
    /// record data is at most 65,535 octets long.
    #[allow(clippy::too_many_arguments)] // XXX Consider changing.
    pub unsafe fn new_unchecked(
        type_covered: Rtype,
        algorithm: SecurityAlgorithm,
        labels: u8,
        original_ttl: Ttl,
        expiration: Timestamp,
        inception: Timestamp,
        key_tag: u16,
        signer_name: Name,
        signature: Octs,
    ) -> Self {
        Rrsig {
            type_covered,
            algorithm,
            labels,
            original_ttl,
            expiration,
            inception,
            key_tag,
            signer_name,
            signature,
        }
    }

    pub fn type_covered(&self) -> Rtype {
        self.type_covered
    }

    pub fn algorithm(&self) -> SecurityAlgorithm {
        self.algorithm
    }

    pub fn labels(&self) -> u8 {
        self.labels
    }

    pub fn original_ttl(&self) -> Ttl {
        self.original_ttl
    }

    pub fn expiration(&self) -> Timestamp {
        self.expiration
    }

    pub fn inception(&self) -> Timestamp {
        self.inception
    }

    pub fn key_tag(&self) -> u16 {
        self.key_tag
    }

    pub fn signer_name(&self) -> &Name {
        &self.signer_name
    }

    pub fn signature(&self) -> &Octs {
        &self.signature
    }

    pub fn set_signature(&mut self, signature: Octs) {
        self.signature = signature
    }

    pub(super) fn convert_octets<TOcts, TName>(
        self,
    ) -> Result<Rrsig<TOcts, TName>, TOcts::Error>
    where
        TOcts: OctetsFrom<Octs>,
        TName: OctetsFrom<Name, Error = TOcts::Error>,
    {
        Ok(unsafe {
            Rrsig::new_unchecked(
                self.type_covered,
                self.algorithm,
                self.labels,
                self.original_ttl,
                self.expiration,
                self.inception,
                self.key_tag,
                TName::try_octets_from(self.signer_name)?,
                TOcts::try_octets_from(self.signature)?,
            )
        })
    }

    pub(super) fn flatten<TOcts, TName>(
        self,
    ) -> Result<Rrsig<TOcts, TName>, TOcts::Error>
    where
        TOcts: OctetsFrom<Octs>,
        Name: FlattenInto<TName, AppendError = TOcts::Error>,
    {
        Ok(unsafe {
            Rrsig::new_unchecked(
                self.type_covered,
                self.algorithm,
                self.labels,
                self.original_ttl,
                self.expiration,
                self.inception,
                self.key_tag,
                self.signer_name.try_flatten_into()?,
                TOcts::try_octets_from(self.signature)?,
            )
        })
    }

    pub fn scan<S: Scanner<Octets = Octs, Name = Name>>(
        scanner: &mut S,
    ) -> Result<Self, S::Error>
    where
        Octs: AsRef<[u8]>,
        Name: ToName,
    {
        Self::new(
            Rtype::scan(scanner)?,
            SecurityAlgorithm::scan(scanner)?,
            u8::scan(scanner)?,
            Ttl::scan(scanner)?,
            Timestamp::scan(scanner)?,
            Timestamp::scan(scanner)?,
            u16::scan(scanner)?,
            scanner.scan_name()?,
            scanner.convert_entry(base64::SymbolConverter::new())?,
        )
        .map_err(|err| S::Error::custom(err.as_str()))
    }
}

impl<Octs> Rrsig<Octs, ParsedName<Octs>> {
    pub fn parse<'a, Src: Octets<Range<'a> = Octs> + ?Sized + 'a>(
        parser: &mut Parser<'a, Src>,
    ) -> Result<Self, ParseError> {
        let type_covered = Rtype::parse(parser)?;
        let algorithm = SecurityAlgorithm::parse(parser)?;
        let labels = u8::parse(parser)?;
        let original_ttl = Ttl::parse(parser)?;
        let expiration = Timestamp::parse(parser)?;
        let inception = Timestamp::parse(parser)?;
        let key_tag = u16::parse(parser)?;
        let signer_name = ParsedName::parse(parser)?;
        let len = parser.remaining();
        let signature = parser.parse_octets(len)?;
        Ok(unsafe {
            Self::new_unchecked(
                type_covered,
                algorithm,
                labels,
                original_ttl,
                expiration,
                inception,
                key_tag,
                signer_name,
                signature,
            )
        })
    }
}

//--- OctetsFrom and FlattenInto

impl<Octs, SrcOcts, Name, SrcName> OctetsFrom<Rrsig<SrcOcts, SrcName>>
    for Rrsig<Octs, Name>
where
    Octs: OctetsFrom<SrcOcts>,
    Name: OctetsFrom<SrcName>,
    Octs::Error: From<Name::Error>,
{
    type Error = Octs::Error;

    fn try_octets_from(
        source: Rrsig<SrcOcts, SrcName>,
    ) -> Result<Self, Self::Error> {
        Ok(unsafe {
            Rrsig::new_unchecked(
                source.type_covered,
                source.algorithm,
                source.labels,
                source.original_ttl,
                source.expiration,
                source.inception,
                source.key_tag,
                Name::try_octets_from(source.signer_name)?,
                Octs::try_octets_from(source.signature)?,
            )
        })
    }
}

impl<Octs, TOcts, Name, TName> FlattenInto<Rrsig<TOcts, TName>>
    for Rrsig<Octs, Name>
where
    TOcts: OctetsFrom<Octs>,
    Name: FlattenInto<TName, AppendError = TOcts::Error>,
{
    type AppendError = TOcts::Error;

    fn try_flatten_into(self) -> Result<Rrsig<TOcts, TName>, TOcts::Error> {
        self.flatten()
    }
}

//--- PartialEq and Eq

impl<N, NN, O, OO> PartialEq<Rrsig<OO, NN>> for Rrsig<O, N>
where
    N: ToName,
    NN: ToName,
    O: AsRef<[u8]>,
    OO: AsRef<[u8]>,
{
    fn eq(&self, other: &Rrsig<OO, NN>) -> bool {
        self.type_covered == other.type_covered
            && self.algorithm == other.algorithm
            && self.labels == other.labels
            && self.original_ttl == other.original_ttl
            && self.expiration.into_int() == other.expiration.into_int()
            && self.inception.into_int() == other.inception.into_int()
            && self.key_tag == other.key_tag
            && self.signer_name.name_eq(&other.signer_name)
            && self.signature.as_ref() == other.signature.as_ref()
    }
}

impl<Octs, Name> Eq for Rrsig<Octs, Name>
where
    Octs: AsRef<[u8]>,
    Name: ToName,
{
}

//--- PartialOrd, CanonicalOrd, and Ord

impl<N, NN, O, OO> PartialOrd<Rrsig<OO, NN>> for Rrsig<O, N>
where
    N: ToName,
    NN: ToName,
    O: AsRef<[u8]>,
    OO: AsRef<[u8]>,
{
    fn partial_cmp(&self, other: &Rrsig<OO, NN>) -> Option<Ordering> {
        match self.type_covered.partial_cmp(&other.type_covered) {
            Some(Ordering::Equal) => {}
            other => return other,
        }
        match self.algorithm.partial_cmp(&other.algorithm) {
            Some(Ordering::Equal) => {}
            other => return other,
        }
        match self.labels.partial_cmp(&other.labels) {
            Some(Ordering::Equal) => {}
            other => return other,
        }
        match self.original_ttl.partial_cmp(&other.original_ttl) {
            Some(Ordering::Equal) => {}
            other => return other,
        }
        match self.expiration.partial_cmp(&other.expiration) {
            Some(Ordering::Equal) => {}
            other => return other,
        }
        match self.inception.partial_cmp(&other.inception) {
            Some(Ordering::Equal) => {}
            other => return other,
        }
        match self.key_tag.partial_cmp(&other.key_tag) {
            Some(Ordering::Equal) => {}
            other => return other,
        }
        match self.signer_name.name_cmp(&other.signer_name) {
            Ordering::Equal => {}
            other => return Some(other),
        }
        self.signature
            .as_ref()
            .partial_cmp(other.signature.as_ref())
    }
}

impl<N, NN, O, OO> CanonicalOrd<Rrsig<OO, NN>> for Rrsig<O, N>
where
    N: ToName,
    NN: ToName,
    O: AsRef<[u8]>,
    OO: AsRef<[u8]>,
{
    fn canonical_cmp(&self, other: &Rrsig<OO, NN>) -> Ordering {
        match self.type_covered.cmp(&other.type_covered) {
            Ordering::Equal => {}
            other => return other,
        }
        match self.algorithm.cmp(&other.algorithm) {
            Ordering::Equal => {}
            other => return other,
        }
        match self.labels.cmp(&other.labels) {
            Ordering::Equal => {}
            other => return other,
        }
        match self.original_ttl.cmp(&other.original_ttl) {
            Ordering::Equal => {}
            other => return other,
        }
        match self.expiration.canonical_cmp(&other.expiration) {
            Ordering::Equal => {}
            other => return other,
        }
        match self.inception.canonical_cmp(&other.inception) {
            Ordering::Equal => {}
            other => return other,
        }
        match self.key_tag.cmp(&other.key_tag) {
            Ordering::Equal => {}
            other => return other,
        }
        match self.signer_name.lowercase_composed_cmp(&other.signer_name) {
            Ordering::Equal => {}
            other => return other,
        }
        self.signature.as_ref().cmp(other.signature.as_ref())
    }
}

impl<O: AsRef<[u8]>, N: ToName> Ord for Rrsig<O, N> {
    fn cmp(&self, other: &Self) -> Ordering {
        self.canonical_cmp(other)
    }
}

//--- Hash

impl<O: AsRef<[u8]>, N: hash::Hash> hash::Hash for Rrsig<O, N> {
    fn hash<H: hash::Hasher>(&self, state: &mut H) {
        self.type_covered.hash(state);
        self.algorithm.hash(state);
        self.labels.hash(state);
        self.original_ttl.hash(state);
        self.expiration.into_int().hash(state);
        self.inception.into_int().hash(state);
        self.key_tag.hash(state);
        self.signer_name.hash(state);
        self.signature.as_ref().hash(state);
    }
}

//--- RecordData, ParseRecordData, ComposeRecordData

impl<Octs, Name> RecordData for Rrsig<Octs, Name> {
    fn rtype(&self) -> Rtype {
        Rrsig::RTYPE
    }
}

impl<'a, Octs: Octets + ?Sized> ParseRecordData<'a, Octs>
    for Rrsig<Octs::Range<'a>, ParsedName<Octs::Range<'a>>>
{
    fn parse_rdata(
        rtype: Rtype,
        parser: &mut Parser<'a, Octs>,
    ) -> Result<Option<Self>, ParseError> {
        if rtype == Rrsig::RTYPE {
            Self::parse(parser).map(Some)
        } else {
            Ok(None)
        }
    }
}

impl<Octs, Name> ComposeRecordData for Rrsig<Octs, Name>
where
    Octs: AsRef<[u8]>,
    Name: ToName,
{
    fn rdlen(&self, _compress: bool) -> Option<u16> {
        Some(
            (Rtype::COMPOSE_LEN
                + SecurityAlgorithm::COMPOSE_LEN
                + u8::COMPOSE_LEN
                + u32::COMPOSE_LEN
                + Timestamp::COMPOSE_LEN
                + Timestamp::COMPOSE_LEN
                + u16::COMPOSE_LEN
                + self.signer_name.compose_len())
            .checked_add(
                u16::try_from(self.signature.as_ref().len())
                    .expect("long signature"),
            )
            .expect("long signature"),
        )
    }

    fn compose_rdata<Target: Composer + ?Sized>(
        &self,
        target: &mut Target,
    ) -> Result<(), Target::AppendError> {
        self.compose_head(target)?;
        self.signer_name.compose(target)?;
        target.append_slice(self.signature.as_ref())
    }

    fn compose_canonical_rdata<Target: Composer + ?Sized>(
        &self,
        target: &mut Target,
    ) -> Result<(), Target::AppendError> {
        self.compose_head(target)?;
        self.signer_name.compose_canonical(target)?;
        target.append_slice(self.signature.as_ref())
    }
}

impl<Octs: AsRef<[u8]>, Name: ToName> Rrsig<Octs, Name> {
    fn compose_head<Target: Composer + ?Sized>(
        &self,
        target: &mut Target,
    ) -> Result<(), Target::AppendError> {
        self.type_covered.compose(target)?;
        self.algorithm.compose(target)?;
        self.labels.compose(target)?;
        self.original_ttl.compose(target)?;
        self.expiration.compose(target)?;
        self.inception.compose(target)?;
        self.key_tag.compose(target)
    }
}

//--- Display

impl<Octs, Name> fmt::Display for Rrsig<Octs, Name>
where
    Octs: AsRef<[u8]>,
    Name: fmt::Display,
{
    fn fmt(&self, f: &mut fmt::Formatter<'_>) -> fmt::Result {
        write!(
            f,
            "{} {} {} {} {} {} {} {}. ",
            self.type_covered,
            self.algorithm,
            self.labels,
            self.original_ttl.as_secs(),
            self.expiration,
            self.inception,
            self.key_tag,
            self.signer_name
        )?;
        base64::display(&self.signature, f)
    }
}

//--- Debug

impl<Octs, Name> fmt::Debug for Rrsig<Octs, Name>
where
    Octs: AsRef<[u8]>,
    Name: fmt::Debug,
{
    fn fmt(&self, f: &mut fmt::Formatter<'_>) -> fmt::Result {
        f.debug_struct("Rrsig")
            .field("type_covered", &self.type_covered)
            .field("algorithm", &self.algorithm)
            .field("labels", &self.labels)
            .field("original_ttl", &self.original_ttl)
            .field("expiration", &self.expiration)
            .field("inception", &self.inception)
            .field("key_tag", &self.key_tag)
            .field("signer_name", &self.signer_name)
            .field("signature", &self.signature.as_ref())
            .finish()
    }
}

//--- ZonefileFmt

impl<Octs, Name> ZonefileFmt for Rrsig<Octs, Name>
where
    Octs: AsRef<[u8]>,
    Name: ToName,
{
    fn fmt(&self, p: &mut impl Formatter) -> zonefile_fmt::Result {
        p.block(|p| {
            p.write_show(self.type_covered)?;
            p.write_show(self.algorithm)?;
            p.write_token(self.labels)?;
            p.write_comment("labels")?;
            p.write_show(self.original_ttl)?;
            p.write_comment("original ttl")?;
            p.write_show(self.expiration)?;
            p.write_comment("expiration")?;
            p.write_show(self.inception)?;
            p.write_comment("inception")?;
            p.write_token(self.key_tag)?;
            p.write_comment("key tag")?;
            p.write_token(self.signer_name.fmt_with_dot())?;
            p.write_comment("signer name")?;
            p.write_token(base64::encode_display(&self.signature))
        })
    }
}

//------------ Nsec ----------------------------------------------------------

#[derive(Clone)]
#[cfg_attr(
    feature = "serde",
    derive(serde::Serialize, serde::Deserialize),
    serde(bound(
        serialize = "
            Octs: octseq::serde::SerializeOctets + AsRef<[u8]>,
            Name: serde::Serialize,
        ",
        deserialize = "
            Octs: FromBuilder + octseq::serde::DeserializeOctets<'de>,
            <Octs as FromBuilder>::Builder:
                OctetsBuilder + EmptyBuilder + Truncate 
                + AsRef<[u8]> + AsMut<[u8]>,
            Name: serde::Deserialize<'de>,
        ",
    ))
)]
pub struct Nsec<Octs, Name> {
    next_name: Name,
    types: RtypeBitmap<Octs>,
}

impl Nsec<(), ()> {
    /// The rtype of this record data type.
    pub(crate) const RTYPE: Rtype = Rtype::NSEC;
}

impl<Octs, Name> Nsec<Octs, Name> {
    pub fn new(next_name: Name, types: RtypeBitmap<Octs>) -> Self {
        Nsec { next_name, types }
    }

    pub fn next_name(&self) -> &Name {
        &self.next_name
    }

    pub fn set_next_name(&mut self, next_name: Name) {
        self.next_name = next_name
    }

    pub fn types(&self) -> &RtypeBitmap<Octs> {
        &self.types
    }

    pub(super) fn convert_octets<TOcts, TName>(
        self,
    ) -> Result<Nsec<TOcts, TName>, TOcts::Error>
    where
        TOcts: OctetsFrom<Octs>,
        TName: OctetsFrom<Name, Error = TOcts::Error>,
    {
        Ok(Nsec::new(
            self.next_name.try_octets_into()?,
            self.types.convert_octets()?,
        ))
    }

    pub(super) fn flatten<TOcts, TName>(
        self,
    ) -> Result<Nsec<TOcts, TName>, TOcts::Error>
    where
        TOcts: OctetsFrom<Octs>,
        Name: FlattenInto<TName, AppendError = TOcts::Error>,
    {
        Ok(Nsec::new(
            self.next_name.try_flatten_into()?,
            self.types.convert_octets()?,
        ))
    }

    pub fn scan<S: Scanner<Octets = Octs, Name = Name>>(
        scanner: &mut S,
    ) -> Result<Self, S::Error> {
        Ok(Self::new(scanner.scan_name()?, RtypeBitmap::scan(scanner)?))
    }
}

impl<Octs: AsRef<[u8]>> Nsec<Octs, ParsedName<Octs>> {
    pub fn parse<'a, Src: Octets<Range<'a> = Octs> + ?Sized + 'a>(
        parser: &mut Parser<'a, Src>,
    ) -> Result<Self, ParseError> {
        Ok(Nsec::new(
            ParsedName::parse(parser)?,
            RtypeBitmap::parse(parser)?,
        ))
    }
}

//--- OctetsFrom and FlattenInto

impl<Octs, SrcOcts, Name, SrcName> OctetsFrom<Nsec<SrcOcts, SrcName>>
    for Nsec<Octs, Name>
where
    Octs: OctetsFrom<SrcOcts>,
    Name: OctetsFrom<SrcName, Error = Octs::Error>,
{
    type Error = Octs::Error;

    fn try_octets_from(
        source: Nsec<SrcOcts, SrcName>,
    ) -> Result<Self, Self::Error> {
        Ok(Nsec::new(
            Name::try_octets_from(source.next_name)?,
            RtypeBitmap::try_octets_from(source.types)?,
        ))
    }
}

impl<Octs, TOcts, Name, TName> FlattenInto<Nsec<TOcts, TName>>
    for Nsec<Octs, Name>
where
    TOcts: OctetsFrom<Octs>,
    Name: FlattenInto<TName, AppendError = TOcts::Error>,
{
    type AppendError = TOcts::Error;

    fn try_flatten_into(self) -> Result<Nsec<TOcts, TName>, TOcts::Error> {
        self.flatten()
    }
}

//--- PartialEq and Eq

impl<O, OO, N, NN> PartialEq<Nsec<OO, NN>> for Nsec<O, N>
where
    O: AsRef<[u8]>,
    OO: AsRef<[u8]>,
    N: ToName,
    NN: ToName,
{
    fn eq(&self, other: &Nsec<OO, NN>) -> bool {
        self.next_name.name_eq(&other.next_name) && self.types == other.types
    }
}

impl<O: AsRef<[u8]>, N: ToName> Eq for Nsec<O, N> {}

//--- PartialOrd, Ord, and CanonicalOrd

impl<O, OO, N, NN> PartialOrd<Nsec<OO, NN>> for Nsec<O, N>
where
    O: AsRef<[u8]>,
    OO: AsRef<[u8]>,
    N: ToName,
    NN: ToName,
{
    fn partial_cmp(&self, other: &Nsec<OO, NN>) -> Option<Ordering> {
        match self.next_name.name_cmp(&other.next_name) {
            Ordering::Equal => {}
            other => return Some(other),
        }
        self.types.partial_cmp(&self.types)
    }
}

impl<O, OO, N, NN> CanonicalOrd<Nsec<OO, NN>> for Nsec<O, N>
where
    O: AsRef<[u8]>,
    OO: AsRef<[u8]>,
    N: ToName,
    NN: ToName,
{
    fn canonical_cmp(&self, other: &Nsec<OO, NN>) -> Ordering {
        // RFC 6840 says that Nsec::next_name is not converted to lower case.
        match self.next_name.composed_cmp(&other.next_name) {
            Ordering::Equal => {}
            other => return other,
        }
        self.types.cmp(&self.types)
    }
}

impl<O, N> Ord for Nsec<O, N>
where
    O: AsRef<[u8]>,
    N: ToName,
{
    fn cmp(&self, other: &Self) -> Ordering {
        match self.next_name.name_cmp(&other.next_name) {
            Ordering::Equal => {}
            other => return other,
        }
        self.types.cmp(&self.types)
    }
}

//--- Hash

impl<Octs: AsRef<[u8]>, Name: hash::Hash> hash::Hash for Nsec<Octs, Name> {
    fn hash<H: hash::Hasher>(&self, state: &mut H) {
        self.next_name.hash(state);
        self.types.hash(state);
    }
}

//--- RecordData, ParseRecordData, ComposeRecordData

impl<Octs, Name> RecordData for Nsec<Octs, Name> {
    fn rtype(&self) -> Rtype {
        Nsec::RTYPE
    }
}

impl<'a, Octs: Octets + ?Sized> ParseRecordData<'a, Octs>
    for Nsec<Octs::Range<'a>, ParsedName<Octs::Range<'a>>>
{
    fn parse_rdata(
        rtype: Rtype,
        parser: &mut Parser<'a, Octs>,
    ) -> Result<Option<Self>, ParseError> {
        if rtype == Nsec::RTYPE {
            Self::parse(parser).map(Some)
        } else {
            Ok(None)
        }
    }
}

impl<Octs, Name> ComposeRecordData for Nsec<Octs, Name>
where
    Octs: AsRef<[u8]>,
    Name: ToName,
{
    fn rdlen(&self, _compress: bool) -> Option<u16> {
        Some(
            self.next_name
                .compose_len()
                .checked_add(self.types.compose_len())
                .expect("long type bitmap"),
        )
    }

    fn compose_rdata<Target: Composer + ?Sized>(
        &self,
        target: &mut Target,
    ) -> Result<(), Target::AppendError> {
        self.next_name.compose(target)?;
        self.types.compose(target)
    }

    fn compose_canonical_rdata<Target: Composer + ?Sized>(
        &self,
        target: &mut Target,
    ) -> Result<(), Target::AppendError> {
        // Deferring to compose_rdata is correct as we keep the case of the
        // next name.
        self.compose_rdata(target)
    }
}

//--- Display

impl<Octs, Name> fmt::Display for Nsec<Octs, Name>
where
    Octs: AsRef<[u8]>,
    Name: fmt::Display,
{
    fn fmt(&self, f: &mut fmt::Formatter<'_>) -> fmt::Result {
        write!(f, "{}. {}", self.next_name, self.types)
    }
}

//--- Debug

impl<Octs, Name> fmt::Debug for Nsec<Octs, Name>
where
    Octs: AsRef<[u8]>,
    Name: fmt::Debug,
{
    fn fmt(&self, f: &mut fmt::Formatter<'_>) -> fmt::Result {
        f.debug_struct("Nsec")
            .field("next_name", &self.next_name)
            .field("types", &self.types)
            .finish()
    }
}

//--- ZonefileFmt

impl<Octs, Name> ZonefileFmt for Nsec<Octs, Name>
where
    Octs: AsRef<[u8]>,
    Name: ToName,
{
    fn fmt(&self, p: &mut impl Formatter) -> zonefile_fmt::Result {
        p.block(|p| {
            p.write_token(self.next_name.fmt_with_dot())?;
            p.write_show(&self.types)
        })
    }
}

//------------ Ds -----------------------------------------------------------

#[derive(Clone)]
#[cfg_attr(
    feature = "serde",
    derive(serde::Serialize, serde::Deserialize),
    serde(bound(
        serialize = "
            Octs: octseq::serde::SerializeOctets + AsRef<[u8]>
        ",
        deserialize = "
            Octs: FromBuilder + octseq::serde::DeserializeOctets<'de>,
            <Octs as FromBuilder>::Builder:
                OctetsBuilder + EmptyBuilder,
        ",
    ))
)]
pub struct Ds<Octs> {
    key_tag: u16,
    algorithm: SecurityAlgorithm,
    digest_type: DigestAlgorithm,
    #[cfg_attr(
        feature = "serde",
        serde(with = "crate::utils::base16::serde")
    )]
    digest: Octs,
}

impl Ds<()> {
    /// The rtype of this record data type.
    pub(crate) const RTYPE: Rtype = Rtype::DS;
}

impl<Octs> Ds<Octs> {
    pub fn new(
        key_tag: u16,
        algorithm: SecurityAlgorithm,
        digest_type: DigestAlgorithm,
        digest: Octs,
    ) -> Result<Self, LongRecordData>
    where
        Octs: AsRef<[u8]>,
    {
        LongRecordData::check_len(
            usize::from(
                u16::COMPOSE_LEN
                    + SecurityAlgorithm::COMPOSE_LEN
                    + DigestAlgorithm::COMPOSE_LEN,
            )
            .checked_add(digest.as_ref().len())
            .expect("long digest"),
        )?;
        Ok(unsafe {
            Ds::new_unchecked(key_tag, algorithm, digest_type, digest)
        })
    }

    /// Creates new DS record data without checking.
    ///
    /// # Safety
    ///
    /// The caller needs to ensure that wire format representation of the
    /// record data is at most 65,535 octets long.
    pub unsafe fn new_unchecked(
        key_tag: u16,
        algorithm: SecurityAlgorithm,
        digest_type: DigestAlgorithm,
        digest: Octs,
    ) -> Self {
        Ds {
            key_tag,
            algorithm,
            digest_type,
            digest,
        }
    }

    pub fn key_tag(&self) -> u16 {
        self.key_tag
    }

    pub fn algorithm(&self) -> SecurityAlgorithm {
        self.algorithm
    }

    pub fn digest_type(&self) -> DigestAlgorithm {
        self.digest_type
    }

    pub fn digest(&self) -> &Octs {
        &self.digest
    }

    pub fn into_digest(self) -> Octs {
        self.digest
    }

    pub(super) fn convert_octets<Target: OctetsFrom<Octs>>(
        self,
    ) -> Result<Ds<Target>, Target::Error> {
        Ok(unsafe {
            Ds::new_unchecked(
                self.key_tag,
                self.algorithm,
                self.digest_type,
                self.digest.try_octets_into()?,
            )
        })
    }

    pub(super) fn flatten<Target: OctetsFrom<Octs>>(
        self,
    ) -> Result<Ds<Target>, Target::Error> {
        self.convert_octets()
    }

    pub fn parse<'a, Src: Octets<Range<'a> = Octs> + ?Sized>(
        parser: &mut Parser<'a, Src>,
    ) -> Result<Self, ParseError> {
        let len = match parser.remaining().checked_sub(4) {
            Some(len) => len,
            None => return Err(ParseError::ShortInput),
        };
        Ok(unsafe {
            Self::new_unchecked(
                u16::parse(parser)?,
                SecurityAlgorithm::parse(parser)?,
                DigestAlgorithm::parse(parser)?,
                parser.parse_octets(len)?,
            )
        })
    }

    pub fn scan<S: Scanner<Octets = Octs>>(
        scanner: &mut S,
    ) -> Result<Self, S::Error>
    where
        Octs: AsRef<[u8]>,
    {
        Self::new(
            u16::scan(scanner)?,
            SecurityAlgorithm::scan(scanner)?,
            DigestAlgorithm::scan(scanner)?,
            scanner.convert_entry(base16::SymbolConverter::new())?,
        )
        .map_err(|err| S::Error::custom(err.as_str()))
    }
}

//--- OctetsFrom

impl<Octs, SrcOcts> OctetsFrom<Ds<SrcOcts>> for Ds<Octs>
where
    Octs: OctetsFrom<SrcOcts>,
{
    type Error = Octs::Error;

    fn try_octets_from(source: Ds<SrcOcts>) -> Result<Self, Self::Error> {
        Ok(unsafe {
            Ds::new_unchecked(
                source.key_tag,
                source.algorithm,
                source.digest_type,
                Octs::try_octets_from(source.digest)?,
            )
        })
    }
}

//--- PartialEq and Eq

impl<Octs, Other> PartialEq<Ds<Other>> for Ds<Octs>
where
    Octs: AsRef<[u8]>,
    Other: AsRef<[u8]>,
{
    fn eq(&self, other: &Ds<Other>) -> bool {
        self.key_tag == other.key_tag
            && self.algorithm == other.algorithm
            && self.digest_type == other.digest_type
            && self.digest.as_ref().eq(other.digest.as_ref())
    }
}

impl<Octs: AsRef<[u8]>> Eq for Ds<Octs> {}

//--- PartialOrd, CanonicalOrd, and Ord

impl<Octs, Other> PartialOrd<Ds<Other>> for Ds<Octs>
where
    Octs: AsRef<[u8]>,
    Other: AsRef<[u8]>,
{
    fn partial_cmp(&self, other: &Ds<Other>) -> Option<Ordering> {
        match self.key_tag.partial_cmp(&other.key_tag) {
            Some(Ordering::Equal) => {}
            other => return other,
        }
        match self.algorithm.partial_cmp(&other.algorithm) {
            Some(Ordering::Equal) => {}
            other => return other,
        }
        match self.digest_type.partial_cmp(&other.digest_type) {
            Some(Ordering::Equal) => {}
            other => return other,
        }
        self.digest.as_ref().partial_cmp(other.digest.as_ref())
    }
}

impl<Octs, Other> CanonicalOrd<Ds<Other>> for Ds<Octs>
where
    Octs: AsRef<[u8]>,
    Other: AsRef<[u8]>,
{
    fn canonical_cmp(&self, other: &Ds<Other>) -> Ordering {
        match self.key_tag.cmp(&other.key_tag) {
            Ordering::Equal => {}
            other => return other,
        }
        match self.algorithm.cmp(&other.algorithm) {
            Ordering::Equal => {}
            other => return other,
        }
        match self.digest_type.cmp(&other.digest_type) {
            Ordering::Equal => {}
            other => return other,
        }
        self.digest.as_ref().cmp(other.digest.as_ref())
    }
}

impl<Octs: AsRef<[u8]>> Ord for Ds<Octs> {
    fn cmp(&self, other: &Self) -> Ordering {
        self.canonical_cmp(other)
    }
}

//--- Hash

impl<Octs: AsRef<[u8]>> hash::Hash for Ds<Octs> {
    fn hash<H: hash::Hasher>(&self, state: &mut H) {
        self.key_tag.hash(state);
        self.algorithm.hash(state);
        self.digest_type.hash(state);
        self.digest.as_ref().hash(state);
    }
}

//--- RecordData, ParseRecordData, ComposeRecordData

impl<Octs> RecordData for Ds<Octs> {
    fn rtype(&self) -> Rtype {
        Ds::RTYPE
    }
}

impl<'a, Octs> ParseRecordData<'a, Octs> for Ds<Octs::Range<'a>>
where
    Octs: Octets + ?Sized,
{
    fn parse_rdata(
        rtype: Rtype,
        parser: &mut Parser<'a, Octs>,
    ) -> Result<Option<Self>, ParseError> {
        if rtype == Ds::RTYPE {
            Self::parse(parser).map(Some)
        } else {
            Ok(None)
        }
    }
}

impl<Octs: AsRef<[u8]>> ComposeRecordData for Ds<Octs> {
    fn rdlen(&self, _compress: bool) -> Option<u16> {
        Some(
            u16::checked_add(
                u16::COMPOSE_LEN
                    + SecurityAlgorithm::COMPOSE_LEN
                    + DigestAlgorithm::COMPOSE_LEN,
                self.digest.as_ref().len().try_into().expect("long digest"),
            )
            .expect("long digest"),
        )
    }

    fn compose_rdata<Target: Composer + ?Sized>(
        &self,
        target: &mut Target,
    ) -> Result<(), Target::AppendError> {
        self.key_tag.compose(target)?;
        self.algorithm.compose(target)?;
        self.digest_type.compose(target)?;
        target.append_slice(self.digest.as_ref())
    }

    fn compose_canonical_rdata<Target: Composer + ?Sized>(
        &self,
        target: &mut Target,
    ) -> Result<(), Target::AppendError> {
        self.compose_rdata(target)
    }
}

//--- Display

impl<Octs: AsRef<[u8]>> fmt::Display for Ds<Octs> {
    fn fmt(&self, f: &mut fmt::Formatter<'_>) -> fmt::Result {
        write!(
            f,
            "{} {} {} ",
            self.key_tag, self.algorithm, self.digest_type
        )?;
        for ch in self.digest.as_ref() {
            write!(f, "{:02x}", ch)?
        }
        Ok(())
    }
}

//--- Debug

impl<Octs: AsRef<[u8]>> fmt::Debug for Ds<Octs> {
    fn fmt(&self, f: &mut fmt::Formatter<'_>) -> fmt::Result {
        f.debug_struct("Ds")
            .field("key_tag", &self.key_tag)
            .field("algorithm", &self.algorithm)
            .field("digest_type", &self.digest_type)
            .field("digest", &self.digest.as_ref())
            .finish()
    }
}

//--- ZonefileFmt

impl<Octs: AsRef<[u8]>> ZonefileFmt for Ds<Octs> {
    fn fmt(&self, p: &mut impl Formatter) -> zonefile_fmt::Result {
        p.block(|p| {
            p.write_token(self.key_tag)?;
            p.write_comment("key tag")?;
            p.write_show(self.algorithm)?;
            p.write_show(self.digest_type)?;
            p.write_token(base16::encode_display(&self.digest))
        })
    }
}

//------------ RtypeBitmap ---------------------------------------------------

#[derive(Clone)]
pub struct RtypeBitmap<Octs>(Octs);

impl<Octs> RtypeBitmap<Octs> {
    pub fn from_octets(octets: Octs) -> Result<Self, RtypeBitmapError>
    where
        Octs: AsRef<[u8]>,
    {
        {
            let mut data = octets.as_ref();
            while !data.is_empty() {
                // At least bitmap number and length must be present.
                if data.len() < 2 {
                    return Err(RtypeBitmapErrorEnum::ShortInput.into());
                }

                let len = (data[1] as usize) + 2;
                // https://tools.ietf.org/html/rfc4034#section-4.1.2:
                //  Blocks with no types present MUST NOT be included.
                if len == 2 {
                    return Err(RtypeBitmapErrorEnum::BadRtypeBitmap.into());
                }
                if len > 34 {
                    return Err(RtypeBitmapErrorEnum::BadRtypeBitmap.into());
                }
                if data.len() < len {
                    return Err(RtypeBitmapErrorEnum::ShortInput.into());
                }
                data = &data[len..];
            }
        }
        Ok(RtypeBitmap(octets))
    }

    #[must_use]
    pub fn builder() -> RtypeBitmapBuilder<Octs::Builder>
    where
        Octs: FromBuilder,
        <Octs as FromBuilder>::Builder: EmptyBuilder,
    {
        RtypeBitmapBuilder::new()
    }

    pub fn scan<S: Scanner<Octets = Octs>>(
        scanner: &mut S,
    ) -> Result<Self, S::Error> {
        let mut builder =
            RtypeBitmapBuilder::with_builder(scanner.octets_builder()?);
        while scanner.continues() {
            builder
                .add(Rtype::scan(scanner)?)
                .map_err(|_| S::Error::short_buf())?;
        }
        Ok(builder.finalize())
    }

    pub fn as_octets(&self) -> &Octs {
        &self.0
    }

    pub(super) fn convert_octets<Target: OctetsFrom<Octs>>(
        self,
    ) -> Result<RtypeBitmap<Target>, Target::Error> {
        Ok(RtypeBitmap(self.0.try_octets_into()?))
    }
}

impl<Octs: AsRef<[u8]>> RtypeBitmap<Octs> {
    pub fn as_slice(&self) -> &[u8] {
        self.0.as_ref()
    }

    pub fn iter(&self) -> RtypeBitmapIter<'_> {
        RtypeBitmapIter::new(self.0.as_ref())
    }

    pub fn contains(&self, rtype: Rtype) -> bool {
        let (block, octet, mask) = split_rtype(rtype);
        let mut data = self.0.as_ref();
        while !data.is_empty() {
            let ((window_num, window), next_data) =
                read_window(data).unwrap();
            if window_num == block {
                return !(window.len() <= octet || window[octet] & mask == 0);
            }
            data = next_data;
        }
        false
    }

    pub fn parse<'a, Src: Octets<Range<'a> = Octs> + ?Sized>(
        parser: &mut Parser<'a, Src>,
    ) -> Result<Self, ParseError> {
        let len = parser.remaining();
        RtypeBitmap::from_octets(parser.parse_octets(len)?)
            .map_err(Into::into)
    }

    pub fn compose_len(&self) -> u16 {
        u16::try_from(self.0.as_ref().len()).expect("long rtype bitmap")
    }

    pub fn compose<Target: OctetsBuilder + ?Sized>(
        &self,
        target: &mut Target,
    ) -> Result<(), Target::AppendError> {
        target.append_slice(self.0.as_ref())
    }

    #[must_use]
    pub fn is_empty(&self) -> bool {
        self.iter().next().is_none()
    }
}

//--- AsRef

impl<T, Octs: AsRef<T>> AsRef<T> for RtypeBitmap<Octs> {
    fn as_ref(&self) -> &T {
        self.0.as_ref()
    }
}

//--- OctetsFrom

impl<Octs, SrcOcts> OctetsFrom<RtypeBitmap<SrcOcts>> for RtypeBitmap<Octs>
where
    Octs: OctetsFrom<SrcOcts>,
{
    type Error = Octs::Error;

    fn try_octets_from(
        source: RtypeBitmap<SrcOcts>,
    ) -> Result<Self, Self::Error> {
        Octs::try_octets_from(source.0).map(RtypeBitmap)
    }
}

//--- PartialEq and Eq

impl<O, OO> PartialEq<RtypeBitmap<OO>> for RtypeBitmap<O>
where
    O: AsRef<[u8]>,
    OO: AsRef<[u8]>,
{
    fn eq(&self, other: &RtypeBitmap<OO>) -> bool {
        self.0.as_ref().eq(other.0.as_ref())
    }
}

impl<O: AsRef<[u8]>> Eq for RtypeBitmap<O> {}

//--- PartialOrd, CanonicalOrd, and Ord

impl<O, OO> PartialOrd<RtypeBitmap<OO>> for RtypeBitmap<O>
where
    O: AsRef<[u8]>,
    OO: AsRef<[u8]>,
{
    fn partial_cmp(&self, other: &RtypeBitmap<OO>) -> Option<Ordering> {
        self.0.as_ref().partial_cmp(other.0.as_ref())
    }
}

impl<O, OO> CanonicalOrd<RtypeBitmap<OO>> for RtypeBitmap<O>
where
    O: AsRef<[u8]>,
    OO: AsRef<[u8]>,
{
    fn canonical_cmp(&self, other: &RtypeBitmap<OO>) -> Ordering {
        self.0.as_ref().cmp(other.0.as_ref())
    }
}

impl<O: AsRef<[u8]>> Ord for RtypeBitmap<O> {
    fn cmp(&self, other: &Self) -> Ordering {
        self.0.as_ref().cmp(other.0.as_ref())
    }
}

//--- Hash

impl<O: AsRef<[u8]>> hash::Hash for RtypeBitmap<O> {
    fn hash<H: hash::Hasher>(&self, state: &mut H) {
        self.0.as_ref().hash(state)
    }
}

//--- IntoIterator

impl<'a, Octs: AsRef<[u8]>> IntoIterator for &'a RtypeBitmap<Octs> {
    type Item = Rtype;
    type IntoIter = RtypeBitmapIter<'a>;

    fn into_iter(self) -> Self::IntoIter {
        self.iter()
    }
}

//--- Display

impl<Octs: AsRef<[u8]>> fmt::Display for RtypeBitmap<Octs> {
    fn fmt(&self, f: &mut fmt::Formatter<'_>) -> fmt::Result {
        let mut iter = self.iter();
        if let Some(rtype) = iter.next() {
            fmt::Display::fmt(&rtype, f)?;
        }
        for rtype in iter {
            write!(f, " {}", rtype)?
        }
        Ok(())
    }
}

//--- ZonefileFmt

impl<Octs: AsRef<[u8]>> ZonefileFmt for RtypeBitmap<Octs> {
    fn fmt(&self, p: &mut impl Formatter) -> zonefile_fmt::Result {
        for rtype in self {
            p.write_token(rtype)?;
        }
        Ok(())
    }
}

//--- Debug

impl<Octs: AsRef<[u8]>> fmt::Debug for RtypeBitmap<Octs> {
    fn fmt(&self, f: &mut fmt::Formatter<'_>) -> fmt::Result {
        f.write_str("RtypeBitmap(")?;
        fmt::Display::fmt(self, f)?;
        f.write_str(")")
    }
}

//--- Serialize and Deserialize

#[cfg(feature = "serde")]
impl<Octs> serde::Serialize for RtypeBitmap<Octs>
where
    Octs: AsRef<[u8]> + SerializeOctets,
{
    fn serialize<S: serde::Serializer>(
        &self,
        serializer: S,
    ) -> Result<S::Ok, S::Error> {
        if serializer.is_human_readable() {
            struct Inner<'a>(&'a [u8]);

            impl serde::Serialize for Inner<'_> {
                fn serialize<S: serde::Serializer>(
                    &self,
                    serializer: S,
                ) -> Result<S::Ok, S::Error> {
                    use serde::ser::SerializeSeq;

                    let mut serializer = serializer.serialize_seq(None)?;
                    for item in RtypeBitmapIter::new(self.0) {
                        serializer.serialize_element(&item)?;
                    }
                    serializer.end()
                }
            }

            serializer.serialize_newtype_struct(
                "RtypeBitmap",
                &Inner(self.0.as_ref()),
            )
        } else {
            serializer.serialize_newtype_struct(
                "RtypeBitmap",
                &self.0.as_serialized_octets(),
            )
        }
    }
}

#[cfg(feature = "serde")]
impl<'de, Octs> serde::Deserialize<'de> for RtypeBitmap<Octs>
where
    Octs: FromBuilder + DeserializeOctets<'de>,
    <Octs as FromBuilder>::Builder:
        EmptyBuilder + Truncate + AsRef<[u8]> + AsMut<[u8]>,
{
    fn deserialize<D: serde::Deserializer<'de>>(
        deserializer: D,
    ) -> Result<Self, D::Error> {
        use core::marker::PhantomData;

        struct InnerVisitor<'de, T: DeserializeOctets<'de>>(T::Visitor);

        impl<'de, Octs> serde::de::Visitor<'de> for InnerVisitor<'de, Octs>
        where
            Octs: FromBuilder + DeserializeOctets<'de>,
            <Octs as FromBuilder>::Builder: OctetsBuilder
                + EmptyBuilder
                + Truncate
                + AsRef<[u8]>
                + AsMut<[u8]>,
        {
            type Value = RtypeBitmap<Octs>;

            fn expecting(&self, f: &mut fmt::Formatter<'_>) -> fmt::Result {
                f.write_str("a record type bitmap")
            }

            fn visit_seq<A: serde::de::SeqAccess<'de>>(
                self,
                mut seq: A,
            ) -> Result<Self::Value, A::Error> {
                use serde::de::Error;

                let mut builder = RtypeBitmap::<Octs>::builder();
                while let Some(element) = seq.next_element()? {
                    builder.add(element).map_err(|_| {
                        A::Error::custom(octseq::builder::ShortBuf)
                    })?;
                }

                Ok(builder.finalize())
            }

            fn visit_borrowed_bytes<E: serde::de::Error>(
                self,
                value: &'de [u8],
            ) -> Result<Self::Value, E> {
                self.0.visit_borrowed_bytes(value).and_then(|octets| {
                    RtypeBitmap::from_octets(octets).map_err(E::custom)
                })
            }

            #[cfg(feature = "std")]
            fn visit_byte_buf<E: serde::de::Error>(
                self,
                value: std::vec::Vec<u8>,
            ) -> Result<Self::Value, E> {
                self.0.visit_byte_buf(value).and_then(|octets| {
                    RtypeBitmap::from_octets(octets).map_err(E::custom)
                })
            }
        }

        struct NewtypeVisitor<T>(PhantomData<T>);

        impl<'de, Octs> serde::de::Visitor<'de> for NewtypeVisitor<Octs>
        where
            Octs: FromBuilder + DeserializeOctets<'de>,
            <Octs as FromBuilder>::Builder: OctetsBuilder
                + EmptyBuilder
                + Truncate
                + AsRef<[u8]>
                + AsMut<[u8]>,
        {
            type Value = RtypeBitmap<Octs>;

            fn expecting(&self, f: &mut fmt::Formatter<'_>) -> fmt::Result {
                f.write_str("a record type bitmap")
            }

            fn visit_newtype_struct<D: serde::Deserializer<'de>>(
                self,
                deserializer: D,
            ) -> Result<Self::Value, D::Error> {
                if deserializer.is_human_readable() {
                    deserializer
                        .deserialize_seq(InnerVisitor(Octs::visitor()))
                } else {
                    Octs::deserialize_with_visitor(
                        deserializer,
                        InnerVisitor(Octs::visitor()),
                    )
                }
            }
        }

        deserializer.deserialize_newtype_struct(
            "RtypeBitmap",
            NewtypeVisitor(PhantomData),
        )
    }
}

//------------ RtypeBitmapBuilder --------------------------------------------

/// A builder for a record type bitmap.
//
//  Here is how this is going to work: We keep one long Builder into which
//  we place all added types. The buffer contains a sequence of blocks
//  encoded similarly to the final format but with all 32 octets of the
//  bitmap present. Blocks are in order and are only added when needed (which
//  means we may have to insert a block in the middle). When finalizing, we
//  compress the block buffer by dropping the unncessary octets of each
//  block.
#[derive(Clone, Debug)]
pub struct RtypeBitmapBuilder<Builder> {
    buf: Builder,
}

impl<Builder: OctetsBuilder> RtypeBitmapBuilder<Builder> {
    #[must_use]
    pub fn new() -> Self
    where
        Builder: EmptyBuilder,
    {
        RtypeBitmapBuilder {
            // Start out with the capacity for one block.
            buf: Builder::with_capacity(34),
        }
    }

    pub fn with_builder(builder: Builder) -> Self {
        RtypeBitmapBuilder { buf: builder }
    }
}

#[cfg(feature = "std")]
impl RtypeBitmapBuilder<Vec<u8>> {
    #[must_use]
    pub fn new_vec() -> Self {
        Self::new()
    }
}

impl<Builder> RtypeBitmapBuilder<Builder>
where
    Builder: OctetsBuilder + AsRef<[u8]> + AsMut<[u8]>,
{
    pub fn add(&mut self, rtype: Rtype) -> Result<(), Builder::AppendError> {
        let (block, octet, bit) = split_rtype(rtype);
        let block = self.get_block(block)?;
        if (block[1] as usize) < (octet + 1) {
            block[1] = (octet + 1) as u8
        }
        block[octet + 2] |= bit;
        Ok(())
    }

    fn get_block(
        &mut self,
        block: u8,
    ) -> Result<&mut [u8], Builder::AppendError> {
        let mut pos = 0;
        while pos < self.buf.as_ref().len() {
            match self.buf.as_ref()[pos].cmp(&block) {
                Ordering::Equal => {
                    return Ok(&mut self.buf.as_mut()[pos..pos + 34])
                }
                Ordering::Greater => {
                    // We need the length from before we add the new block
                    let len = self.buf.as_ref().len();

                    // Allocate space for the new block
                    self.buf.append_slice(&[0; 34])?;

                    // Move everything after this block back by 34 bytes
                    let buf = self.buf.as_mut();
                    buf.copy_within(pos..len, pos + 34);
                    buf[pos..pos + 34].fill(0);
                    buf[pos] = block;

                    return Ok(&mut buf[pos..pos + 34]);
                }
                Ordering::Less => pos += 34,
            }
        }

        self.buf.append_slice(&[0; 34])?;
        self.buf.as_mut()[pos] = block;
        Ok(&mut self.buf.as_mut()[pos..pos + 34])
    }

    pub fn finalize(mut self) -> RtypeBitmap<Builder::Octets>
    where
        Builder: FreezeBuilder + Truncate,
    {
        let mut dst_pos = 0;
        let buf_len = self.buf.as_ref().len();
        for src_pos in (0..buf_len).step_by(34) {
            let chunk_len = (self.buf.as_ref()[src_pos + 1] as usize) + 2;
            let buf = self.buf.as_mut();
            buf.copy_within(src_pos..src_pos + chunk_len, dst_pos);
            dst_pos += chunk_len;
        }
        self.buf.truncate(dst_pos);
        RtypeBitmap(self.buf.freeze())
    }
}

//--- Default

impl<Builder> Default for RtypeBitmapBuilder<Builder>
where
    Builder: OctetsBuilder + EmptyBuilder,
{
    fn default() -> Self {
        Self::new()
    }
}

//------------ RtypeBitmapIter -----------------------------------------------

pub struct RtypeBitmapIter<'a> {
    /// The data to iterate over.
    ///
    /// This starts with the octets of the current block without the block
    /// number and length.
    data: &'a [u8],

    /// The base value of the current block, i.e., its upper 8 bits.
    block: u16,

    /// The length of the current block’s data.
    len: usize,

    /// Index of the current octet in the current block.
    octet: usize,

    /// Index of the next set bit in the current octet in the current block.
    bit: u16,
}

impl<'a> RtypeBitmapIter<'a> {
    fn new(data: &'a [u8]) -> Self {
        if data.is_empty() {
            RtypeBitmapIter {
                data,
                block: 0,
                len: 0,
                octet: 0,
                bit: 0,
            }
        } else {
            let mut res = RtypeBitmapIter {
                data: &data[2..],
                block: u16::from(data[0]) << 8,
                len: usize::from(data[1]),
                octet: 0,
                bit: 0,
            };
            if res.data[0] & 0x80 == 0 {
                res.advance()
            }
            res
        }
    }

    fn advance(&mut self) {
        loop {
            self.bit += 1;
            if self.bit == 8 {
                self.bit = 0;
                self.octet += 1;
                if self.octet == self.len {
                    self.data = &self.data[self.len..];
                    if self.data.is_empty() {
                        return;
                    }
                    self.block = u16::from(self.data[0]) << 8;
                    self.len = usize::from(self.data[1]);
                    self.data = &self.data[2..];
                    self.octet = 0;
                }
            }
            if self.data[self.octet] & (0x80 >> self.bit) != 0 {
                return;
            }
        }
    }
}

impl Iterator for RtypeBitmapIter<'_> {
    type Item = Rtype;

    fn next(&mut self) -> Option<Self::Item> {
        if self.data.is_empty() {
            return None;
        }
        let res = Rtype::from_int(
            self.block | ((self.octet as u16) << 3) | self.bit,
        );
        self.advance();
        Some(res)
    }
}

//============ Error Types ===================================================

//------------ RtypeBitmapError ----------------------------------------------

#[derive(Clone, Copy, Debug, Eq, PartialEq)]
pub struct RtypeBitmapError(RtypeBitmapErrorEnum);

#[derive(Clone, Copy, Debug, Eq, PartialEq)]
enum RtypeBitmapErrorEnum {
    ShortInput,
    BadRtypeBitmap,
}

//--- From

impl From<RtypeBitmapError> for ParseError {
    fn from(err: RtypeBitmapError) -> ParseError {
        match err.0 {
            RtypeBitmapErrorEnum::ShortInput => ParseError::ShortInput,
            RtypeBitmapErrorEnum::BadRtypeBitmap => {
                FormError::new("invalid NSEC bitmap").into()
            }
        }
    }
}

impl From<RtypeBitmapErrorEnum> for RtypeBitmapError {
    fn from(err: RtypeBitmapErrorEnum) -> Self {
        Self(err)
    }
}

//--- Display and Error

impl fmt::Display for RtypeBitmapError {
    fn fmt(&self, f: &mut fmt::Formatter<'_>) -> fmt::Result {
        match self.0 {
            RtypeBitmapErrorEnum::ShortInput => ParseError::ShortInput.fmt(f),
            RtypeBitmapErrorEnum::BadRtypeBitmap => {
                f.write_str("invalid record type bitmap")
            }
        }
    }
}

#[cfg(feature = "std")]
impl std::error::Error for RtypeBitmapError {}

//============ Friendly Helper Functions =====================================

/// Splits an Rtype value into window number, octet number, and octet mask.
fn split_rtype(rtype: Rtype) -> (u8, usize, u8) {
    let rtype = rtype.to_int();
    (
        (rtype >> 8) as u8,
        ((rtype & 0xFF) >> 3) as usize,
        0b1000_0000 >> (rtype & 0x07),
    )
}

/// Splits the next bitmap window from the bitmap and returns None when there's no next window.
#[allow(clippy::type_complexity)]
fn read_window(data: &[u8]) -> Option<((u8, &[u8]), &[u8])> {
    data.split_first().and_then(|(n, data)| {
        data.split_first().and_then(|(l, data)| {
            if data.len() >= usize::from(*l) {
                let (window, data) = data.split_at(usize::from(*l));
                Some(((*n, window), data))
            } else {
                None
            }
        })
    })
}

//============ Errors ========================================================

#[derive(Clone, Copy, Debug)]
pub struct IllegalSignatureTime(());

impl fmt::Display for IllegalSignatureTime {
    fn fmt(&self, f: &mut fmt::Formatter<'_>) -> fmt::Result {
        f.write_str("illegal signature time")
    }
}

#[cfg(feature = "std")]
impl std::error::Error for IllegalSignatureTime {}

//============ Test ==========================================================

#[cfg(test)]
#[cfg(all(feature = "std", feature = "bytes"))]
mod test {
    use super::*;
    use crate::base::iana::Rtype;
    use crate::base::name::Name;
    use crate::base::rdata::test::{
        test_compose_parse, test_rdlen, test_scan,
    };
    use core::str::FromStr;
    use std::vec::Vec;

    //--- Dnskey

    #[test]
    #[allow(clippy::redundant_closure)] // lifetimes ...
    fn dnskey_compose_parse_scan() {
        let rdata =
            Dnskey::new(10, 11, SecurityAlgorithm::RSASHA1, b"key0").unwrap();
        test_rdlen(&rdata);
        test_compose_parse(&rdata, |parser| Dnskey::parse(parser));
        test_scan(&["10", "11", "5", "a2V5MA=="], Dnskey::scan, &rdata);
    }

    //--- Rrsig

    #[test]
    #[allow(clippy::redundant_closure)] // lifetimes ...
    fn rrsig_compose_parse_scan() {
        let rdata = Rrsig::new(
            Rtype::A,
            SecurityAlgorithm::RSASHA1,
            3,
            Ttl::from_secs(12),
            Timestamp::from(13),
            Timestamp::from(14),
            15,
            Name::<Vec<u8>>::from_str("example.com.").unwrap(),
            b"key",
        )
        .unwrap();
        test_rdlen(&rdata);
        test_compose_parse(&rdata, |parser| Rrsig::parse(parser));
        test_scan(
            &[
                "A",
                "5",
                "3",
                "12",
                "13",
                "14",
                "15",
                "example.com.",
                "a2V5",
            ],
            Rrsig::scan,
            &rdata,
        );
    }

    //--- Nsec

    #[test]
    #[allow(clippy::redundant_closure)] // lifetimes ...
    fn nsec_compose_parse_scan() {
        let mut rtype = RtypeBitmapBuilder::new_vec();
        rtype.add(Rtype::A).unwrap();
        rtype.add(Rtype::SRV).unwrap();
        let rdata = Nsec::new(
            Name::<Vec<u8>>::from_str("example.com.").unwrap(),
            rtype.finalize(),
        );
        test_rdlen(&rdata);
        test_compose_parse(&rdata, |parser| Nsec::parse(parser));
        test_scan(&["example.com.", "A", "SRV"], Nsec::scan, &rdata);

        // scan empty rtype bitmap
        let rdata = Nsec::new(
            Name::<Vec<u8>>::from_str("example.com.").unwrap(),
            RtypeBitmapBuilder::new_vec().finalize(),
        );
        test_scan(&["example.com."], Nsec::scan, &rdata);
    }

    //--- Ds

    #[test]
    #[allow(clippy::redundant_closure)] // lifetimes ...
    fn ds_compose_parse_scan() {
        let rdata = Ds::new(
            10,
            SecurityAlgorithm::RSASHA1,
            DigestAlgorithm::SHA256,
            b"key",
        )
        .unwrap();
        test_rdlen(&rdata);
        test_compose_parse(&rdata, |parser| Ds::parse(parser));
        test_scan(&["10", "5", "2", "6b6579"], Ds::scan, &rdata);
    }

    //--- RtypeBitmape

    #[test]
    fn rtype_split() {
        assert_eq!(split_rtype(Rtype::A), (0, 0, 0b01000000));
        assert_eq!(split_rtype(Rtype::NS), (0, 0, 0b00100000));
        assert_eq!(split_rtype(Rtype::CAA), (1, 0, 0b01000000));
    }

    #[test]
    fn rtype_bitmap_read_window() {
        let mut builder = RtypeBitmapBuilder::new_vec();
        builder.add(Rtype::A).unwrap();
        builder.add(Rtype::CAA).unwrap();
        let bitmap = builder.finalize();

        let ((n, window), data) = read_window(bitmap.as_slice()).unwrap();
        assert_eq!((n, window), (0u8, b"\x40".as_ref()));
        let ((n, window), data) = read_window(data).unwrap();
        assert_eq!((n, window), (1u8, b"\x40".as_ref()));
        assert!(data.is_empty());
        assert!(read_window(data).is_none());
    }

    #[test]
    fn rtype_bitmap_builder() {
        let mut builder = RtypeBitmapBuilder::new_vec();
        builder.add(Rtype::from_int(1234)).unwrap(); // 0x04D2
        builder.add(Rtype::A).unwrap(); // 0x0001
        builder.add(Rtype::MX).unwrap(); // 0x000F
        builder.add(Rtype::RRSIG).unwrap(); // 0x002E
        builder.add(Rtype::NSEC).unwrap(); // 0x002F
        let bitmap = builder.finalize();
        assert_eq!(
            bitmap.as_slice(),
            &b"\x00\x06\x40\x01\x00\x00\x00\x03\
                     \x04\x1b\x00\x00\x00\x00\x00\x00\
                     \x00\x00\x00\x00\x00\x00\x00\x00\
                     \x00\x00\x00\x00\x00\x00\x00\x00\
                     \x00\x00\x00\x00\x20"[..]
        );

        assert!(bitmap.contains(Rtype::A));
        assert!(bitmap.contains(Rtype::MX));
        assert!(bitmap.contains(Rtype::RRSIG));
        assert!(bitmap.contains(Rtype::NSEC));
        assert!(bitmap.contains(Rtype::from(1234)));
        assert!(!bitmap.contains(Rtype::from(1235)));
        assert!(!bitmap.contains(Rtype::NS));
    }

    #[test]
    fn rtype_bitmap_iter() {
        use std::vec::Vec;

        let mut builder = RtypeBitmapBuilder::new_vec();
        let types = vec![
            Rtype::NS,
            Rtype::SOA,
            Rtype::MX,
            Rtype::TXT,
            Rtype::RRSIG,
            Rtype::DNSKEY,
            Rtype::NSEC3PARAM,
            Rtype::SPF,
            Rtype::CAA,
        ];
        for t in types.iter() {
            builder.add(*t).unwrap();
        }

        let bitmap = builder.finalize();
        let bitmap_types: Vec<_> = bitmap.iter().collect();
        assert_eq!(types, bitmap_types);
    }

    #[test]
    fn dnskey_key_tag() {
        assert_eq!(
            Dnskey::new(
                256,
                3,
                SecurityAlgorithm::RSASHA256,
                base64::decode::<Vec<u8>>(
                    "AwEAAcTQyaIe6nt3xSPOG2L/YfwBkOVTJN6mlnZ249O5Rtt3ZSRQHxQS\
                     W61AODYw6bvgxrrGq8eeOuenFjcSYgNAMcBYoEYYmKDW6e9EryW4ZaT/\
                     MCq+8Am06oR40xAA3fClOM6QjRcT85tP41Go946AicBGP8XOP/Aj1aI/\
                     oPRGzRnboUPUok/AzTNnW5npBU69+BuiIwYE7mQOiNBFePyvjQBdoiuY\
                     bmuD3Py0IyjlBxzZUXbqLsRL9gYFkCqeTY29Ik7usuzMTa+JRSLz6KGS\
                     5RSJ7CTSMjZg8aNaUbN2dvGhakJPh92HnLvMA3TefFgbKJphFNPA3BWS\
                     KLZ02cRWXqM="
                )
                .unwrap()
            ).unwrap()
            .key_tag(),
            59944
        );
        assert_eq!(
            Dnskey::new(
                257,
                3,
                SecurityAlgorithm::RSASHA256,
                base64::decode::<Vec<u8>>(
                    "AwEAAaz/tAm8yTn4Mfeh5eyI96WSVexTBAvkMgJzkKTO\
                    iW1vkIbzxeF3+/4RgWOq7HrxRixHlFlExOLAJr5emLvN\
                    7SWXgnLh4+B5xQlNVz8Og8kvArMtNROxVQuCaSnIDdD5\
                    LKyWbRd2n9WGe2R8PzgCmr3EgVLrjyBxWezF0jLHwVN8\
                    efS3rCj/EWgvIWgb9tarpVUDK/b58Da+sqqls3eNbuv7\
                    pr+eoZG+SrDK6nWeL3c6H5Apxz7LjVc1uTIdsIXxuOLY\
                    A4/ilBmSVIzuDWfdRUfhHdY6+cn8HFRm+2hM8AnXGXws\
                    9555KrUB5qihylGa8subX2Nn6UwNR1AkUTV74bU="
                )
                .unwrap()
            )
            .unwrap()
            .key_tag(),
            20326
        );
        assert_eq!(
            Dnskey::new(
                257,
                3,
                SecurityAlgorithm::RSAMD5,
                base64::decode::<Vec<u8>>(
                    "AwEAAcVaA4jSBIGRrSzpecoJELvKE9+OMuFnL8mmUBsY\
                    lB6epN1CqX7NzwjDpi6VySiEXr0C4uTYkU/L1uMv2mHE\
                    AljThFDJ1GuozJ6gA7jf3lnaGppRg2IoVQ9IVmLORmjw\
                    C+7Eoi12SqybMTicD3Ezwa9XbG1iPjmjhbMrLh7MSQpX"
                )
                .unwrap()
            )
            .unwrap()
            .key_tag(),
            18698
        );
    }

    #[test]
    fn dnskey_flags() {
        let dnskey = Dnskey::new(
            257,
            3,
            SecurityAlgorithm::RSASHA256,
            bytes::Bytes::new(),
        )
        .unwrap();
        assert!(dnskey.is_zone_key());
        assert!(dnskey.is_secure_entry_point());
        assert!(!dnskey.is_revoked());
    }

    #[test]
    fn timestamp_to_system_time() {
        struct Params {
            ts: u32,
            ref_ts: u64,
            res: u64,
        }
        let tests = vec![
            // Simple cases, ts and ref_ts mod 2**32 are within 2*31-1.
            // First ts less than ref_ts mod 2**32.
            Params {
                ts: 0x0000_0000,
                ref_ts: 0x1_7fff_ffff,
                res: 0x1_0000_0000,
            },
            Params {
                ts: 0x7fff_ffff,
                ref_ts: 0x1_8000_0000,
                res: 0x1_7fff_ffff,
            },
            Params {
                ts: 0x8000_0000,
                ref_ts: 0x1_ffff_ffff,
                res: 0x1_8000_0000,
            },
            // Then ts larger than ref_ts mod 2**32.
            Params {
                ts: 0x7fff_ffff,
                ref_ts: 0x1_0000_0000,
                res: 0x1_7fff_ffff,
            },
            Params {
                ts: 0x8000_0000,
                ref_ts: 0x1_7fff_ffff,
                res: 0x1_8000_0000,
            },
            Params {
                ts: 0xffff_ffff,
                ref_ts: 0x1_8000_0000,
                res: 0x1_ffff_ffff,
            },
            // Next, cases where the difference between ts and ref_ts mod 2**32
            // are at least 2**31+1.
            Params {
                ts: 0x0000_0000,
                ref_ts: 0x1_8000_0001,
                res: 0x2_0000_0000,
            },
            Params {
                ts: 0x7fff_fffe,
                ref_ts: 0x1_ffff_ffff,
                res: 0x2_7fff_fffe,
            },
            Params {
                ts: 0x8000_0001,
                ref_ts: 0x1_0000_0000,
                res: 0x0_8000_0001,
            },
            Params {
                ts: 0xffff_ffff,
                ref_ts: 0x1_7fff_fffe,
                res: 0x0_ffff_ffff,
            },
            // Test cases where the difference is exactly 2**31.
            Params {
                ts: 0x0000_0000,
                ref_ts: 0x1_8000_0000,
                res: 0x1_0000_0000,
            },
            Params {
                ts: 0x7fff_ffff,
                ref_ts: 0x1_ffff_ffff,
                res: 0x1_7fff_ffff,
            },
            Params {
                ts: 0x8000_0000,
                ref_ts: 0x1_0000_0000,
                res: 0x0_8000_0000,
            },
            Params {
                ts: 0xffff_ffff,
                ref_ts: 0x1_7fff_ffff,
                res: 0x0_ffff_ffff,
            },
            // Special case: ERA 0. We don't want values before UNIX_EPOCH.
            Params {
                ts: 0x8000_0001,
                ref_ts: 0x0_0000_0000,
                res: 0x0_8000_0001,
            },
            Params {
                ts: 0xffff_ffff,
                ref_ts: 0x0_7fff_fffe,
                res: 0x0_ffff_ffff,
            },
            Params {
                ts: 0x8000_0000,
                ref_ts: 0x0_0000_0000,
                res: 0x0_8000_0000,
            },
            Params {
                ts: 0xffff_ffff,
                ref_ts: 0x0_7fff_ffff,
                res: 0x0_ffff_ffff,
            },
        ];

        for t in tests {
            let ts = Timestamp(Serial(t.ts));
            let ref_ts = UNIX_EPOCH + Duration::from_secs(t.ref_ts);
            let res = ts.to_system_time(ref_ts);
            let res = res.duration_since(UNIX_EPOCH).unwrap().as_secs();
            assert_eq!(res, t.res);
        }
    }
}<|MERGE_RESOLUTION|>--- conflicted
+++ resolved
@@ -19,7 +19,6 @@
 use octseq::parse::Parser;
 #[cfg(feature = "serde")]
 use octseq::serde::{DeserializeOctets, SerializeOctets};
-use std::time::{Duration, SystemTime, UNIX_EPOCH};
 #[cfg(feature = "std")]
 use time::{Date, Month, PrimitiveDateTime, Time};
 
@@ -711,13 +710,6 @@
         self.0.into_int()
     }
 
-<<<<<<< HEAD
-    /// Return a SystemTime that has to meet two requirements:
-    /// 1) The SystemTime value has a duration since UNIX_EPOCH that
-    ///    modulo 2**32 is equal to our value.
-    /// 2) The time difference between the SystemTime value and the
-    ///    reference fits within an i32.
-=======
     /// Return a SystemTime that meets two requirements:
     /// 1) The SystemTime value has a duration since UNIX_EPOCH that
     ///    modulo 2**32 is equal to our Timestamp value.
@@ -725,7 +717,6 @@
     ///    reference time fits in an i32.
     ///
     /// This can be used to sort Timestamp values.
->>>>>>> 0a619f18
     #[must_use]
     pub fn to_system_time(&self, reference: SystemTime) -> SystemTime {
         // Timestamp is a 32-bit value. We cannot just add UNIX_EPOCH because
