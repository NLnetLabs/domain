//! Record data from [RFC 5155]: NSEC3 and NSEC3PARAM records.
//!
//! This RFC defines the NSEC3 and NSEC3PARAM resource records.
//!
//! [RFC 5155]: https://tools.ietf.org/html/rfc5155

use super::dnssec::RtypeBitmap;
use crate::base::cmp::CanonicalOrd;
use crate::base::iana::{Nsec3HashAlg, Rtype};
use crate::base::rdata::{ComposeRecordData, ParseRecordData, RecordData};
use crate::base::scan::{
    ConvertSymbols, EntrySymbol, Scan, Scanner, ScannerError,
};
use crate::base::wire::{Compose, Composer, Parse, ParseError};
use crate::base::zonefile_fmt::{self, Formatter, ZonefileFmt};
use crate::utils::{base16, base32};
#[cfg(feature = "bytes")]
use bytes::Bytes;
use core::cmp::Ordering;
use core::fmt::Write;
use core::{fmt, hash, mem, str};
use octseq::builder::{
    EmptyBuilder, FreezeBuilder, FromBuilder, OctetsBuilder,
};
use octseq::octets::{Octets, OctetsFrom, OctetsInto};
use octseq::parse::Parser;
#[cfg(feature = "serde")]
use octseq::serde::{DeserializeOctets, SerializeOctets};

//------------ Nsec3 ---------------------------------------------------------

#[derive(Clone)]
#[cfg_attr(
    feature = "serde",
    derive(serde::Serialize, serde::Deserialize),
    serde(bound(
        serialize = "
            Octs: octseq::serde::SerializeOctets + AsRef<[u8]>,
        ",
        deserialize = "
            Octs: FromBuilder + octseq::serde::DeserializeOctets<'de>,
            <Octs as FromBuilder>::Builder:
                EmptyBuilder + octseq::builder::Truncate
                + AsRef<[u8]> + AsMut<[u8]>,
        ",
    ))
)]
pub struct Nsec3<Octs> {
    hash_algorithm: Nsec3HashAlg,
    flags: u8,
    iterations: u16,
    salt: Nsec3Salt<Octs>,
    next_owner: OwnerHash<Octs>,
    types: RtypeBitmap<Octs>,
}

impl Nsec3<()> {
    /// The rtype of this record data type.
    pub(crate) const RTYPE: Rtype = Rtype::NSEC3;
}

impl<Octs> Nsec3<Octs> {
    pub fn new(
        hash_algorithm: Nsec3HashAlg,
        flags: u8,
        iterations: u16,
        salt: Nsec3Salt<Octs>,
        next_owner: OwnerHash<Octs>,
        types: RtypeBitmap<Octs>,
    ) -> Self {
        Nsec3 {
            hash_algorithm,
            flags,
            iterations,
            salt,
            next_owner,
            types,
        }
    }

    pub fn hash_algorithm(&self) -> Nsec3HashAlg {
        self.hash_algorithm
    }

    pub fn flags(&self) -> u8 {
        self.flags
    }

    pub fn opt_out(&self) -> bool {
        self.flags & 0x01 != 0
    }

    pub fn iterations(&self) -> u16 {
        self.iterations
    }

    pub fn salt(&self) -> &Nsec3Salt<Octs> {
        &self.salt
    }

    pub fn next_owner(&self) -> &OwnerHash<Octs> {
        &self.next_owner
    }

    pub fn set_next_owner(&mut self, next_owner: OwnerHash<Octs>) {
        self.next_owner = next_owner;
    }

    pub fn types(&self) -> &RtypeBitmap<Octs> {
        &self.types
    }

    pub fn set_types(&mut self, types: RtypeBitmap<Octs>) {
        self.types = types;
    }

    pub(super) fn convert_octets<Target>(
        self,
    ) -> Result<Nsec3<Target>, Target::Error>
    where
        Target: OctetsFrom<Octs>,
    {
        Ok(Nsec3::new(
            self.hash_algorithm,
            self.flags,
            self.iterations,
            self.salt.try_octets_into()?,
            self.next_owner.try_octets_into()?,
            self.types.try_octets_into()?,
        ))
    }

    pub(super) fn flatten<Target: OctetsFrom<Octs>>(
        self,
    ) -> Result<Nsec3<Target>, Target::Error> {
        self.convert_octets()
    }

    pub fn scan<S: Scanner<Octets = Octs>>(
        scanner: &mut S,
    ) -> Result<Self, S::Error> {
        Ok(Self::new(
            Nsec3HashAlg::scan(scanner)?,
            u8::scan(scanner)?,
            u16::scan(scanner)?,
            Nsec3Salt::scan(scanner)?,
            OwnerHash::scan(scanner)?,
            RtypeBitmap::scan(scanner)?,
        ))
    }
}

impl<Octs: AsRef<[u8]>> Nsec3<Octs> {
    pub fn parse<'a, Src: Octets<Range<'a> = Octs> + ?Sized>(
        parser: &mut Parser<'a, Src>,
    ) -> Result<Self, ParseError> {
        let hash_algorithm = Nsec3HashAlg::parse(parser)?;
        let flags = u8::parse(parser)?;
        let iterations = u16::parse(parser)?;
        let salt = Nsec3Salt::parse(parser)?;
        let next_owner = OwnerHash::parse(parser)?;
        let types = RtypeBitmap::parse(parser)?;
        Ok(Self::new(
            hash_algorithm,
            flags,
            iterations,
            salt,
            next_owner,
            types,
        ))
    }
}

//--- OctetsFrom

impl<Octs, SrcOcts> OctetsFrom<Nsec3<SrcOcts>> for Nsec3<Octs>
where
    Octs: OctetsFrom<SrcOcts>,
{
    type Error = Octs::Error;

    fn try_octets_from(source: Nsec3<SrcOcts>) -> Result<Self, Self::Error> {
        Ok(Nsec3::new(
            source.hash_algorithm,
            source.flags,
            source.iterations,
            Nsec3Salt::try_octets_from(source.salt)?,
            OwnerHash::try_octets_from(source.next_owner)?,
            RtypeBitmap::try_octets_from(source.types)?,
        ))
    }
}

//--- PartialEq and Eq

impl<Octs, Other> PartialEq<Nsec3<Other>> for Nsec3<Octs>
where
    Octs: AsRef<[u8]>,
    Other: AsRef<[u8]>,
{
    fn eq(&self, other: &Nsec3<Other>) -> bool {
        self.hash_algorithm == other.hash_algorithm
            && self.flags == other.flags
            && self.iterations == other.iterations
            && self.salt == other.salt
            && self.next_owner == other.next_owner
            && self.types == other.types
    }
}

impl<Octs: AsRef<[u8]>> Eq for Nsec3<Octs> {}

//--- PartialOrd, CanonicalOrd, and Ord

impl<Octs, Other> PartialOrd<Nsec3<Other>> for Nsec3<Octs>
where
    Octs: AsRef<[u8]>,
    Other: AsRef<[u8]>,
{
    fn partial_cmp(&self, other: &Nsec3<Other>) -> Option<Ordering> {
        match self.hash_algorithm.partial_cmp(&other.hash_algorithm) {
            Some(Ordering::Equal) => {}
            other => return other,
        }
        match self.flags.partial_cmp(&other.flags) {
            Some(Ordering::Equal) => {}
            other => return other,
        }
        match self.iterations.partial_cmp(&other.iterations) {
            Some(Ordering::Equal) => {}
            other => return other,
        }
        match self.salt.partial_cmp(&other.salt) {
            Some(Ordering::Equal) => {}
            other => return other,
        }
        match self.next_owner.partial_cmp(&other.next_owner) {
            Some(Ordering::Equal) => {}
            other => return other,
        }
        self.types.partial_cmp(&other.types)
    }
}

impl<Octs, Other> CanonicalOrd<Nsec3<Other>> for Nsec3<Octs>
where
    Octs: AsRef<[u8]>,
    Other: AsRef<[u8]>,
{
    fn canonical_cmp(&self, other: &Nsec3<Other>) -> Ordering {
        match self.hash_algorithm.cmp(&other.hash_algorithm) {
            Ordering::Equal => {}
            other => return other,
        }
        match self.flags.cmp(&other.flags) {
            Ordering::Equal => {}
            other => return other,
        }
        match self.iterations.cmp(&other.iterations) {
            Ordering::Equal => {}
            other => return other,
        }
        match self.salt.canonical_cmp(&other.salt) {
            Ordering::Equal => {}
            other => return other,
        }
        match self.next_owner.canonical_cmp(&other.next_owner) {
            Ordering::Equal => {}
            other => return other,
        }
        self.types.canonical_cmp(&other.types)
    }
}

impl<Octs: AsRef<[u8]>> Ord for Nsec3<Octs> {
    fn cmp(&self, other: &Self) -> Ordering {
        self.canonical_cmp(other)
    }
}

//--- Hash

impl<Octs: AsRef<[u8]>> hash::Hash for Nsec3<Octs> {
    fn hash<H: hash::Hasher>(&self, state: &mut H) {
        self.hash_algorithm.hash(state);
        self.flags.hash(state);
        self.iterations.hash(state);
        self.salt.hash(state);
        self.next_owner.hash(state);
        self.types.hash(state);
    }
}

//--- RecordData

impl<Octs> RecordData for Nsec3<Octs> {
    fn rtype(&self) -> Rtype {
        Nsec3::RTYPE
    }
}

impl<'a, Octs> ParseRecordData<'a, Octs> for Nsec3<Octs::Range<'a>>
where
    Octs: Octets + ?Sized,
{
    fn parse_rdata(
        rtype: Rtype,
        parser: &mut Parser<'a, Octs>,
    ) -> Result<Option<Self>, ParseError> {
        if rtype == Nsec3::RTYPE {
            Self::parse(parser).map(Some)
        } else {
            Ok(None)
        }
    }
}

impl<Octs: AsRef<[u8]>> ComposeRecordData for Nsec3<Octs> {
    fn rdlen(&self, _compress: bool) -> Option<u16> {
        Some(
            u16::checked_add(
                Nsec3HashAlg::COMPOSE_LEN
                    + u8::COMPOSE_LEN
                    + u16::COMPOSE_LEN,
                self.salt.compose_len(),
            )
            .expect("long NSEC3")
            .checked_add(self.next_owner.compose_len())
            .expect("long NSEC3")
            .checked_add(self.types.compose_len())
            .expect("long NSEC3"),
        )
    }

    fn compose_rdata<Target: Composer + ?Sized>(
        &self,
        target: &mut Target,
    ) -> Result<(), Target::AppendError> {
        self.hash_algorithm.compose(target)?;
        self.flags.compose(target)?;
        self.iterations.compose(target)?;
        self.salt.compose(target)?;
        self.next_owner.compose(target)?;
        self.types.compose(target)
    }

    fn compose_canonical_rdata<Target: Composer + ?Sized>(
        &self,
        target: &mut Target,
    ) -> Result<(), Target::AppendError> {
        self.compose_rdata(target)
    }
}

//--- Display, and Debug

impl<Octs: AsRef<[u8]>> fmt::Display for Nsec3<Octs> {
    fn fmt(&self, f: &mut fmt::Formatter) -> fmt::Result {
        write!(
            f,
            "{} {} {} {} ",
            self.hash_algorithm, self.flags, self.iterations, self.salt
        )?;
        base32::display_hex(&self.next_owner, f)?;
        if !self.types.is_empty() {
            write!(f, " {}", self.types)?;
        }
        Ok(())
    }
}

impl<Octs: AsRef<[u8]>> fmt::Debug for Nsec3<Octs> {
    fn fmt(&self, f: &mut fmt::Formatter) -> fmt::Result {
        f.debug_struct("Nsec3")
            .field("hash_algorithm", &self.hash_algorithm)
            .field("flags", &self.flags)
            .field("iterations", &self.iterations)
            .field("salt", &self.salt)
            .field("next_owner", &self.next_owner)
            .field("types", &self.types)
            .finish()
    }
}

//--- ZonefileFmt

impl<Octs: AsRef<[u8]>> ZonefileFmt for Nsec3<Octs>
where
    Octs: AsRef<[u8]>,
{
    fn fmt(&self, p: &mut impl Formatter) -> zonefile_fmt::Result {
        p.block(|p| {
            p.write_show(self.hash_algorithm)?;
            p.write_token(self.flags)?;
            p.write_comment(format_args!(
                "flags: {}",
                if self.opt_out() { "opt-out" } else { "<none>" }
            ))?;
            p.write_token(self.iterations)?;
            p.write_comment("iterations")?;
            p.write_show(&self.salt)?;
            p.write_token(base32::encode_display_hex(&self.next_owner))?;
            p.write_show(&self.types)
        })
    }
}

//------------ Nsec3Param ----------------------------------------------------

// https://datatracker.ietf.org/doc/html/rfc5155#section-3.2
// 3.2.  NSEC3 RDATA Wire Format
//   "Flags field is a single octet, the Opt-Out flag is the least significant
//    bit"
const NSEC3_OPT_OUT_FLAG_MASK: u8 = 0b0000_0001;

#[derive(Clone)]
#[cfg_attr(
    feature = "serde",
    derive(serde::Serialize, serde::Deserialize),
    serde(bound(
        serialize = "
            Octs: octseq::serde::SerializeOctets + AsRef<[u8]>,
        ",
        deserialize = "
            Octs: FromBuilder + octseq::serde::DeserializeOctets<'de>,
            <Octs as FromBuilder>::Builder: OctetsBuilder + EmptyBuilder,
        ",
    ))
)]
pub struct Nsec3param<Octs> {
    /// https://www.rfc-editor.org/rfc/rfc5155.html#section-3.1.1
    /// 3.1.1.  Hash Algorithm
    ///   "The Hash Algorithm field identifies the cryptographic hash
    ///    algorithm used to construct the hash-value."
    hash_algorithm: Nsec3HashAlg,

    /// https://www.rfc-editor.org/rfc/rfc5155.html#section-3.1.2
    /// 3.1.2.  Flags
    ///   "The Flags field contains 8 one-bit flags that can be used to
    ///   indicate different processing.  All undefined flags must be zero.
    ///   The only flag defined by this specification is the Opt-Out flag."
    ///
    /// 3.1.2.1.  Opt-Out Flag
    ///   "If the Opt-Out flag is set, the NSEC3 record covers zero or more
    ///    unsigned delegations.
    ///    
    ///    If the Opt-Out flag is clear, the NSEC3 record covers zero unsigned
    ///    delegations.
    ///    
    ///    The Opt-Out Flag indicates whether this NSEC3 RR may cover unsigned
    ///    delegations.  It is the least significant bit in the Flags field.
    ///    See Section 6 for details about the use of this flag."
    flags: u8,

    /// https://www.rfc-editor.org/rfc/rfc5155.html#section-3.1.3
    /// 3.1.3.  Iterations
    ///   "The Iterations field defines the number of additional times the
    ///    hash function has been performed.  More iterations result in
    ///    greater resiliency of the hash value against dictionary attacks,
    ///    but at a higher computational cost for both the server and
    ///    resolver.  See Section 5 for details of the use of this field, and
    ///    Section 10.3 for limitations on the value."
    /// 
    /// https://www.rfc-editor.org/rfc/rfc9276.html#section-3.1
    /// 3.1. Best Practice for Zone Publishers 
    ///   "If NSEC3 must be used, then an iterations count of 0 MUST be used
    ///    to alleviate computational burdens."
    iterations: u16,

    /// https://datatracker.ietf.org/doc/html/rfc5155#section-3.1.5
    /// 3.1.5.  Salt
    ///   "The Salt field is appended to the original owner name before
    ///    hashing in order to defend against pre-calculated dictionary
    ///    attacks."
    /// 
    /// https://www.rfc-editor.org/rfc/rfc9276.html#section-3.1
    /// 3.1. Best Practice for Zone Publishers 
    ///   "Operators SHOULD NOT use a salt by indicating a zero-length salt
    ///   value instead (represented as a "-" in the presentation format)."
    salt: Nsec3Salt<Octs>,
}

impl Nsec3param<()> {
    /// The rtype of this record data type.
    pub(crate) const RTYPE: Rtype = Rtype::NSEC3PARAM;
}

impl<Octs> Nsec3param<Octs> {
    pub fn new(
        hash_algorithm: Nsec3HashAlg,
        flags: u8,
        iterations: u16,
        salt: Nsec3Salt<Octs>,
    ) -> Self {
        Nsec3param {
            hash_algorithm,
            flags,
            iterations,
            salt,
        }
    }

    pub fn hash_algorithm(&self) -> Nsec3HashAlg {
        self.hash_algorithm
    }

    pub fn flags(&self) -> u8 {
        self.flags
    }

    pub fn set_opt_out_flag(&mut self) {
        self.flags |= NSEC3_OPT_OUT_FLAG_MASK;
    }

    pub fn opt_out_flag(&self) -> bool {
        self.flags & NSEC3_OPT_OUT_FLAG_MASK == NSEC3_OPT_OUT_FLAG_MASK
    }    

    pub fn iterations(&self) -> u16 {
        self.iterations
    }

    pub fn salt(&self) -> &Nsec3Salt<Octs> {
        &self.salt
    }

    pub fn into_salt(self) -> Nsec3Salt<Octs> {
        self.salt
    }

    pub(super) fn convert_octets<Target>(
        self,
    ) -> Result<Nsec3param<Target>, Target::Error>
    where
        Target: OctetsFrom<Octs>,
    {
        Ok(Nsec3param::new(
            self.hash_algorithm,
            self.flags,
            self.iterations,
            self.salt.try_octets_into()?,
        ))
    }

    pub(super) fn flatten<Target: OctetsFrom<Octs>>(
        self,
    ) -> Result<Nsec3param<Target>, Target::Error> {
        self.convert_octets()
    }

    pub fn parse<'a, Src: Octets<Range<'a> = Octs> + ?Sized>(
        parser: &mut Parser<'a, Src>,
    ) -> Result<Self, ParseError> {
        Ok(Self::new(
            Nsec3HashAlg::parse(parser)?,
            u8::parse(parser)?,
            u16::parse(parser)?,
            Nsec3Salt::parse(parser)?,
        ))
    }

    pub fn scan<S: Scanner<Octets = Octs>>(
        scanner: &mut S,
    ) -> Result<Self, S::Error> {
        Ok(Self::new(
            Nsec3HashAlg::scan(scanner)?,
            u8::scan(scanner)?,
            u16::scan(scanner)?,
            Nsec3Salt::scan(scanner)?,
        ))
    }
}

//--- Default

impl<Octs> Default for Nsec3param<Octs>
where
    Octs: From<&'static [u8]>,
{
    /// Best practice default values for NSEC3 hashing.
    ///
    /// Per [RFC 9276] section 3.1:
    ///
    /// - _SHA-1, no extra iterations, empty salt._
    ///
    /// Per [RFC 5155] section 4.1.2:
    ///
    /// - _The Opt-Out flag is not used and is set to zero._
    /// - _All other flags are reserved for future use, and must be zero._
    ///
    /// [RFC 5155]: https://www.rfc-editor.org/rfc/rfc5155.html
    /// [RFC 9276]: https://www.rfc-editor.org/rfc/rfc9276.html
    fn default() -> Self {
        Self {
            hash_algorithm: Nsec3HashAlg::SHA1,
            flags: 0,
            iterations: 0,
            salt: Nsec3Salt::empty(),
        }
    }
}

//--- OctetsFrom

impl<Octs, SrcOcts> OctetsFrom<Nsec3param<SrcOcts>> for Nsec3param<Octs>
where
    Octs: OctetsFrom<SrcOcts>,
{
    type Error = Octs::Error;

    fn try_octets_from(
        source: Nsec3param<SrcOcts>,
    ) -> Result<Self, Self::Error> {
        Ok(Nsec3param::new(
            source.hash_algorithm,
            source.flags,
            source.iterations,
            Nsec3Salt::try_octets_from(source.salt)?,
        ))
    }
}

//--- PartialEq and Eq

impl<Octs, Other> PartialEq<Nsec3param<Other>> for Nsec3param<Octs>
where
    Octs: AsRef<[u8]>,
    Other: AsRef<[u8]>,
{
    fn eq(&self, other: &Nsec3param<Other>) -> bool {
        self.hash_algorithm == other.hash_algorithm
            && self.flags == other.flags
            && self.iterations == other.iterations
            && self.salt == other.salt
    }
}

impl<Octs: AsRef<[u8]>> Eq for Nsec3param<Octs> {}

//--- PartialOrd, CanonicalOrd, and Ord

impl<Octs, Other> PartialOrd<Nsec3param<Other>> for Nsec3param<Octs>
where
    Octs: AsRef<[u8]>,
    Other: AsRef<[u8]>,
{
    fn partial_cmp(&self, other: &Nsec3param<Other>) -> Option<Ordering> {
        match self.hash_algorithm.partial_cmp(&other.hash_algorithm) {
            Some(Ordering::Equal) => {}
            other => return other,
        }
        match self.flags.partial_cmp(&other.flags) {
            Some(Ordering::Equal) => {}
            other => return other,
        }
        match self.iterations.partial_cmp(&other.iterations) {
            Some(Ordering::Equal) => {}
            other => return other,
        }
        self.salt.partial_cmp(&other.salt)
    }
}

impl<Octs, Other> CanonicalOrd<Nsec3param<Other>> for Nsec3param<Octs>
where
    Octs: AsRef<[u8]>,
    Other: AsRef<[u8]>,
{
    fn canonical_cmp(&self, other: &Nsec3param<Other>) -> Ordering {
        match self.hash_algorithm.cmp(&other.hash_algorithm) {
            Ordering::Equal => {}
            other => return other,
        }
        match self.flags.cmp(&other.flags) {
            Ordering::Equal => {}
            other => return other,
        }
        match self.iterations.cmp(&other.iterations) {
            Ordering::Equal => {}
            other => return other,
        }
        self.salt.canonical_cmp(&other.salt)
    }
}

impl<Octs: AsRef<[u8]>> Ord for Nsec3param<Octs> {
    fn cmp(&self, other: &Self) -> Ordering {
        match self.hash_algorithm.cmp(&other.hash_algorithm) {
            Ordering::Equal => {}
            other => return other,
        }
        match self.flags.cmp(&other.flags) {
            Ordering::Equal => {}
            other => return other,
        }
        match self.iterations.cmp(&other.iterations) {
            Ordering::Equal => {}
            other => return other,
        }
        self.salt.cmp(&other.salt)
    }
}

//--- Hash

impl<Octs: AsRef<[u8]>> hash::Hash for Nsec3param<Octs> {
    fn hash<H: hash::Hasher>(&self, state: &mut H) {
        self.hash_algorithm.hash(state);
        self.flags.hash(state);
        self.iterations.hash(state);
        self.salt.hash(state);
    }
}

//--- RecordData, ParseRecordData, ComposeRecordData

impl<Octs> RecordData for Nsec3param<Octs> {
    fn rtype(&self) -> Rtype {
        Nsec3param::RTYPE
    }
}

impl<'a, Octs> ParseRecordData<'a, Octs> for Nsec3param<Octs::Range<'a>>
where
    Octs: Octets + ?Sized,
{
    fn parse_rdata(
        rtype: Rtype,
        parser: &mut Parser<'a, Octs>,
    ) -> Result<Option<Self>, ParseError> {
        if rtype == Nsec3param::RTYPE {
            Self::parse(parser).map(Some)
        } else {
            Ok(None)
        }
    }
}

impl<Octs: AsRef<[u8]>> ComposeRecordData for Nsec3param<Octs> {
    fn rdlen(&self, _compress: bool) -> Option<u16> {
        Some(
            u16::checked_add(
                Nsec3HashAlg::COMPOSE_LEN
                    + u8::COMPOSE_LEN
                    + u16::COMPOSE_LEN,
                self.salt.compose_len(),
            )
            .expect("long NSEC3"),
        )
    }

    fn compose_rdata<Target: Composer + ?Sized>(
        &self,
        target: &mut Target,
    ) -> Result<(), Target::AppendError> {
        self.hash_algorithm.compose(target)?;
        self.flags.compose(target)?;
        self.iterations.compose(target)?;
        self.salt.compose(target)
    }

    fn compose_canonical_rdata<Target: Composer + ?Sized>(
        &self,
        target: &mut Target,
    ) -> Result<(), Target::AppendError> {
        self.compose_rdata(target)
    }
}

//--- Display and Debug

impl<Octs: AsRef<[u8]>> fmt::Display for Nsec3param<Octs> {
    fn fmt(&self, f: &mut fmt::Formatter) -> fmt::Result {
        write!(
            f,
            "{} {} {} {}",
            self.hash_algorithm, self.flags, self.iterations, self.salt
        )
    }
}

impl<Octs: AsRef<[u8]>> fmt::Debug for Nsec3param<Octs> {
    fn fmt(&self, f: &mut fmt::Formatter) -> fmt::Result {
        f.debug_struct("Nsec3param")
            .field("hash_algorithm", &self.hash_algorithm)
            .field("flags", &self.flags)
            .field("iterations", &self.iterations)
            .field("salt", &self.salt)
            .finish()
    }
}

//--- ZonefileFmt

impl<Octs: AsRef<[u8]>> ZonefileFmt for Nsec3param<Octs> {
    fn fmt(&self, p: &mut impl Formatter) -> zonefile_fmt::Result {
        p.block(|p| {
            p.write_show(self.hash_algorithm)?;
            p.write_token(self.flags)?;
            p.write_comment("flags")?;
            p.write_token(self.iterations)?;
            p.write_comment("iterations")?;
            p.write_show(&self.salt)
        })
    }
}

//------------ Nsec3Salt -----------------------------------------------------

/// The salt value of an NSEC3 record.
///
/// The salt can never be longer than 255 octets since its length is encoded
/// as a single octet.
///
/// The salt uses Base 16 (i.e., hex digits) as its representation format with
/// no whitespace allowed.
#[derive(Clone)]
#[repr(transparent)]
#[cfg_attr(feature = "arbitrary", derive(arbitrary::Arbitrary))]
pub struct Nsec3Salt<Octs: ?Sized>(Octs);

impl Nsec3Salt<()> {
    /// The salt has a maximum length 255 octets since its length is encoded
    /// as a single octet.
    pub const MAX_LEN: usize = 255;
}

impl<Octs: ?Sized> Nsec3Salt<Octs> {
    /// Creates an empty salt value.
    #[must_use]
    pub fn empty() -> Self
    where
        Octs: From<&'static [u8]>,
    {
        Self(b"".as_ref().into())
    }

    /// Crates a new salt value from the given octets.
    ///
    /// Returns succesfully if `octets` can indeed be used as a
    /// character string, i.e., it is not longer than 255 bytes.
    pub fn from_octets(octets: Octs) -> Result<Self, Nsec3SaltError>
    where
        Octs: AsRef<[u8]> + Sized,
    {
        if octets.as_ref().len() > Nsec3Salt::MAX_LEN {
            Err(Nsec3SaltError(()))
        } else {
            Ok(unsafe { Self::from_octets_unchecked(octets) })
        }
    }

    /// Creates a salt value from octets without length check.
    ///
    /// As this can break the guarantees made by the type, it is unsafe.
    unsafe fn from_octets_unchecked(octets: Octs) -> Self
    where
        Octs: Sized,
    {
        Self(octets)
    }

    /// Converts the salt value into the underlying octets.
    pub fn into_octets(self) -> Octs
    where
        Octs: Sized,
    {
        self.0
    }

    /// Returns a reference to a slice of the salt.
    pub fn as_slice(&self) -> &[u8]
    where
        Octs: AsRef<[u8]>,
    {
        self.0.as_ref()
    }

    fn salt_len(&self) -> u8
    where
        Octs: AsRef<[u8]>,
    {
        self.0.as_ref().len().try_into().expect("long salt")
    }

    fn compose_len(&self) -> u16
    where
        Octs: AsRef<[u8]>,
    {
        u16::from(self.salt_len()) + 1
    }

    fn compose<Target: Composer /*OctetsBuilder*/ + ?Sized>(
        &self,
        target: &mut Target,
    ) -> Result<(), Target::AppendError>
    where
        Octs: AsRef<[u8]>,
    {
        self.salt_len().compose(target)?;
        target.append_slice(self.0.as_ref())
    }
}

#[cfg(feature = "bytes")]
#[cfg_attr(docsrs, doc(cfg(feature = "bytes")))]
impl Nsec3Salt<Bytes> {
    /// Creates a new salt from a bytes value.
    pub fn from_bytes(bytes: Bytes) -> Result<Self, Nsec3SaltError> {
        Self::from_octets(bytes)
    }
}

impl Nsec3Salt<[u8]> {
    /// Creates a new salt value from an octet slice.
    pub fn from_slice(slice: &[u8]) -> Result<&Self, Nsec3SaltError> {
        if slice.len() > Nsec3Salt::MAX_LEN {
            Err(Nsec3SaltError(()))
        } else {
            Ok(unsafe { Self::from_slice_unchecked(slice) })
        }
    }

    /// Creates a new salt value from an octets slice without checking.
    ///
    /// # Safety
    ///
    /// The passed slice must be no longer than [`Nsec3Salt::MAX_LEN`].
    unsafe fn from_slice_unchecked(slice: &[u8]) -> &Self {
        // SAFETY: Nsec3Salt has repr(transparent)
        mem::transmute(slice)
    }
}

impl<Octs> Nsec3Salt<Octs> {
    pub fn scan<S: Scanner<Octets = Octs>>(
        scanner: &mut S,
    ) -> Result<Self, S::Error> {
        #[derive(Default)]
        struct Converter(Option<Option<base16::SymbolConverter>>);

        impl<Sym, Error> ConvertSymbols<Sym, Error> for Converter
        where
            Sym: Into<EntrySymbol>,
            Error: ScannerError,
        {
            fn process_symbol(
                &mut self,
                symbol: Sym,
            ) -> Result<Option<&[u8]>, Error> {
                let symbol = symbol.into();
                // If we are none, this is the first symbol. A '-' means
                // empty. Anything else means Base 16.
                if self.0.is_none() {
                    match symbol {
                        EntrySymbol::Symbol(symbol)
                            if symbol.into_char() == Ok('-') =>
                        {
                            self.0 = Some(None);
                            return Ok(None);
                        }
                        _ => {
                            self.0 =
                                Some(Some(base16::SymbolConverter::new()));
                        }
                    }
                }

                match self.0.as_mut() {
                    None => unreachable!(),
                    Some(None) => Err(Error::custom("illegal NSEC3 salt")),
                    Some(Some(ref mut base16)) => {
                        base16.process_symbol(symbol)
                    }
                }
            }

            fn process_tail(&mut self) -> Result<Option<&[u8]>, Error> {
                if let Some(Some(ref mut base16)) = self.0 {
                    <base16::SymbolConverter
                        as ConvertSymbols<Sym, Error>
                    >::process_tail(base16)
                } else {
                    Ok(None)
                }
            }
        }

        scanner
            .convert_token(Converter::default())
            .map(|res| unsafe { Self::from_octets_unchecked(res) })
    }

    pub fn parse<'a, Src: Octets<Range<'a> = Octs> + ?Sized>(
        parser: &mut Parser<'a, Src>,
    ) -> Result<Self, ParseError> {
        let len = parser.parse_u8()? as usize;
        parser
            .parse_octets(len)
            .map(|octets| unsafe { Self::from_octets_unchecked(octets) })
            .map_err(Into::into)
    }
}

//--- OctetsFrom and FromStr

impl<Octs, SrcOcts> OctetsFrom<Nsec3Salt<SrcOcts>> for Nsec3Salt<Octs>
where
    Octs: OctetsFrom<SrcOcts>,
{
    type Error = Octs::Error;

    fn try_octets_from(
        source: Nsec3Salt<SrcOcts>,
    ) -> Result<Self, Self::Error> {
        Octs::try_octets_from(source.0)
            .map(|octets| unsafe { Self::from_octets_unchecked(octets) })
    }
}

impl<Octs> str::FromStr for Nsec3Salt<Octs>
where
    Octs: FromBuilder,
    <Octs as FromBuilder>::Builder: EmptyBuilder,
{
    type Err = Nsec3SaltFromStrError;

    fn from_str(s: &str) -> Result<Self, Self::Err> {
        if s == "-" {
            Ok(unsafe {
                Self::from_octets_unchecked(Octs::Builder::empty().freeze())
            })
        } else {
            base16::decode(s)
                .map_err(Nsec3SaltFromStrError::DecodeError)
                .and_then(|octets| {
                    Self::from_octets(octets)
                        .map_err(Nsec3SaltFromStrError::Nsec3SaltError)
                })
        }
    }
}

//--- AsRef

impl<Octs: AsRef<U> + ?Sized, U: ?Sized> AsRef<U> for Nsec3Salt<Octs> {
    fn as_ref(&self) -> &U {
        self.0.as_ref()
    }
}

//--- PartialEq and Eq

impl<T, U> PartialEq<U> for Nsec3Salt<T>
where
    T: AsRef<[u8]> + ?Sized,
    U: AsRef<[u8]> + ?Sized,
{
    fn eq(&self, other: &U) -> bool {
        self.as_slice().eq(other.as_ref())
    }
}

impl<T: AsRef<[u8]> + ?Sized> Eq for Nsec3Salt<T> {}

//--- PartialOrd, Ord, and CanonicalOrd

impl<T, U> PartialOrd<U> for Nsec3Salt<T>
where
    T: AsRef<[u8]> + ?Sized,
    U: AsRef<[u8]> + ?Sized,
{
    fn partial_cmp(&self, other: &U) -> Option<Ordering> {
        self.0.as_ref().partial_cmp(other.as_ref())
    }
}

impl<T: AsRef<[u8]> + ?Sized> Ord for Nsec3Salt<T> {
    fn cmp(&self, other: &Self) -> Ordering {
        self.0.as_ref().cmp(other.as_ref())
    }
}

impl<T, U> CanonicalOrd<Nsec3Salt<U>> for Nsec3Salt<T>
where
    T: AsRef<[u8]> + ?Sized,
    U: AsRef<[u8]> + ?Sized,
{
    fn canonical_cmp(&self, other: &Nsec3Salt<U>) -> Ordering {
        match self.0.as_ref().len().cmp(&other.0.as_ref().len()) {
            Ordering::Equal => {}
            other => return other,
        }
        self.as_slice().cmp(other.as_slice())
    }
}

//--- Hash

impl<T: AsRef<[u8]> + ?Sized> hash::Hash for Nsec3Salt<T> {
    fn hash<H: hash::Hasher>(&self, state: &mut H) {
        self.0.as_ref().hash(state)
    }
}

//--- Display and Debug

impl<Octs: AsRef<[u8]> + ?Sized> fmt::Display for Nsec3Salt<Octs> {
    fn fmt(&self, f: &mut fmt::Formatter) -> fmt::Result {
        let s = self.as_slice();
        if s.is_empty() {
            // https://www.rfc-editor.org/rfc/rfc5155.html#section-3.3
            //   "The Salt field is represented as "-" (without the quotes)
            //    when the Salt Length field has a value of 0."
            f.write_char('-')
        } else {
            base16::display(s, f)
        }
    }
}

impl<Octs: AsRef<[u8]> + ?Sized> fmt::Debug for Nsec3Salt<Octs> {
    fn fmt(&self, f: &mut fmt::Formatter) -> fmt::Result {
        f.debug_tuple("Nsec3Salt")
            .field(&format_args!("{}", self))
            .finish()
    }
}

//--- ZonefileFmt

impl<Octs: AsRef<[u8]> + ?Sized> ZonefileFmt for Nsec3Salt<Octs> {
    fn fmt(&self, p: &mut impl Formatter) -> zonefile_fmt::Result {
        p.block(|p| {
            if self.as_slice().is_empty() {
                p.write_token("-")?;
            } else {
                p.write_token(base16::encode_display(self))?;
            }
            p.write_comment(format_args!(
                "salt (length: {})",
                self.salt_len()
            ))
        })
    }
}

//--- Serialize and Deserialize

#[cfg(feature = "serde")]
impl<T: AsRef<[u8]> + SerializeOctets> serde::Serialize for Nsec3Salt<T> {
    fn serialize<S: serde::Serializer>(
        &self,
        serializer: S,
    ) -> Result<S::Ok, S::Error> {
        if serializer.is_human_readable() {
            serializer.serialize_newtype_struct(
                "Nsec3Salt",
                &format_args!("{}", self),
            )
        } else {
            serializer.serialize_newtype_struct(
                "Nsec3Salt",
                &self.0.as_serialized_octets(),
            )
        }
    }
}

#[cfg(feature = "serde")]
impl<'de, Octs> serde::Deserialize<'de> for Nsec3Salt<Octs>
where
    Octs: FromBuilder + DeserializeOctets<'de>,
    <Octs as FromBuilder>::Builder: OctetsBuilder + EmptyBuilder,
{
    fn deserialize<D: serde::Deserializer<'de>>(
        deserializer: D,
    ) -> Result<Self, D::Error> {
        use core::marker::PhantomData;
        use core::str::FromStr;

        struct InnerVisitor<'de, T: DeserializeOctets<'de>>(T::Visitor);

        impl<'de, Octs> serde::de::Visitor<'de> for InnerVisitor<'de, Octs>
        where
            Octs: FromBuilder + DeserializeOctets<'de>,
            <Octs as FromBuilder>::Builder: OctetsBuilder + EmptyBuilder,
        {
            type Value = Nsec3Salt<Octs>;

            fn expecting(&self, f: &mut fmt::Formatter) -> fmt::Result {
                f.write_str("an NSEC3 salt value")
            }

            fn visit_str<E: serde::de::Error>(
                self,
                v: &str,
            ) -> Result<Self::Value, E> {
                Nsec3Salt::from_str(v).map_err(E::custom)
            }

            fn visit_borrowed_bytes<E: serde::de::Error>(
                self,
                value: &'de [u8],
            ) -> Result<Self::Value, E> {
                self.0.visit_borrowed_bytes(value).and_then(|octets| {
                    Nsec3Salt::from_octets(octets).map_err(E::custom)
                })
            }

            #[cfg(feature = "std")]
            fn visit_byte_buf<E: serde::de::Error>(
                self,
                value: std::vec::Vec<u8>,
            ) -> Result<Self::Value, E> {
                self.0.visit_byte_buf(value).and_then(|octets| {
                    Nsec3Salt::from_octets(octets).map_err(E::custom)
                })
            }
        }

        struct NewtypeVisitor<T>(PhantomData<T>);

        impl<'de, Octs> serde::de::Visitor<'de> for NewtypeVisitor<Octs>
        where
            Octs: FromBuilder + DeserializeOctets<'de>,
            <Octs as FromBuilder>::Builder: OctetsBuilder + EmptyBuilder,
        {
            type Value = Nsec3Salt<Octs>;

            fn expecting(&self, f: &mut fmt::Formatter) -> fmt::Result {
                f.write_str("an NSEC3 salt value")
            }

            fn visit_newtype_struct<D: serde::Deserializer<'de>>(
                self,
                deserializer: D,
            ) -> Result<Self::Value, D::Error> {
                if deserializer.is_human_readable() {
                    deserializer
                        .deserialize_str(InnerVisitor(Octs::visitor()))
                } else {
                    Octs::deserialize_with_visitor(
                        deserializer,
                        InnerVisitor(Octs::visitor()),
                    )
                }
            }
        }

        deserializer.deserialize_newtype_struct(
            "Nsec3Salt",
            NewtypeVisitor(PhantomData),
        )
    }
}

//------------ Nsec3SaltFromStrError -----------------------------------------

/// An error happened while parsing an NSEC3 salt from a string.
#[derive(Clone, Copy, Debug, Eq, PartialEq)]
pub enum Nsec3SaltFromStrError {
    DecodeError(base16::DecodeError),
    Nsec3SaltError(Nsec3SaltError),
}

//--- Display

impl fmt::Display for Nsec3SaltFromStrError {
    fn fmt(&self, f: &mut fmt::Formatter<'_>) -> fmt::Result {
        match self {
            Nsec3SaltFromStrError::DecodeError(err) => err.fmt(f),
            Nsec3SaltFromStrError::Nsec3SaltError(err) => err.fmt(f),
        }
    }
}

//------------ OwnerHash -----------------------------------------------------

/// The hash over the next owner name.
///
/// This hash is used instead of the actual owner name in an NSEC3 record.
///
/// The hash can never be longer than 255 octets since its length is encoded
/// as a single octet.
///
/// For its presentation format, the hash uses an unpadded Base 32 encoding
/// with no whitespace allowed.
#[derive(Clone)]
#[repr(transparent)]
pub struct OwnerHash<Octs: ?Sized>(Octs);

impl OwnerHash<()> {
    /// The hash has a maximum length 255 octets since its length is encoded
    /// as a single octet.
    pub const MAX_LEN: usize = 255;
}

impl<Octs> OwnerHash<Octs> {
    /// Creates a new owner hash from the given octets.
    ///
    /// Returns succesfully if `octets` can indeed be used as a
    /// character string, i.e., it is not longer than 255 bytes.
    pub fn from_octets(octets: Octs) -> Result<Self, OwnerHashError>
    where
        Octs: AsRef<[u8]>,
    {
        if octets.as_ref().len() > OwnerHash::MAX_LEN {
            Err(OwnerHashError(()))
        } else {
            Ok(unsafe { Self::from_octets_unchecked(octets) })
        }
    }

    /// Creates an owner hash from octets without length check.
    ///
    /// As this can break the guarantees made by the type, it is unsafe.
    unsafe fn from_octets_unchecked(octets: Octs) -> Self {
        Self(octets)
    }

    pub fn scan<S: Scanner<Octets = Octs>>(
        scanner: &mut S,
    ) -> Result<Self, S::Error> {
        scanner
            .convert_token(base32::SymbolConverter::new())
            .map(|octets| unsafe { Self::from_octets_unchecked(octets) })
    }

    /// Converts the hash into the underlying octets.
    pub fn into_octets(self) -> Octs
    where
        Octs: Sized,
    {
        self.0
    }
}

impl<Octs: ?Sized> OwnerHash<Octs> {
    /// Returns a reference to a slice of the hash.
    pub fn as_slice(&self) -> &[u8]
    where
        Octs: AsRef<[u8]>,
    {
        self.0.as_ref()
    }

    fn hash_len(&self) -> u8
    where
        Octs: AsRef<[u8]>,
    {
        self.0.as_ref().len().try_into().expect("long hash")
    }

    fn compose_len(&self) -> u16
    where
        Octs: AsRef<[u8]>,
    {
        u16::from(self.hash_len()) + 1
    }

    fn compose<Target: Composer /*OctetsBuilder*/ + ?Sized>(
        &self,
        target: &mut Target,
    ) -> Result<(), Target::AppendError>
    where
        Octs: AsRef<[u8]>,
    {
        self.hash_len().compose(target)?;
        target.append_slice(self.0.as_ref())
    }
}

#[cfg(feature = "bytes")]
#[cfg_attr(docsrs, doc(cfg(feature = "bytes")))]
impl OwnerHash<Bytes> {
    /// Creates a new owner hash from a bytes value.
    pub fn from_bytes(bytes: Bytes) -> Result<Self, OwnerHashError> {
        Self::from_octets(bytes)
    }
}

impl OwnerHash<[u8]> {
    /// Creates a new owner hash from an octet slice.
    pub fn from_slice(slice: &[u8]) -> Result<&Self, OwnerHashError> {
        if slice.len() > OwnerHash::MAX_LEN {
            Err(OwnerHashError(()))
        } else {
            Ok(unsafe { Self::from_slice_unchecked(slice) })
        }
    }

    /// Creates a new owner hash from an octet slice without checking.
    ///
    /// # Safety
    ///
    /// The passed slice must be no longer than [`OwnerHash::MAX_LEN`].
    unsafe fn from_slice_unchecked(slice: &[u8]) -> &Self {
        // SAFETY: OwnerHash has repr(transparent)
        mem::transmute(slice)
    }
}

impl<Octs> OwnerHash<Octs> {
    fn parse<'a, Src: Octets<Range<'a> = Octs> + ?Sized>(
        parser: &mut Parser<'a, Src>,
    ) -> Result<Self, ParseError> {
        let len = parser.parse_u8()? as usize;
        parser
            .parse_octets(len)
            .map(|octets| unsafe { Self::from_octets_unchecked(octets) })
            .map_err(Into::into)
    }
}

//--- OctetsFrom and FromStr

impl<Octs, SrcOcts> OctetsFrom<OwnerHash<SrcOcts>> for OwnerHash<Octs>
where
    Octs: OctetsFrom<SrcOcts>,
{
    type Error = Octs::Error;

    fn try_octets_from(
        source: OwnerHash<SrcOcts>,
    ) -> Result<Self, Self::Error> {
        Octs::try_octets_from(source.0)
            .map(|octets| unsafe { Self::from_octets_unchecked(octets) })
    }
}

impl<Octs> str::FromStr for OwnerHash<Octs>
where
    Octs: FromBuilder,
    <Octs as FromBuilder>::Builder: OctetsBuilder + EmptyBuilder,
{
    type Err = base32::DecodeError;

    fn from_str(s: &str) -> Result<Self, Self::Err> {
        base32::decode_hex(s)
            .map(|octets| unsafe { Self::from_octets_unchecked(octets) })
    }
}

//--- AsRef

impl<Octs: AsRef<U> + ?Sized, U: ?Sized> AsRef<U> for OwnerHash<Octs> {
    fn as_ref(&self) -> &U {
        self.0.as_ref()
    }
}

//--- PartialEq and Eq

impl<T, U> PartialEq<U> for OwnerHash<T>
where
    T: AsRef<[u8]> + ?Sized,
    U: AsRef<[u8]> + ?Sized,
{
    fn eq(&self, other: &U) -> bool {
        self.as_slice().eq(other.as_ref())
    }
}

impl<T: AsRef<[u8]> + ?Sized> Eq for OwnerHash<T> {}

//--- PartialOrd, Ord, and CanonicalOrd

impl<T, U> PartialOrd<U> for OwnerHash<T>
where
    T: AsRef<[u8]> + ?Sized,
    U: AsRef<[u8]> + ?Sized,
{
    fn partial_cmp(&self, other: &U) -> Option<Ordering> {
        self.0.as_ref().partial_cmp(other.as_ref())
    }
}

impl<T: AsRef<[u8]> + ?Sized> Ord for OwnerHash<T> {
    fn cmp(&self, other: &Self) -> Ordering {
        self.0.as_ref().cmp(other.as_ref())
    }
}

impl<T, U> CanonicalOrd<OwnerHash<U>> for OwnerHash<T>
where
    T: AsRef<[u8]> + ?Sized,
    U: AsRef<[u8]> + ?Sized,
{
    fn canonical_cmp(&self, other: &OwnerHash<U>) -> Ordering {
        match self.0.as_ref().len().cmp(&other.0.as_ref().len()) {
            Ordering::Equal => {}
            other => return other,
        }
        self.as_slice().cmp(other.as_slice())
    }
}

//--- Hash

impl<T: AsRef<[u8]> + ?Sized> hash::Hash for OwnerHash<T> {
    fn hash<H: hash::Hasher>(&self, state: &mut H) {
        self.0.as_ref().hash(state)
    }
}

//--- Display

impl<Octs: AsRef<[u8]> + ?Sized> fmt::Display for OwnerHash<Octs> {
    fn fmt(&self, f: &mut fmt::Formatter) -> fmt::Result {
        base32::display_hex(self.as_slice(), f)
    }
}

impl<Octs: AsRef<[u8]> + ?Sized> fmt::Debug for OwnerHash<Octs> {
    fn fmt(&self, f: &mut fmt::Formatter) -> fmt::Result {
        f.debug_tuple("OwnerHash")
            .field(&format_args!("{}", self))
            .finish()
    }
}

//--- Serialize and Deserialize

#[cfg(feature = "serde")]
impl<T: AsRef<[u8]> + SerializeOctets> serde::Serialize for OwnerHash<T> {
    fn serialize<S: serde::Serializer>(
        &self,
        serializer: S,
    ) -> Result<S::Ok, S::Error> {
        if serializer.is_human_readable() {
            serializer.serialize_newtype_struct(
                "OwnerHash",
                &format_args!("{}", self),
            )
        } else {
            serializer.serialize_newtype_struct(
                "OwnerHash",
                &self.0.as_serialized_octets(),
            )
        }
    }
}

#[cfg(feature = "serde")]
impl<'de, Octs> serde::Deserialize<'de> for OwnerHash<Octs>
where
    Octs: FromBuilder + DeserializeOctets<'de>,
    <Octs as FromBuilder>::Builder: OctetsBuilder + EmptyBuilder,
{
    fn deserialize<D: serde::Deserializer<'de>>(
        deserializer: D,
    ) -> Result<Self, D::Error> {
        use core::marker::PhantomData;
        use core::str::FromStr;

        struct InnerVisitor<'de, T: DeserializeOctets<'de>>(T::Visitor);

        impl<'de, Octs> serde::de::Visitor<'de> for InnerVisitor<'de, Octs>
        where
            Octs: FromBuilder + DeserializeOctets<'de>,
            <Octs as FromBuilder>::Builder: OctetsBuilder + EmptyBuilder,
        {
            type Value = OwnerHash<Octs>;

            fn expecting(&self, f: &mut fmt::Formatter) -> fmt::Result {
                f.write_str("an owner name hash value")
            }

            fn visit_str<E: serde::de::Error>(
                self,
                v: &str,
            ) -> Result<Self::Value, E> {
                OwnerHash::from_str(v).map_err(E::custom)
            }

            fn visit_borrowed_bytes<E: serde::de::Error>(
                self,
                value: &'de [u8],
            ) -> Result<Self::Value, E> {
                self.0.visit_borrowed_bytes(value).and_then(|octets| {
                    OwnerHash::from_octets(octets).map_err(E::custom)
                })
            }

            #[cfg(feature = "std")]
            fn visit_byte_buf<E: serde::de::Error>(
                self,
                value: std::vec::Vec<u8>,
            ) -> Result<Self::Value, E> {
                self.0.visit_byte_buf(value).and_then(|octets| {
                    OwnerHash::from_octets(octets).map_err(E::custom)
                })
            }
        }

        struct NewtypeVisitor<T>(PhantomData<T>);

        impl<'de, Octs> serde::de::Visitor<'de> for NewtypeVisitor<Octs>
        where
            Octs: FromBuilder + DeserializeOctets<'de>,
            <Octs as FromBuilder>::Builder: OctetsBuilder + EmptyBuilder,
        {
            type Value = OwnerHash<Octs>;

            fn expecting(&self, f: &mut fmt::Formatter) -> fmt::Result {
                f.write_str("an owner name hash value")
            }

            fn visit_newtype_struct<D: serde::Deserializer<'de>>(
                self,
                deserializer: D,
            ) -> Result<Self::Value, D::Error> {
                if deserializer.is_human_readable() {
                    deserializer
                        .deserialize_str(InnerVisitor(Octs::visitor()))
                } else {
                    Octs::deserialize_with_visitor(
                        deserializer,
                        InnerVisitor(Octs::visitor()),
                    )
                }
            }
        }

        deserializer.deserialize_newtype_struct(
            "OwnerHash",
            NewtypeVisitor(PhantomData),
        )
    }
}

//============ Error Types ===================================================

//------------ Nsec3SaltError ------------------------------------------------

/// A byte sequence does not represent a valid NSEC3 salt.
///
/// This can only mean that the sequence is longer than 255 bytes.
#[derive(Clone, Copy, Debug, Eq, PartialEq)]
pub struct Nsec3SaltError(());

impl fmt::Display for Nsec3SaltError {
    fn fmt(&self, f: &mut fmt::Formatter) -> fmt::Result {
        f.write_str("illegal NSEC3 salt")
    }
}

#[cfg(feature = "std")]
impl std::error::Error for Nsec3SaltError {}

//------------ OwnerHashError ------------------------------------------------

/// A byte sequence does not represent a valid owner hash.
///
/// This can only mean that the sequence is longer than 255 bytes.
#[derive(Clone, Copy, Debug, Eq, PartialEq)]
pub struct OwnerHashError(());

impl fmt::Display for OwnerHashError {
    fn fmt(&self, f: &mut fmt::Formatter) -> fmt::Result {
        f.write_str("illegal owner name hash")
    }
}

#[cfg(feature = "std")]
impl std::error::Error for OwnerHashError {}

//============ Testing ======================================================

#[cfg(test)]
#[cfg(all(feature = "std", feature = "bytes"))]
mod test {
    use super::super::dnssec::RtypeBitmapBuilder;
    use super::*;
    use crate::base::rdata::test::{
        test_compose_parse, test_rdlen, test_scan,
    };
    use crate::base::zonefile_fmt::DisplayKind;
    use std::vec::Vec;

    #[test]
    #[allow(clippy::redundant_closure)] // lifetimes ...
    fn nsec3_compose_parse_scan() {
        let mut rtype = RtypeBitmapBuilder::new_vec();
        rtype.add(Rtype::A).unwrap();
        rtype.add(Rtype::SRV).unwrap();
        let rdata = Nsec3::new(
            Nsec3HashAlg::SHA1,
            10,
            11,
            Nsec3Salt::from_octets(Vec::from("bar")).unwrap(),
            OwnerHash::from_octets(Vec::from("foo")).unwrap(),
            rtype.finalize(),
        );
        test_rdlen(&rdata);
        test_compose_parse(&rdata, |parser| Nsec3::parse(parser));
        test_scan(
            &["1", "10", "11", "626172", "CPNMU", "A", "SRV"],
            Nsec3::scan,
            &rdata,
        );
        assert_eq!(
<<<<<<< HEAD
            &format!("{}", rdata.display_zonefile(false)),
=======
            &format!("{}", rdata.display_zonefile(DisplayKind::Simple)),
>>>>>>> 26479396
            "1 10 11 626172 CPNMU A SRV"
        );
    }

    #[test]
    #[allow(clippy::redundant_closure)] // lifetimes ...
    fn nsec3_compose_parse_scan_empty_salt() {
        let mut rtype = RtypeBitmapBuilder::new_vec();
        rtype.add(Rtype::A).unwrap();
        rtype.add(Rtype::SRV).unwrap();
        let rdata = Nsec3::new(
            Nsec3HashAlg::SHA1,
            10,
            11,
            Nsec3Salt::empty(),
            OwnerHash::from_octets(Vec::from("foo")).unwrap(),
            rtype.finalize(),
        );
        test_rdlen(&rdata);
        test_compose_parse(&rdata, |parser| Nsec3::parse(parser));
        test_scan(
            &["1", "10", "11", "-", "CPNMU", "A", "SRV"],
            Nsec3::scan,
            &rdata,
        );
        assert_eq!(
<<<<<<< HEAD
            &format!("{}", rdata.display_zonefile(false)),
=======
            &format!("{}", rdata.display_zonefile(DisplayKind::Simple)),
>>>>>>> 26479396
            "1 10 11 - CPNMU A SRV"
        );
    }

    #[test]
    #[allow(clippy::redundant_closure)] // lifetimes ...
    fn nsec3param_compose_parse_scan() {
        let rdata = Nsec3param::new(
            Nsec3HashAlg::SHA1,
            10,
            11,
            Nsec3Salt::from_octets(Vec::from("bar")).unwrap(),
        );
        test_rdlen(&rdata);
        test_compose_parse(&rdata, |parser| Nsec3param::parse(parser));
        test_scan(&["1", "10", "11", "626172"], Nsec3param::scan, &rdata);
    }
}<|MERGE_RESOLUTION|>--- conflicted
+++ resolved
@@ -1701,11 +1701,7 @@
             &rdata,
         );
         assert_eq!(
-<<<<<<< HEAD
-            &format!("{}", rdata.display_zonefile(false)),
-=======
             &format!("{}", rdata.display_zonefile(DisplayKind::Simple)),
->>>>>>> 26479396
             "1 10 11 626172 CPNMU A SRV"
         );
     }
@@ -1732,11 +1728,7 @@
             &rdata,
         );
         assert_eq!(
-<<<<<<< HEAD
-            &format!("{}", rdata.display_zonefile(false)),
-=======
             &format!("{}", rdata.display_zonefile(DisplayKind::Simple)),
->>>>>>> 26479396
             "1 10 11 - CPNMU A SRV"
         );
     }
