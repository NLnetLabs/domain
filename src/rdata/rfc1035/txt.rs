--- conflicted
+++ resolved
@@ -791,38 +791,6 @@
         Ok(())
     }
 
-<<<<<<< HEAD
-    /// Appends a character string in zone file format.
-    ///
-    /// This is used by the Serde deserializer.
-    #[cfg(feature = "serde")]
-    fn append_zone_char_str<E: serde::de::Error>(
-        &mut self,
-        s: &str,
-    ) -> Result<(), E> {
-        use crate::base::charstr::CharStrError;
-
-        self.close_char_str();
-        self.start = Some(self.builder.as_ref().len());
-        self.builder_append_slice(&[0]).map_err(E::custom)?;
-        let mut len = 0;
-        let mut chars = s.chars();
-        while let Some(sym) =
-            Symbol::from_chars(&mut chars).map_err(E::custom)?
-        {
-            if len == 255 {
-                return Err(E::custom(CharStrError::default()));
-            }
-            let sym = sym.into_octet().map_err(E::custom)?;
-            self.builder_append_slice(&[sym]).map_err(E::custom)?;
-            len += 1;
-        }
-        self.close_char_str();
-        Ok(())
-    }
-
-=======
->>>>>>> 3330af0d
     /// Ends a character string.
     ///
     /// If a previous call to [`append_slice`][Self::append_slice] started a
