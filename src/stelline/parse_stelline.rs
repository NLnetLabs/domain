--- conflicted
+++ resolved
@@ -573,10 +573,7 @@
     pub server_cookie: bool,
     pub edns_data: bool,
     pub mock_client: bool,
-<<<<<<< HEAD
-=======
     pub conn_closed: bool,
->>>>>>> 5e36a5c5
     pub extra_packets: bool,
 }
 
@@ -631,11 +628,8 @@
             matches.edns_data = true;
         } else if token == "MOCK_CLIENT" {
             matches.mock_client = true;
-<<<<<<< HEAD
-=======
         } else if token == "CONNECTION_CLOSED" {
             matches.conn_closed = true;
->>>>>>> 5e36a5c5
         } else if token == "EXTRA_PACKETS" {
             matches.extra_packets = true;
         } else {
