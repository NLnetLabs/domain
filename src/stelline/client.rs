--- conflicted
+++ resolved
@@ -414,15 +414,7 @@
                             client_factory.get(entry).await.dispatch(entry);
                     }
 
-<<<<<<< HEAD
                     last_sent_request = Some(send_request?);
-=======
-                    trace!("Receive result: {res:?}");
-
-                    resp = res?;
-
-                    trace!(?resp);
->>>>>>> 5dd9b0ee
                 }
                 StepType::CheckAnswer => {
                     let entry = step
