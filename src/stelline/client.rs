#![allow(clippy::type_complexity)]
use std::boxed::Box;
use std::collections::HashMap;
use std::future::{ready, Future};
use std::net::IpAddr;
use std::pin::Pin;
use std::rc::Rc;
use std::sync::Mutex;
use std::time::Duration;
use std::vec::Vec;

use bytes::Bytes;
#[cfg(all(feature = "std", test))]
use mock_instant::thread_local::MockClock;
use tracing::{debug, info_span, trace};
use tracing_subscriber::EnvFilter;

use crate::base::iana::{Opcode, OptionCode};
use crate::base::opt::{ComposeOptData, OptData};
use crate::base::{Message, MessageBuilder};
use crate::net::client::request::{
    ComposeRequest, Error, GetResponse, RequestMessage, SendRequest,
};
use crate::stelline::matches::match_multi_msg;
use crate::zonefile::inplace::Entry::Record;

use super::matches::match_msg;
use super::parse_stelline::{Entry, Reply, Stelline, StepType};

use super::channel::DEF_CLIENT_ADDR;

//----------- StellineError ---------------------------------------------------

#[derive(Debug)]
pub struct StellineError<'a> {
    _stelline: &'a Stelline,
    step_value: &'a CurrStepValue,
    cause: StellineErrorCause,
}

impl<'a> std::fmt::Display for StellineError<'a> {
    fn fmt(&self, f: &mut std::fmt::Formatter<'_>) -> std::fmt::Result {
        f.write_fmt(format_args!(
            "Stelline test failed at step {} with error: {}",
            self.step_value, self.cause
        ))
    }
}

impl<'a> StellineError<'a> {
    pub fn from_cause(
        stelline: &'a Stelline,
        step_value: &'a CurrStepValue,
        cause: StellineErrorCause,
    ) -> Self {
        Self {
            _stelline: stelline,
            step_value,
            cause,
        }
    }
}

//----------- StellineErrorCause ----------------------------------------------

#[derive(Debug)]
pub enum StellineErrorCause {
    ClientError(Error),
    MismatchedAnswer,
    MissingResponse,
    MissingStepEntry,
    MissingClient,
    AnswerTimedOut,
}

impl From<Error> for StellineErrorCause {
    fn from(err: Error) -> Self {
        Self::ClientError(err)
    }
}

impl std::fmt::Display for StellineErrorCause {
    fn fmt(&self, f: &mut std::fmt::Formatter<'_>) -> std::fmt::Result {
        match self {
            StellineErrorCause::ClientError(err) => {
                f.write_fmt(format_args!("Client error: {err}"))
            }
            StellineErrorCause::MismatchedAnswer => {
                f.write_str("Mismatched answer")
            }
            StellineErrorCause::MissingClient => {
                f.write_str("Missing client")
            }
            StellineErrorCause::MissingResponse => {
                f.write_str("Missing response")
            }
            StellineErrorCause::MissingStepEntry => {
                f.write_str("Missing step entry")
            }
            StellineErrorCause::AnswerTimedOut => {
                f.write_str("Timed out waiting for answer")
            }
        }
    }
}

//----------- do_client_simple() ----------------------------------------------

// This function handles the client part of a Stelline script. If works only
// with SendRequest and is use to test the various client transport
// implementations. This frees do_client of supporting SendRequest.
pub async fn do_client_simple<R: SendRequest<RequestMessage<Vec<u8>>>>(
    stelline: &Stelline,
    step_value: &CurrStepValue,
    request: R,
) {
    async fn inner<R: SendRequest<RequestMessage<Vec<u8>>>>(
        stelline: &Stelline,
        step_value: &CurrStepValue,
        request: R,
    ) -> Result<(), StellineErrorCause> {
        let mut resp: Option<Message<Bytes>> = None;

        // Assume steps are in order. Maybe we need to define that.
        for step in &stelline.scenario.steps {
            let span =
                info_span!("step", "{}:{}", step.step_value, step.step_type);
            let _guard = span.enter();

            debug!("Processing step");
            step_value.set(step.step_value);
            match step.step_type {
                StepType::Query => {
                    let entry = step
                        .entry
                        .as_ref()
                        .ok_or(StellineErrorCause::MissingStepEntry)?;
                    let reqmsg = entry2reqmsg(entry);
                    let mut req = request.send_request(reqmsg);
                    resp = Some(req.get_response().await?);

                    trace!(?resp);
                }
                StepType::CheckAnswer => {
                    let answer = resp
                        .take()
                        .ok_or(StellineErrorCause::MissingResponse)?;
                    let entry = step
                        .entry
                        .as_ref()
                        .ok_or(StellineErrorCause::MissingStepEntry)?;
                    if !match_msg(entry, &answer, true) {
                        return Err(StellineErrorCause::MismatchedAnswer);
                    }
                }
                StepType::TimePasses => {
                    let duration =
                        Duration::from_secs(step.time_passes.unwrap());
                    tokio::time::advance(duration).await;
                    /*
                    #[cfg(feature = "mock-time")]
                    MockClock::advance_system_time(duration);
                    */
                }
                StepType::Traffic
                | StepType::CheckTempfile
                | StepType::Assign => todo!(),
            }
        }

        Ok(())
    }

    init_logging();

    let name = stelline
        .name
        .rsplit_once('/')
        .unwrap_or(("", &stelline.name))
        .1;
    let span = tracing::info_span!("stelline", "{}", name);
    let _guard = span.enter();
    if let Err(cause) = inner(stelline, step_value, request).await {
        panic!("{}", StellineError::from_cause(stelline, step_value, cause));
    }
}

//----------- Dispatcher -----------------------------------------------------

pub struct Dispatcher(
    Option<Rc<Box<dyn SendRequest<RequestMessage<Vec<u8>>>>>>,
);

impl Dispatcher {
    pub fn with_client<T>(client: T) -> Self
    where
        T: SendRequest<RequestMessage<Vec<u8>>> + 'static,
    {
        Self(Some(Rc::new(Box::new(client))))
    }

    pub fn with_rc_boxed_client(
        client: Rc<Box<dyn SendRequest<RequestMessage<Vec<u8>>>>>,
    ) -> Self {
        Self(Some(client))
    }

    pub fn without_client() -> Self {
        Self(None)
    }

    pub fn dispatch(
        &self,
        entry: &Entry,
    ) -> Result<Box<dyn GetResponse + Send + Sync>, StellineErrorCause> {
        if let Some(dispatcher) = &self.0 {
            let reqmsg = entry2reqmsg(entry);
            trace!(?reqmsg);
            return Ok(dispatcher.send_request(reqmsg));
        }

        Err(StellineErrorCause::MissingClient)
    }
}

//----------- ClientFactory --------------------------------------------------

pub trait ClientFactory {
    fn get(
        &mut self,
        entry: &Entry,
    ) -> Pin<Box<dyn Future<Output = Dispatcher>>>;

    fn is_suitable(&self, _entry: &Entry) -> bool {
        true
    }

    fn discard(&mut self, entry: &Entry);
}

//----------- SingleClientFactory --------------------------------------------

pub struct SingleClientFactory(
    Rc<Box<dyn SendRequest<RequestMessage<Vec<u8>>>>>,
);

impl SingleClientFactory {
    pub fn new(
        client: impl SendRequest<RequestMessage<Vec<u8>>> + 'static,
    ) -> Self {
        Self(Rc::new(Box::new(client)))
    }
}

impl ClientFactory for SingleClientFactory {
    fn get(
        &mut self,
        _entry: &Entry,
    ) -> Pin<Box<dyn Future<Output = Dispatcher>>> {
        Box::pin(ready(Dispatcher::with_rc_boxed_client(self.0.clone())))
    }

    fn discard(&mut self, _entry: &Entry) {
        // Cannot discard the only client we have, nothing to do.
    }
}

//----------- PerClientAddressClientFactory ----------------------------------

pub struct PerClientAddressClientFactory<F, S>
where
    F: Fn(&IpAddr, &Entry) -> Box<dyn SendRequest<RequestMessage<Vec<u8>>>>,
    S: Fn(&Entry) -> bool,
{
    clients_by_address:
        HashMap<IpAddr, Rc<Box<dyn SendRequest<RequestMessage<Vec<u8>>>>>>,
    factory_func: F,
    is_suitable_func: S,
}

impl<F, S> PerClientAddressClientFactory<F, S>
where
    F: Fn(&IpAddr, &Entry) -> Box<dyn SendRequest<RequestMessage<Vec<u8>>>>,
    S: Fn(&Entry) -> bool,
{
    pub fn new(factory_func: F, is_suitable_func: S) -> Self {
        Self {
            clients_by_address: Default::default(),
            factory_func,
            is_suitable_func,
        }
    }
}

impl<F, S> ClientFactory for PerClientAddressClientFactory<F, S>
where
    F: Fn(&IpAddr, &Entry) -> Box<dyn SendRequest<RequestMessage<Vec<u8>>>>,
    S: Fn(&Entry) -> bool,
{
    fn get(
        &mut self,
        entry: &Entry,
    ) -> Pin<Box<dyn Future<Output = Dispatcher>>> {
        // Use an existing connection if one for the same client address
        // already exists, otherwise create a new one.
        let client_addr = entry.client_addr.unwrap_or(DEF_CLIENT_ADDR);

        let client = self
            .clients_by_address
            .entry(client_addr)
            .or_insert_with_key(|addr| {
                Rc::new((self.factory_func)(addr, entry))
            })
            .clone();

        Box::pin(ready(Dispatcher::with_rc_boxed_client(client)))
    }

    fn discard(&mut self, entry: &Entry) {
        let client_addr = entry.client_addr.unwrap_or(DEF_CLIENT_ADDR);
        let _ = self.clients_by_address.remove(&client_addr);
    }

    fn is_suitable(&self, entry: &Entry) -> bool {
        (self.is_suitable_func)(entry)
    }
}

//----------- QueryTailoredClientFactory -------------------------------------

pub struct QueryTailoredClientFactory {
    factories: Vec<Box<dyn ClientFactory>>,
}

impl QueryTailoredClientFactory {
    pub fn new(factories: Vec<Box<dyn ClientFactory>>) -> Self {
        Self { factories }
    }
}

impl ClientFactory for QueryTailoredClientFactory {
    fn get(
        &mut self,
        entry: &Entry,
    ) -> Pin<Box<dyn Future<Output = Dispatcher>>> {
        for f in &mut self.factories {
            if f.is_suitable(entry) {
                return Box::pin(f.get(entry));
            }
        }

        Box::pin(ready(Dispatcher::without_client()))
    }

    fn discard(&mut self, entry: &Entry) {
        for f in &mut self.factories {
            if f.is_suitable(entry) {
                f.discard(entry);
            }
        }
    }
}

//----------- do_client() ----------------------------------------------------

// This function handles the client part of a Stelline script. It is meant
// to test server code. This code need refactoring. The do_client_simple
// function takes care of supporting SendRequest, so no need to support that
// here. UDP support can be made simplere by removing any notion of a
// connection and associating a source address with every request. TCP
// suport can be made simpler because the test code does not have to be
// careful about the TcpKeepalive option and just keep the connection open.
pub async fn do_client<'a, T: ClientFactory>(
    stelline: &'a Stelline,
    step_value: &'a CurrStepValue,
    client_factory: T,
) {
    async fn inner<T: ClientFactory>(
        stelline: &Stelline,
        step_value: &CurrStepValue,
        mut client_factory: T,
    ) -> Result<(), StellineErrorCause> {
        let mut last_sent_request: Option<
            Box<dyn GetResponse + Sync + Send>,
        > = None;

        #[cfg(all(feature = "std", test))]
        {
            trace!("Setting mock system time to zero.");
            MockClock::set_system_time(Duration::ZERO);
        }

        // Assume steps are in order. Maybe we need to define that.
        for step in &stelline.scenario.steps {
            let span =
                info_span!("step", "{}:{}", step.step_value, step.step_type);
            let _guard = span.enter();

            debug!("Processing step");
            step_value.set(step.step_value);
            match step.step_type {
                StepType::Query => {
                    let entry = step
                        .entry
                        .as_ref()
                        .ok_or(StellineErrorCause::MissingStepEntry)?;

                    // Dispatch the request to a suitable client.
                    let mut send_request =
                        client_factory.get(entry).await.dispatch(entry);

                    // If the client is no longer connected, discard it and
                    // try again with a new client.
                    if let Err(StellineErrorCause::ClientError(
                        Error::ConnectionClosed,
                    )) = send_request
                    {
                        client_factory.discard(entry);
                        send_request =
                            client_factory.get(entry).await.dispatch(entry);
                    }

                    last_sent_request = Some(send_request?);
                }
                StepType::CheckAnswer => {
                    let entry = step
                        .entry
                        .as_ref()
                        .ok_or(StellineErrorCause::MissingStepEntry)?;

                    let Some(mut send_request) = last_sent_request else {
                        return Err(StellineErrorCause::MissingResponse);
                    };

                    if entry
                        .matches
                        .as_ref()
                        .map(|v| v.extra_packets)
                        .unwrap_or_default()
                    {
                        // This assumes that the client used for the test knows
                        // how to detect the last response in a set of
                        // responses, e.g. the xfr client knows how to detect
                        // the last response in an AXFR/IXFR response set.
                        trace!("Awaiting an unknown number of answers");
                        let mut entry = entry.clone();
                        loop {
                            let resp = match tokio::time::timeout(
                                Duration::from_secs(3),
                                send_request.get_response(),
                            )
                            .await
                            .map_err(|_| StellineErrorCause::AnswerTimedOut)?
                            {
                                Err(
                                    Error::StreamReceiveError
                                    | Error::ConnectionClosed,
                                ) if entry
                                    .matches
                                    .as_ref()
                                    .map(|v| v.conn_closed)
                                    == Some(true) =>
                                {
                                    trace!(
                                        "Connection terminated as expected"
                                    );
                                    break;
                                }
                                other => other,
                            }?;
                            trace!("Received answer.");
                            trace!(?resp);

                            let mut out_entry = Some(vec![]);
                            match_multi_msg(
                                &entry,
                                0,
                                &resp,
                                true,
                                &mut out_entry,
                            );
                            let num_rrs_remaining_after = out_entry
                                .as_ref()
                                .map(|entries| entries.len())
                                .unwrap_or_default();
                            if let Some(section) = &mut entry.sections {
                                section.answer[0] = out_entry.unwrap();
                            }
                            trace!("Answer RRs remaining = {num_rrs_remaining_after}");

                            if send_request.is_stream_complete() {
                                trace!("Stream complete");
                                if !entry.sections.as_ref().unwrap().answer[0]
                                    .is_empty()
                                {
                                    return Err(
                                        StellineErrorCause::MismatchedAnswer,
                                    );
                                } else {
                                    break;
                                }
                            }
                        }
                    } else {
                        let num_expected_answers = entry
                            .sections
                            .as_ref()
                            .map(|section| section.answer.len())
                            .unwrap_or_default();

                        for idx in 0..num_expected_answers {
                            trace!(
                                "Awaiting answer {}/{num_expected_answers}...",
                                idx + 1
                            );
                            let resp = match tokio::time::timeout(
                                Duration::from_secs(3),
                                send_request.get_response(),
                            )
                            .await
                            .map_err(|_| StellineErrorCause::AnswerTimedOut)?
                            {
                                Err(
                                    Error::StreamReceiveError
                                    | Error::ConnectionClosed,
                                ) if entry
                                    .matches
                                    .as_ref()
                                    .map(|v| v.conn_closed)
                                    == Some(true) =>
                                {
                                    trace!(
                                        "Connection terminated as expected"
                                    );
                                    break;
                                }
                                other => other,
                            }?;
                            trace!("Received answer.");
                            trace!(?resp);
                            if !match_multi_msg(
                                entry, idx, &resp, true, &mut None,
                            ) {
                                return Err(
                                    StellineErrorCause::MismatchedAnswer,
                                );
                            }
                        }

                        if num_expected_answers > 1 {
                            send_request.stream_complete().unwrap();
                        }
                    }

                    last_sent_request = None;
                }
                StepType::TimePasses => {
                    let duration =
                        Duration::from_secs(step.time_passes.unwrap());
                    tokio::time::advance(duration).await;
                    #[cfg(all(feature = "std", test))]
                    {
                        trace!(
                            "Advancing mock system time by {} seconds...",
                            duration.as_secs()
                        );
                        MockClock::advance_system_time(duration);
                    }
                }
                StepType::Traffic
                | StepType::CheckTempfile
                | StepType::Assign => todo!(),
            }
        }

        Ok(())
    }

    init_logging();

    let name = stelline
        .name
        .rsplit_once('/')
        .unwrap_or(("", &stelline.name))
        .1;
    let span = tracing::info_span!("stelline", "{}", name);
    let _guard = span.enter();
    if let Err(cause) = inner(stelline, step_value, client_factory).await {
        panic!("{}", StellineError::from_cause(stelline, step_value, cause));
    }
}

/// Setup logging of events reported by domain and the test suite.
///
/// Use the RUST_LOG environment variable to override the defaults.
///
/// E.g. To enable debug level logging:
///   RUST_LOG=DEBUG
///
/// Or to log only the steps processed by the Stelline client:
///   RUST_LOG=net_server::net::stelline::client=DEBUG
///
/// Or to enable trace level logging but not for the test suite itself:
///   RUST_LOG=TRACE,net_server=OFF
fn init_logging() {
    tracing_subscriber::fmt()
        .with_env_filter(EnvFilter::from_default_env())
        .with_thread_ids(true)
        .without_time()
        .try_init()
        .ok();
}

fn entry2reqmsg(entry: &Entry) -> RequestMessage<Vec<u8>> {
    let sections = entry.sections.as_ref().unwrap();
    let mut msg = MessageBuilder::new_vec().question();
    if let Some(opcode) = entry.opcode {
        msg.header_mut().set_opcode(opcode);
    }
    for q in &sections.question {
        msg.push(q).unwrap();
    }
    let msg = msg.answer();
    for _a in &sections.answer[0] {
        todo!();
    }
    let mut msg = msg.authority();
    for zone_file_entry in &sections.authority {
        if let Record(rec) = zone_file_entry {
            msg.push(rec).unwrap();
        }
    }
    let mut msg = msg.additional();
    for zone_file_entry in &sections.additional.zone_entries {
        if let Record(rec) = zone_file_entry {
            msg.push(rec).unwrap();
        }
    }
    let reply: Reply = match &entry.reply {
        Some(reply) => reply.clone(),
        None => Default::default(),
    };
    let header = msg.header_mut();
    header.set_rd(reply.rd);
    header.set_ad(reply.ad);
    header.set_cd(reply.cd);
    let msg = msg.into_message();

<<<<<<< HEAD
    let mut reqmsg = RequestMessage::new(msg);
    if !entry
        .matches
        .as_ref()
        .map(|v| v.mock_client)
        .unwrap_or_default()
    {
        reqmsg.set_dnssec_ok(reply.fl_do);
    }
=======
    let mut reqmsg = RequestMessage::new(msg)
        .expect("should not fail unless the request is AXFR");
    reqmsg.set_dnssec_ok(reply.fl_do);
>>>>>>> 767fac44
    if reply.notify {
        reqmsg.header_mut().set_opcode(Opcode::NOTIFY);
    }

    let edns_bytes = &sections.additional.edns_bytes;
    if !edns_bytes.is_empty() {
        let raw_opt = RawOptData { bytes: edns_bytes };
        reqmsg.add_opt(&raw_opt).unwrap();
    }

    reqmsg
}

#[derive(Debug)]
pub struct CurrStepValue {
    v: Mutex<u64>,
}

impl CurrStepValue {
    pub fn new() -> Self {
        Self { v: 0.into() }
    }
    fn set(&self, v: u64) {
        let mut self_v = self.v.lock().unwrap();
        *self_v = v;
    }
    pub fn get(&self) -> u64 {
        *(self.v.lock().unwrap())
    }
}

impl Default for CurrStepValue {
    fn default() -> Self {
        Self::new()
    }
}

impl std::fmt::Display for CurrStepValue {
    fn fmt(&self, f: &mut std::fmt::Formatter<'_>) -> std::fmt::Result {
        f.write_fmt(format_args!("{}", self.get()))
    }
}

//----------- RawOptData -----------------------------------------------------

struct RawOptData<'a> {
    bytes: &'a [u8],
}

impl<'a> OptData for RawOptData<'a> {
    fn code(&self) -> OptionCode {
        u16::from_be_bytes(self.bytes[0..2].try_into().unwrap()).into()
    }
}

impl<'a> ComposeOptData for RawOptData<'a> {
    fn compose_len(&self) -> u16 {
        u16::from_be_bytes(self.bytes[2..4].try_into().unwrap())
    }

    fn compose_option<Target: octseq::OctetsBuilder + ?Sized>(
        &self,
        target: &mut Target,
    ) -> Result<(), Target::AppendError> {
        target.append_slice(&self.bytes[4..])
    }
}<|MERGE_RESOLUTION|>--- conflicted
+++ resolved
@@ -19,7 +19,8 @@
 use crate::base::opt::{ComposeOptData, OptData};
 use crate::base::{Message, MessageBuilder};
 use crate::net::client::request::{
-    ComposeRequest, Error, GetResponse, RequestMessage, SendRequest,
+    ComposeRequest, Error, GetResponse, GetResponseMulti, RequestMessage,
+    RequestMessageMulti, SendRequest, SendRequestMulti,
 };
 use crate::stelline::matches::match_multi_msg;
 use crate::zonefile::inplace::Entry::Record;
@@ -28,6 +29,7 @@
 use super::parse_stelline::{Entry, Reply, Stelline, StepType};
 
 use super::channel::DEF_CLIENT_ADDR;
+use core::ops::Deref;
 
 //----------- StellineError ---------------------------------------------------
 
@@ -185,23 +187,43 @@
     }
 }
 
+//----------- Response -------------------------------------------------------
+
+pub enum Response {
+    Single(Box<dyn GetResponse + Send + Sync>),
+    Multi(Box<dyn GetResponseMulti + Send + Sync>),
+}
+
+impl Response {
+    fn get_response(
+        &mut self,
+    ) -> Pin<
+        Box<
+            dyn Future<Output = Result<Option<Message<Bytes>>, Error>>
+                + Send
+                + Sync
+                + '_,
+        >,
+    > {
+        match self {
+            Response::Single(response) => {
+                Box::pin(async { response.get_response().await.map(Some) })
+            }
+            Response::Multi(response) => response.get_response(),
+        }
+    }
+}
+
 //----------- Dispatcher -----------------------------------------------------
 
-pub struct Dispatcher(
-    Option<Rc<Box<dyn SendRequest<RequestMessage<Vec<u8>>>>>>,
-);
+pub struct Dispatcher(Option<Rc<Client>>);
 
 impl Dispatcher {
-    pub fn with_client<T>(client: T) -> Self
-    where
-        T: SendRequest<RequestMessage<Vec<u8>>> + 'static,
-    {
-        Self(Some(Rc::new(Box::new(client))))
-    }
-
-    pub fn with_rc_boxed_client(
-        client: Rc<Box<dyn SendRequest<RequestMessage<Vec<u8>>>>>,
-    ) -> Self {
+    pub fn with_client(client: Client) -> Self {
+        Self(Some(Rc::new(client)))
+    }
+
+    pub fn with_rc_client(client: Rc<Client>) -> Self {
         Self(Some(client))
     }
 
@@ -212,14 +234,57 @@
     pub fn dispatch(
         &self,
         entry: &Entry,
-    ) -> Result<Box<dyn GetResponse + Send + Sync>, StellineErrorCause> {
-        if let Some(dispatcher) = &self.0 {
+    ) -> Result<Response, StellineErrorCause> {
+        if let Some(client) = &self.0 {
             let reqmsg = entry2reqmsg(entry);
             trace!(?reqmsg);
-            return Ok(dispatcher.send_request(reqmsg));
+            let res = match client.deref() {
+                Client::Single(client) => {
+                    Response::Single(client.send_request(reqmsg))
+                }
+                Client::Multi(client) => Response::Multi(
+                    client.send_request(RequestMessageMulti::from(reqmsg)),
+                ),
+            };
+            return Ok(res);
         }
 
         Err(StellineErrorCause::MissingClient)
+    }
+}
+
+//----------- Client ---------------------------------------------------------
+
+pub enum Client {
+    Single(Box<dyn SendRequest<RequestMessage<Vec<u8>>>>),
+    Multi(Box<dyn SendRequestMulti<RequestMessageMulti<Vec<u8>>>>),
+}
+
+impl SendRequest<RequestMessage<Vec<u8>>> for Client {
+    fn send_request(
+        &self,
+        request_msg: RequestMessage<Vec<u8>>,
+    ) -> Box<dyn GetResponse + Send + Sync> {
+        match self {
+            Client::Single(client) => client.send_request(request_msg),
+            Client::Multi(_) => panic!(
+                "Cannot dispatch a single request to a multi-request client"
+            ),
+        }
+    }
+}
+
+impl SendRequestMulti<RequestMessageMulti<Vec<u8>>> for Client {
+    fn send_request(
+        &self,
+        request_msg: RequestMessageMulti<Vec<u8>>,
+    ) -> Box<dyn GetResponseMulti + Send + Sync> {
+        match self {
+            Client::Single(_) => panic!(
+                "Cannot dispatch a multi-request to a single requst client"
+            ),
+            Client::Multi(client) => client.send_request(request_msg),
+        }
     }
 }
 
@@ -238,26 +303,25 @@
     fn discard(&mut self, entry: &Entry);
 }
 
-//----------- SingleClientFactory --------------------------------------------
-
-pub struct SingleClientFactory(
-    Rc<Box<dyn SendRequest<RequestMessage<Vec<u8>>>>>,
-);
-
-impl SingleClientFactory {
+//----------- OneClientFactory ------------------------------------------------
+
+pub struct OneClientFactory(Rc<Client>);
+
+impl OneClientFactory {
     pub fn new(
         client: impl SendRequest<RequestMessage<Vec<u8>>> + 'static,
     ) -> Self {
-        Self(Rc::new(Box::new(client)))
-    }
-}
-
-impl ClientFactory for SingleClientFactory {
+        Self(Rc::new(Client::Single(Box::new(client))))
+    }
+}
+
+impl ClientFactory for OneClientFactory {
     fn get(
         &mut self,
         _entry: &Entry,
     ) -> Pin<Box<dyn Future<Output = Dispatcher>>> {
-        Box::pin(ready(Dispatcher::with_rc_boxed_client(self.0.clone())))
+        let dispatcher = Dispatcher::with_rc_client(self.0.clone());
+        Box::pin(ready(dispatcher))
     }
 
     fn discard(&mut self, _entry: &Entry) {
@@ -269,18 +333,17 @@
 
 pub struct PerClientAddressClientFactory<F, S>
 where
-    F: Fn(&IpAddr, &Entry) -> Box<dyn SendRequest<RequestMessage<Vec<u8>>>>,
+    F: Fn(&IpAddr, &Entry) -> Client,
     S: Fn(&Entry) -> bool,
 {
-    clients_by_address:
-        HashMap<IpAddr, Rc<Box<dyn SendRequest<RequestMessage<Vec<u8>>>>>>,
+    clients_by_address: HashMap<IpAddr, Rc<Client>>,
     factory_func: F,
     is_suitable_func: S,
 }
 
 impl<F, S> PerClientAddressClientFactory<F, S>
 where
-    F: Fn(&IpAddr, &Entry) -> Box<dyn SendRequest<RequestMessage<Vec<u8>>>>,
+    F: Fn(&IpAddr, &Entry) -> Client,
     S: Fn(&Entry) -> bool,
 {
     pub fn new(factory_func: F, is_suitable_func: S) -> Self {
@@ -294,7 +357,7 @@
 
 impl<F, S> ClientFactory for PerClientAddressClientFactory<F, S>
 where
-    F: Fn(&IpAddr, &Entry) -> Box<dyn SendRequest<RequestMessage<Vec<u8>>>>,
+    F: Fn(&IpAddr, &Entry) -> Client,
     S: Fn(&Entry) -> bool,
 {
     fn get(
@@ -313,7 +376,7 @@
             })
             .clone();
 
-        Box::pin(ready(Dispatcher::with_rc_boxed_client(client)))
+        Box::pin(ready(Dispatcher::with_rc_client(client)))
     }
 
     fn discard(&mut self, entry: &Entry) {
@@ -380,9 +443,7 @@
         step_value: &CurrStepValue,
         mut client_factory: T,
     ) -> Result<(), StellineErrorCause> {
-        let mut last_sent_request: Option<
-            Box<dyn GetResponse + Sync + Send>,
-        > = None;
+        let mut last_sent_request: Option<Response> = None;
 
         #[cfg(all(feature = "std", test))]
         {
@@ -468,6 +529,22 @@
                                 }
                                 other => other,
                             }?;
+
+                            if resp.is_none() {
+                                trace!("Stream complete");
+                                if !entry.sections.as_ref().unwrap().answer[0]
+                                    .is_empty()
+                                {
+                                    return Err(
+                                        StellineErrorCause::MismatchedAnswer,
+                                    );
+                                } else {
+                                    break;
+                                }
+                            }
+
+                            let resp = resp.unwrap();
+
                             trace!("Received answer.");
                             trace!(?resp);
 
@@ -487,19 +564,6 @@
                                 section.answer[0] = out_entry.unwrap();
                             }
                             trace!("Answer RRs remaining = {num_rrs_remaining_after}");
-
-                            if send_request.is_stream_complete() {
-                                trace!("Stream complete");
-                                if !entry.sections.as_ref().unwrap().answer[0]
-                                    .is_empty()
-                                {
-                                    return Err(
-                                        StellineErrorCause::MismatchedAnswer,
-                                    );
-                                } else {
-                                    break;
-                                }
-                            }
                         }
                     } else {
                         let num_expected_answers = entry
@@ -536,6 +600,13 @@
                                 }
                                 other => other,
                             }?;
+
+                            let Some(resp) = resp else {
+                                return Err(
+                                    StellineErrorCause::MissingResponse,
+                                );
+                            };
+
                             trace!("Received answer.");
                             trace!(?resp);
                             if !match_multi_msg(
@@ -545,10 +616,6 @@
                                     StellineErrorCause::MismatchedAnswer,
                                 );
                             }
-                        }
-
-                        if num_expected_answers > 1 {
-                            send_request.stream_complete().unwrap();
                         }
                     }
 
@@ -646,8 +713,7 @@
     header.set_cd(reply.cd);
     let msg = msg.into_message();
 
-<<<<<<< HEAD
-    let mut reqmsg = RequestMessage::new(msg);
+    let mut reqmsg = RequestMessage::new(msg).unwrap();
     if !entry
         .matches
         .as_ref()
@@ -656,11 +722,6 @@
     {
         reqmsg.set_dnssec_ok(reply.fl_do);
     }
-=======
-    let mut reqmsg = RequestMessage::new(msg)
-        .expect("should not fail unless the request is AXFR");
-    reqmsg.set_dnssec_ok(reply.fl_do);
->>>>>>> 767fac44
     if reply.notify {
         reqmsg.header_mut().set_opcode(Opcode::NOTIFY);
     }
