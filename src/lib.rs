--- conflicted
+++ resolved
@@ -58,21 +58,12 @@
 //! * `heapless`: enables the use of the `Vec` type from the
 //!   [heapless](https://github.com/japaric/heapless) crate as octet
 //!   sequences.
-<<<<<<< HEAD
-=======
 //! * `interop`: Activate interoperability tests that rely on other software
 //!   to be installed in the system (currently NSD and dig) and will fail if
 //!   it isn’t. This feature is not meaningful for users of the crate.
-//! * `master`: Zone file parsing and construction. This will enable the
-#![cfg_attr(feature = "master", doc = "  [master]")]
-#![cfg_attr(not(feature = "master"), doc = "  master")]
-//!   module and currently enables the `bytes`, `chrono`, and `std`
-//!   features. Note that feature and module are experimental and will soon
-//!   be replaced.
 //! * `random`: Enables a number of methods that rely on a random number
 //!   generator being available in the system.
 //! * `resolv`: Enables the asynchronous stub resolver via the
->>>>>>> 89c0129d
 #![cfg_attr(feature = "resolv", doc = "  [resolv]")]
 #![cfg_attr(not(feature = "resolv"), doc = "  resolv")]
 //!   module.
