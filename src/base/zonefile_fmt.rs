use core::fmt;

#[derive(Clone, Copy, Debug)]
pub struct Error;

impl From<fmt::Error> for Error {
    fn from(_: fmt::Error) -> Self {
        Self
    }
}

pub type Result = core::result::Result<(), Error>;

pub enum DisplayKind {
    Simple,
    Tabbed,
    Multiline,
}

pub struct ZoneFileDisplay<'a, T: ?Sized> {
    inner: &'a T,
    kind: DisplayKind,
}

impl<T: ZonefileFmt + ?Sized> fmt::Display for ZoneFileDisplay<'_, T> {
    fn fmt(&self, f: &mut fmt::Formatter<'_>) -> fmt::Result {
        match self.kind {
            DisplayKind::Simple => self
                .inner
                .fmt(&mut SimpleWriter::new(f))
                .map_err(|_| fmt::Error),
            DisplayKind::Tabbed => self
                .inner
                .fmt(&mut TabbedWriter::new(f))
                .map_err(|_| fmt::Error),
            DisplayKind::Multiline => self
                .inner
                .fmt(&mut MultiLineWriter::new(f))
                .map_err(|_| fmt::Error),
        }
    }
}

/// Show a value as zonefile format
pub trait ZonefileFmt {
    /// Format the item as zonefile fmt into a [`fmt::Formatter`]
    ///
    /// This method is meant for use in a `fmt::Display` implementation.
    fn fmt(&self, p: &mut impl Formatter) -> Result;

    /// Display the item as a zonefile
    ///
    /// The returned object will be displayed as zonefile when printed or
    /// written using `fmt::Display`.
    fn display_zonefile(
        &self,
        display_kind: DisplayKind,
    ) -> ZoneFileDisplay<'_, Self> {
        ZoneFileDisplay {
            inner: self,
            kind: display_kind,
        }
    }
}

impl<T: ZonefileFmt> ZonefileFmt for &T {
    fn fmt(&self, p: &mut impl Formatter) -> Result {
        T::fmt(self, p)
    }
}

/// Determines how a zonefile is formatted
pub trait FormatWriter: Sized {
    /// Push a token to the zonefile
    fn fmt_token(&mut self, args: fmt::Arguments<'_>) -> Result;

    /// Start a block of grouped tokens
    ///
    /// This might push `'('` to the zonefile, but may be ignored by the
    /// `PresentationWriter`.
    fn begin_block(&mut self) -> Result;

    /// End a block of grouped tokens
    ///
    /// This might push `'('` to the zonefile, but may be ignored by the
    /// `PresentationWriter`.
    fn end_block(&mut self) -> Result;

    /// Write a comment
    ///
    /// This may be ignored.
    fn fmt_comment(&mut self, args: fmt::Arguments<'_>) -> Result;

    /// End the current record and start a new line
    fn newline(&mut self) -> Result;
}

/// The simplest possible zonefile writer
///
/// This writer does not do any alignment, comments and squeezes each record
/// onto a single line.
struct SimpleWriter<W> {
    first: bool,
    writer: W,
}

impl<W: fmt::Write> SimpleWriter<W> {
    fn new(writer: W) -> Self {
        Self {
            first: true,
            writer,
        }
    }
}

impl<W: fmt::Write> FormatWriter for SimpleWriter<W> {
    fn fmt_token(&mut self, args: fmt::Arguments<'_>) -> Result {
        if !self.first {
            self.writer.write_char(' ')?;
        }
        self.first = false;
        self.writer.write_fmt(args)?;
        Ok(())
    }

    fn begin_block(&mut self) -> Result {
        Ok(())
    }

    fn end_block(&mut self) -> Result {
        Ok(())
    }

    fn fmt_comment(&mut self, _args: fmt::Arguments<'_>) -> Result {
        Ok(())
    }

    fn newline(&mut self) -> Result {
        self.writer.write_char('\n')?;
        self.first = true;
        Ok(())
    }
}

/// A single line writer that puts tabs between ungrouped tokens
struct TabbedWriter<W> {
    first: bool,
    first_block: bool,
    blocks: usize,
    writer: W,
}

impl<W> TabbedWriter<W> {
    fn new(writer: W) -> Self {
        Self {
            first: true,
            first_block: true,
            blocks: 0,
            writer,
        }
    }
}

impl<W: fmt::Write> FormatWriter for TabbedWriter<W> {
    fn fmt_token(&mut self, args: fmt::Arguments<'_>) -> Result {
        if !self.first {
            let c = if self.blocks == 0 {
                '\t'
            } else if self.first_block {
                self.first_block = false;
                '\t'
            } else {
                ' '
            };
            self.writer.write_char(c)?;
        }
        self.first = false;
        self.writer.write_fmt(args)?;
        Ok(())
    }

    fn begin_block(&mut self) -> Result {
        self.blocks += 1;
        Ok(())
    }

    fn end_block(&mut self) -> Result {
        self.blocks -= 1;
        Ok(())
    }

    fn fmt_comment(&mut self, _args: fmt::Arguments<'_>) -> Result {
        Ok(())
    }

    fn newline(&mut self) -> Result {
        self.writer.write_char('\n')?;
        self.first = true;

        debug_assert_eq!(self.blocks, 0);

        Ok(())
    }
}

struct MultiLineWriter<W> {
    current_column: usize,
    block_indent: Option<usize>,
    first: bool,
    writer: W,
}

impl<W> MultiLineWriter<W> {
    fn new(writer: W) -> Self {
        Self {
            first: true,
            current_column: 0,
            block_indent: None,
            writer,
        }
    }
}

impl<W: fmt::Write> FormatWriter for MultiLineWriter<W> {
    fn fmt_token(&mut self, args: fmt::Arguments<'_>) -> Result {
        use fmt::Write;
        if !self.first {
            self.write_str(" ")?;
        }
        self.first = false;
        self.write_fmt(args)?;
        Ok(())
    }

    fn begin_block(&mut self) -> Result {
        self.fmt_token(format_args!("("))?;
        self.block_indent = Some(self.current_column + 1);
        Ok(())
    }

    fn end_block(&mut self) -> Result {
        self.block_indent = None;
        self.fmt_token(format_args!(")"))
    }

    fn fmt_comment(&mut self, args: fmt::Arguments<'_>) -> Result {
        if self.block_indent.is_some() {
            write!(self.writer, "\t; {}", args)?;
            self.newline()
        } else {
            // a comment should not have been allowed
            // so ignore it
            Ok(())
        }
    }

    fn newline(&mut self) -> Result {
        use fmt::Write;
        self.writer.write_char('\n')?;
        self.current_column = 0;
        if let Some(x) = self.block_indent {
            for _ in 0..x {
                self.write_str(" ")?;
            }
        }
        self.first = true;
        Ok(())
    }
}

impl<W: fmt::Write> fmt::Write for MultiLineWriter<W> {
    fn write_str(&mut self, x: &str) -> fmt::Result {
        self.current_column += x.len();
        self.writer.write_str(x)
    }
}

/// A more structured wrapper around a [`PresentationWriter`]
pub trait Formatter: FormatWriter {
    /// Start a sequence of grouped tokens
    ///
    /// The block might be surrounded by `(` and `)` in a multiline format.
    fn block(&mut self, f: impl Fn(&mut Self) -> Result) -> Result {
        self.begin_block()?;
        f(self)?;
        self.end_block()
    }

    /// Push a token
    fn write_token(&mut self, token: impl fmt::Display) -> Result {
        self.fmt_token(format_args!("{token}"))
    }

    /// Call the `show` method on `item` with this `Presenter`
    fn write_show(&mut self, item: impl ZonefileFmt) -> Result {
        item.fmt(self)
    }

    /// Write a comment
    ///
    /// This may be ignored.
    fn write_comment(&mut self, s: impl fmt::Display) -> Result {
        self.fmt_comment(format_args!("{s}"))
    }
}

impl<T: FormatWriter> Formatter for T {}

#[cfg(all(test, feature = "std"))]
mod test {
    use std::string::ToString as _;
    use std::vec::Vec;

<<<<<<< HEAD
    use crate::base::iana::{Class, DigestAlgorithm, SecurityAlgorithm};
    use crate::base::zonefile_fmt::ZonefileFmt;
=======
    use crate::base::iana::{Class, DigestAlg, SecAlg};
    use crate::base::zonefile_fmt::{DisplayKind, ZonefileFmt};
>>>>>>> d8f491ac
    use crate::base::{Name, Record, Ttl};
    use crate::rdata::{Cds, Cname, Ds, Mx, Txt, A};

    fn create_record<Data>(data: Data) -> Record<&'static Name<[u8]>, Data> {
        let name = Name::from_slice(b"\x07example\x03com\x00").unwrap();
        Record::new(name, Class::IN, Ttl::from_secs(3600), data)
    }

    #[test]
    fn a_record() {
        let record = create_record(A::new("128.140.76.106".parse().unwrap()));
        assert_eq!(
            "example.com. 3600 IN A 128.140.76.106",
            record.display_zonefile(DisplayKind::Simple).to_string()
        );
    }

    #[test]
    fn cname_record() {
        let record = create_record(Cname::new(
            Name::from_slice(b"\x07example\x03com\x00").unwrap(),
        ));
        assert_eq!(
            "example.com. 3600 IN CNAME example.com.",
            record.display_zonefile(DisplayKind::Simple).to_string()
        );
    }

    #[test]
    fn ds_key_record() {
        let record = create_record(
            Ds::new(
                5414,
                SecurityAlgorithm::ED25519,
                DigestAlgorithm::SHA256,
                &[0xDE, 0xAD, 0xBE, 0xEF],
            )
            .unwrap(),
        );
        assert_eq!(
            "example.com. 3600 IN DS 5414 15 2 DEADBEEF",
            record.display_zonefile(DisplayKind::Simple).to_string()
        );
        assert_eq!(
            [
                "example.com. 3600 IN DS ( 5414\t; key tag",
                "                          15\t; algorithm: ED25519",
                "                          2\t; digest type: SHA-256",
                "                          DEADBEEF )",
            ]
            .join("\n"),
            record.display_zonefile(DisplayKind::Multiline).to_string()
        );
    }

    #[test]
    fn cds_record() {
        let record = create_record(
            Cds::new(
                5414,
                SecurityAlgorithm::ED25519,
                DigestAlgorithm::SHA256,
                &[0xDE, 0xAD, 0xBE, 0xEF],
            )
            .unwrap(),
        );
        assert_eq!(
            "example.com. 3600 IN CDS 5414 15 2 DEADBEEF",
            record.display_zonefile(DisplayKind::Simple).to_string()
        );
    }

    #[test]
    fn mx_record() {
        let record = create_record(Mx::new(
            20,
            Name::from_slice(b"\x07example\x03com\x00").unwrap(),
        ));
        assert_eq!(
            "example.com. 3600 IN MX 20 example.com.",
            record.display_zonefile(DisplayKind::Simple).to_string()
        );
    }

    #[test]
    fn txt_record() {
        let record = create_record(Txt::<Vec<u8>>::build_from_slice(
            b"this is a string that is longer than 255 characters if I just \
            type a little bit more to pad this test out and then write some \
            more like a silly monkey with a typewriter accidentally writing \
            some shakespeare along the way but it feels like I have to type \
            even longer to hit that limit!\
        ").unwrap());
        assert_eq!(
            "example.com. 3600 IN TXT \
            \"this is a string that is longer than 255 characters if I just \
            type a little bit more to pad this test out and then write some \
            more like a silly monkey with a typewriter accidentally writing \
            some shakespeare along the way but it feels like I have to type \
            e\" \"ven longer to hit that limit!\"",
            record.display_zonefile(DisplayKind::Simple).to_string()
        );
    }

    #[test]
    fn hinfo_record() {
        use crate::rdata::Hinfo;
        let record = create_record(Hinfo::<Vec<u8>>::new(
            "Windows".parse().unwrap(),
            "Windows Server".parse().unwrap(),
        ));
        assert_eq!(
            "example.com. 3600 IN HINFO \"Windows\" \"Windows Server\"",
            record.display_zonefile(DisplayKind::Simple).to_string()
        );
    }

    #[test]
    fn naptr_record() {
        use crate::rdata::Naptr;
        let record = create_record(Naptr::<Vec<u8>, &Name<[u8]>>::new(
            100,
            50,
            "a".parse().unwrap(),
            "z3950+N2L+N2C".parse().unwrap(),
            r#"!^urn:cid:.+@([^\\.]+\\.)(.*)$!\\2!i"#.parse().unwrap(),
            Name::from_slice(b"\x09cidserver\x07example\x03com\x00").unwrap(),
        ));
        assert_eq!(
            r#"example.com. 3600 IN NAPTR 100 50 "a" "z3950+N2L+N2C" "!^urn:cid:.+@([^\\.]+\\.)(.*)$!\\2!i" cidserver.example.com."#,
            record.display_zonefile(DisplayKind::Simple).to_string()
        );
    }

    #[test]
    fn tabbed() {
        let record = create_record(
            Cds::new(
                5414,
                SecAlg::ED25519,
                DigestAlg::SHA256,
                &[0xDE, 0xAD, 0xBE, 0xEF],
            )
            .unwrap(),
        );

        // The name, ttl, class and rtype should be separated by \t, but the
        // rdata shouldn't.
        assert_eq!(
            "example.com.\t3600\tIN\tCDS\t5414 15 2 DEADBEEF",
            record.display_zonefile(DisplayKind::Tabbed).to_string()
        );
    }
}<|MERGE_RESOLUTION|>--- conflicted
+++ resolved
@@ -311,13 +311,8 @@
     use std::string::ToString as _;
     use std::vec::Vec;
 
-<<<<<<< HEAD
     use crate::base::iana::{Class, DigestAlgorithm, SecurityAlgorithm};
     use crate::base::zonefile_fmt::ZonefileFmt;
-=======
-    use crate::base::iana::{Class, DigestAlg, SecAlg};
-    use crate::base::zonefile_fmt::{DisplayKind, ZonefileFmt};
->>>>>>> d8f491ac
     use crate::base::{Name, Record, Ttl};
     use crate::rdata::{Cds, Cname, Ds, Mx, Txt, A};
 
