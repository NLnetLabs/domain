//! EDNS Options from RFC 7314

use core::fmt;
use super::super::iana::OptionCode;
use super::super::message_builder::OptBuilder;
use super::super::wire::{Compose, Composer, Parse, ParseError};
use super::{OptData, ComposeOptData, ParseOptData};
use octseq::builder::OctetsBuilder;
use octseq::parse::Parser;


//------------ Expire --------------------------------------------------------

// @TODO does this change influences more things below?
#[derive(Clone, Copy, Debug, Eq, Hash, Ord, PartialEq, PartialOrd)]
pub struct Expire(u32);

impl Expire {
    pub fn new(expire: u32) -> Self {
        Expire(expire)
    }

<<<<<<< HEAD
    pub fn push<Target: OctetsBuilder + AsRef<[u8]> + AsMut<[u8]>>(
        builder: &mut OptBuilder<Target>,
        expire: u32
    ) -> Result<(), ShortBuf> {
        builder.push(&Self::new(expire))
    }

    pub fn expire(self) -> u32 {
=======
    pub fn expire(self) -> Option<u32> {
>>>>>>> f29816bb
        self.0
    }

<<<<<<< HEAD
impl<Ref: AsRef<[u8]>> Parse<Ref> for Expire {
    fn parse(parser: &mut Parser<Ref>) -> Result<Self, ParseError> {
        u32::parse(parser).map(Self::new)
=======
    pub fn parse<Octs: AsRef<[u8]>>(
        parser: &mut Parser<Octs>
    ) -> Result<Self, ParseError> {
        if parser.remaining() == 0 {
            Ok(Expire::new(None))
        }
        else {
            u32::parse(parser).map(|res| Expire::new(Some(res)))
        }
>>>>>>> f29816bb
    }
}

<<<<<<< HEAD
    fn skip(parser: &mut Parser<Ref>) -> Result<(), ParseError> {
        u32::skip(parser)
    }
}

impl Compose for Expire {
    fn compose<T: OctetsBuilder + AsMut<[u8]>>(
        &self,
        target: &mut T
    ) -> Result<(), ShortBuf> {
       self.0.compose(target)
=======
//--- OptData

impl OptData for Expire {
    fn code(&self) -> OptionCode {
        OptionCode::Expire
    }
}

impl<'a, Octs: AsRef<[u8]>> ParseOptData<'a, Octs> for Expire {
    fn parse_option(
        code: OptionCode,
        parser: &mut Parser<'a, Octs>,
    ) -> Result<Option<Self>, ParseError> {
        if code == OptionCode::Expire {
            Self::parse(parser).map(Some)
        }
        else {
            Ok(None)
        }
    }
}

impl ComposeOptData for Expire {
    fn compose_len(&self) -> u16 {
        match self.0 {
            Some(_) => u32::COMPOSE_LEN,
            None => 0,
        }
    }

    fn compose_option<Target: OctetsBuilder + ?Sized>(
        &self, target: &mut Target
    ) -> Result<(), Target::AppendError> {
        if let Some(value) = self.0 {
            value.compose(target)?;
        }
        Ok(())
>>>>>>> f29816bb
    }
}


//------------ OptBuilder ----------------------------------------------------

impl<'a, Target: Composer> OptBuilder<'a, Target> {
    pub fn expire(
        &mut self, expire: Option<u32>
    ) -> Result<(), Target::AppendError> {
        self.push(&Expire::new(expire))
    }
}

impl fmt::Display for Expire {
    fn fmt(&self, f: &mut fmt::Formatter) -> fmt::Result {
        write!(f, "{}", self.0)?;

        Ok(())
    }
}
<|MERGE_RESOLUTION|>--- conflicted
+++ resolved
@@ -11,35 +11,18 @@
 
 //------------ Expire --------------------------------------------------------
 
-// @TODO does this change influences more things below?
 #[derive(Clone, Copy, Debug, Eq, Hash, Ord, PartialEq, PartialOrd)]
-pub struct Expire(u32);
+pub struct Expire(Option<u32>);
 
 impl Expire {
-    pub fn new(expire: u32) -> Self {
+    pub fn new(expire: Option<u32>) -> Self {
         Expire(expire)
     }
 
-<<<<<<< HEAD
-    pub fn push<Target: OctetsBuilder + AsRef<[u8]> + AsMut<[u8]>>(
-        builder: &mut OptBuilder<Target>,
-        expire: u32
-    ) -> Result<(), ShortBuf> {
-        builder.push(&Self::new(expire))
-    }
-
-    pub fn expire(self) -> u32 {
-=======
     pub fn expire(self) -> Option<u32> {
->>>>>>> f29816bb
         self.0
     }
 
-<<<<<<< HEAD
-impl<Ref: AsRef<[u8]>> Parse<Ref> for Expire {
-    fn parse(parser: &mut Parser<Ref>) -> Result<Self, ParseError> {
-        u32::parse(parser).map(Self::new)
-=======
     pub fn parse<Octs: AsRef<[u8]>>(
         parser: &mut Parser<Octs>
     ) -> Result<Self, ParseError> {
@@ -49,23 +32,9 @@
         else {
             u32::parse(parser).map(|res| Expire::new(Some(res)))
         }
->>>>>>> f29816bb
     }
 }
 
-<<<<<<< HEAD
-    fn skip(parser: &mut Parser<Ref>) -> Result<(), ParseError> {
-        u32::skip(parser)
-    }
-}
-
-impl Compose for Expire {
-    fn compose<T: OctetsBuilder + AsMut<[u8]>>(
-        &self,
-        target: &mut T
-    ) -> Result<(), ShortBuf> {
-       self.0.compose(target)
-=======
 //--- OptData
 
 impl OptData for Expire {
@@ -103,10 +72,17 @@
             value.compose(target)?;
         }
         Ok(())
->>>>>>> f29816bb
     }
 }
 
+impl fmt::Display for Expire {
+    fn fmt(&self, f: &mut fmt::Formatter) -> fmt::Result {
+        match self.0 {
+            Some(expire) => expire.fmt(f),
+            None => Ok(())
+        }
+    }
+}
 
 //------------ OptBuilder ----------------------------------------------------
 
@@ -117,11 +93,3 @@
         self.push(&Expire::new(expire))
     }
 }
-
-impl fmt::Display for Expire {
-    fn fmt(&self, f: &mut fmt::Formatter) -> fmt::Result {
-        write!(f, "{}", self.0)?;
-
-        Ok(())
-    }
-}
