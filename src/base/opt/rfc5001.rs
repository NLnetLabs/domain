--- conflicted
+++ resolved
@@ -1,10 +1,5 @@
 /// EDNS0 Options from RFC 5001.
 
-<<<<<<< HEAD
-use core::fmt;
-use core::str::from_utf8;
-=======
->>>>>>> f29816bb
 use super::super::iana::OptionCode;
 use super::super::message_builder::OptBuilder;
 use super::super::wire::{Composer, ParseError};
@@ -12,7 +7,7 @@
 use octseq::builder::OctetsBuilder;
 use octseq::octets::Octets;
 use octseq::parse::Parser;
-use core::fmt;
+use core::{fmt, str};
 
 
 //------------ Nsid ---------------------------------------------------------/
@@ -79,12 +74,9 @@
         for v in self.octets.as_ref() {
             write!(f, "{:X} ", *v)?;
         }
-        if self.octets.as_ref().is_ascii() {
-            write!(f, "(")?;
-            write!(f, "{}", from_utf8(self.octets.as_ref()).unwrap())?;
-            write!(f, ")")?;
+        if let Ok(s) = str::from_utf8(self.octets.as_ref()) {
+            write!(f, "({})", s)?;
         }
-
         Ok(())
     }
 }
