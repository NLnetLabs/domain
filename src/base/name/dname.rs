//! Uncompressed, absolute domain names.
//!
//! This is a private module. Its public types are re-exported by the parent.

use super::super::cmp::CanonicalOrd;
use super::super::scan::{Scanner, Symbol, Symbols};
use super::super::wire::{FormError, ParseError};
use super::builder::{DnameBuilder, FromStrError};
use super::label::{Label, LabelTypeError, SplitLabelError};
use super::relative::{DnameIter, RelativeDname};
use super::traits::{ToDname, ToLabelIter};
#[cfg(feature = "bytes")]
use bytes::Bytes;
use core::ops::{Bound, RangeBounds};
use core::str::FromStr;
<<<<<<< HEAD
use core::{cmp, fmt, hash, str};
use octseq::builder::{
    EmptyBuilder, FreezeBuilder, FromBuilder, OctetsBuilder, Truncate,
};
=======
use core::{borrow, cmp, fmt, hash, str};
use octseq::builder::{EmptyBuilder, FreezeBuilder, FromBuilder, Truncate};
>>>>>>> 0e0ab82e
use octseq::octets::{Octets, OctetsFrom};
use octseq::parse::Parser;
#[cfg(feature = "serde")]
use octseq::serde::{DeserializeOctets, SerializeOctets};
#[cfg(feature = "std")]
use std::vec::Vec;

//------------ Dname ---------------------------------------------------------

/// An uncompressed, absolute domain name.
///
/// The type wraps an octets sequence that contains an absolute domain name in
/// wire-format encoding. It provides an interface similar to a slice of the
/// labels of the name, i.e., you can iterate over the labels, split them off,
/// etc.
///
/// You can construct a domain name from a string via the `FromStr` trait or
/// manually via a [`DnameBuilder`]. In addition, you can also parse it from
/// a message. This will, however, require the name to be uncompressed.
/// Otherwise, you would receive a [`ParsedDname`] which can be converted into
/// `Dname` via [`ToDname::to_dname`].
///
/// The canonical way to convert a domain name into its presentation format is
/// using [`to_string`] or by using its [`Display`] implementation (which
/// performs no allocations).
///
/// [`DnameBuilder`]: struct.DnameBuilder.html
/// [`ParsedDname`]: struct.ParsedDname.html
/// [`RelativeDname`]: struct.RelativeDname.html
/// [`ToDname::to_dname`]: trait.ToDname.html#method.to_dname
/// [`to_string`]: `std::string::ToString::to_string`
/// [`Display`]: `std::fmt::Display`
#[derive(Clone)]
pub struct Dname<Octs: ?Sized>(Octs);

impl Dname<()> {
    /// Domain names have a maximum length of 255 octets.
    pub const MAX_LEN: usize = 255;
}

/// # Creating Values
///
impl<Octs> Dname<Octs> {
    /// Creates a domain name from the underlying octets without any check.
    ///
    /// Since this will allow to actually construct an incorrectly encoded
    /// domain name value, the function is unsafe.
    ///
    /// # Safety
    ///
    /// The octets sequence passed in `octets` must contain a correctly
    /// encoded absolute domain name. It must be at most 255 octets long.
    /// It must contain the root label exactly once as its last label.
    pub const unsafe fn from_octets_unchecked(octets: Octs) -> Self {
        Dname(octets)
    }

    /// Creates a domain name from an octet sequence.
    ///
    /// This will only succeed if `octets` contains a properly encoded
    /// absolute domain name in wire format. Because the function checks for
    /// correctness, this will take a wee bit of time.
    pub fn from_octets(octets: Octs) -> Result<Self, DnameError>
    where
        Octs: AsRef<[u8]>,
    {
        Dname::check_slice(octets.as_ref())?;
        Ok(unsafe { Dname::from_octets_unchecked(octets) })
    }

    pub fn from_symbols<Sym>(symbols: Sym) -> Result<Self, FromStrError>
    where
        Octs: FromBuilder,
        <Octs as FromBuilder>::Builder: EmptyBuilder
            + FreezeBuilder<Octets = Octs>
            + AsRef<[u8]>
            + AsMut<[u8]>,
        Sym: IntoIterator<Item = Symbol>,
    {
        // DnameBuilder can’t deal with a single dot, so we need to special
        // case that.
        let mut symbols = symbols.into_iter();
        let first = match symbols.next() {
            Some(first) => first,
            None => return Err(FromStrError::UnexpectedEnd),
        };
        if first == Symbol::Char('.') {
            if symbols.next().is_some() {
                return Err(FromStrError::EmptyLabel);
            } else {
                // Make a root name.
                let mut builder =
                    <Octs as FromBuilder>::Builder::with_capacity(1);
                builder
                    .append_slice(b"\0")
                    .map_err(|_| FromStrError::ShortBuf)?;
                return Ok(unsafe {
                    Self::from_octets_unchecked(builder.freeze())
                });
            }
        }

        let mut builder = DnameBuilder::<Octs::Builder>::new();
        builder.push_symbol(first)?;
        builder.append_symbols(symbols)?;
        builder.into_dname().map_err(Into::into)
    }

    /// Creates a domain name from a sequence of characters.
    ///
    /// The sequence must result in a domain name in representation format.
    /// That is, its labels should be separated by dots.
    /// Actual dots, white space and backslashes should be escaped by a
    /// preceeding backslash, and any byte value that is not a printable
    /// ASCII character should be encoded by a backslash followed by its
    /// three digit decimal value.
    ///
    /// If Internationalized Domain Names are to be used, the labels already
    /// need to be in punycode-encoded form.
    ///
    /// The name will always be an absolute name. If the last character in the
    /// sequence is not a dot, the function will quietly add a root label,
    /// anyway. In most cases, this is likely what you want. If it isn’t,
    /// though, use [`UncertainDname`] instead to be able to check.
    ///
    /// [`UncertainDname`]: enum.UncertainDname.html
    pub fn from_chars<C>(chars: C) -> Result<Self, FromStrError>
    where
        Octs: FromBuilder,
        <Octs as FromBuilder>::Builder: EmptyBuilder
            + FreezeBuilder<Octets = Octs>
            + AsRef<[u8]>
            + AsMut<[u8]>,
        C: IntoIterator<Item = char>,
    {
        Symbols::with(chars.into_iter(), |symbols| {
            Self::from_symbols(symbols)
        })
    }

    /// Reads a name in presentation format from the beginning of a scanner.
    pub fn scan<S: Scanner<Dname = Self>>(
        scanner: &mut S,
    ) -> Result<Self, S::Error> {
        scanner.scan_dname()
    }

    /// Returns a domain name consisting of the root label only.
    ///
    /// This function will work for any kind octets sequence that can be
    /// created from an octets slice. Since this will require providing the
    /// type parameter in some cases, there are shortcuts methods for specific
    /// octets types: [`root_ref`], [`root_vec`], and [`root_bytes`].
    ///
    /// [`root_ref`]: #method.root_ref
    /// [`root_vec`]: #method.root_vec
    /// [`root_bytes`]: #method.root_bytes
    pub fn root() -> Self
    where
        Octs: From<&'static [u8]>,
    {
        unsafe { Self::from_octets_unchecked(b"\0".as_ref().into()) }
    }
}

impl Dname<[u8]> {
    /// Creates a domain name from an octet slice without checking,
    unsafe fn from_slice_unchecked(slice: &[u8]) -> &Self {
        &*(slice as *const [u8] as *const Dname<[u8]>)
    }

    /// Creates a domain name from an octets slice.
    ///
    /// Note that the input must be in wire format, as shown below.
    ///
    /// # Examples
    ///
    /// ```
    /// use domain::base::name::Dname;
    /// Dname::from_slice(b"\x07example\x03com");
    /// ```
    ///
    /// # Errors
    ///
    /// This will only succeed if `slice` contains a properly encoded
    /// absolute domain name.
    pub fn from_slice(slice: &[u8]) -> Result<&Self, DnameError> {
        Self::check_slice(slice)?;
        Ok(unsafe { Self::from_slice_unchecked(slice) })
    }

    /// Creates a domain name for the root label only atop an octets slice.
    pub fn root_slice() -> &'static Self {
        unsafe { Self::from_slice_unchecked("\0".as_ref()) }
    }

    /// Checks whether an octet slice contains a correctly encoded name.
    fn check_slice(mut slice: &[u8]) -> Result<(), DnameError> {
        if slice.len() > Dname::MAX_LEN {
            return Err(DnameError::LongName);
        }
        loop {
            let (label, tail) = Label::split_from(slice)?;
            if label.is_root() {
                if tail.is_empty() {
                    break;
                } else {
                    return Err(DnameError::TrailingData);
                }
            }
            if tail.is_empty() {
                return Err(DnameError::RelativeName);
            }
            slice = tail;
        }
        Ok(())
    }
}

impl Dname<&'static [u8]> {
    /// Creates a domain name for the root label only atop a slice reference.
    pub fn root_ref() -> Self {
        Self::root()
    }
}

#[cfg(feature = "std")]
impl Dname<Vec<u8>> {
    /// Creates a domain name for the root label only atop a `Vec<u8>`.
    pub fn root_vec() -> Self {
        Self::root()
    }

    /// Creates a domain name atop a `Vec<u8>` from its string representation.
    pub fn vec_from_str(s: &str) -> Result<Self, FromStrError> {
        FromStr::from_str(s)
    }
}

#[cfg(feature = "bytes")]
impl Dname<Bytes> {
    /// Creates a domain name for the root label only atop a bytes values.
    pub fn root_bytes() -> Self {
        Self::root()
    }

    /// Creates a domain name atop a Bytes from its string representation.
    pub fn bytes_from_str(s: &str) -> Result<Self, FromStrError> {
        FromStr::from_str(s)
    }
}

/// # Conversions
///
impl<Octs: ?Sized> Dname<Octs> {
    /// Returns a reference to the underlying octets sequence.
    ///
    /// These octets contain the domain name in wire format.
    pub fn as_octets(&self) -> &Octs {
        &self.0
    }

    /// Converts the domain name into the underlying octets sequence.
    pub fn into_octets(self) -> Octs
    where
        Octs: Sized,
    {
        self.0
    }

    /// Converts the name into a relative name by dropping the root label.
    pub fn into_relative(mut self) -> RelativeDname<Octs>
    where
        Octs: Sized + AsRef<[u8]> + Truncate,
    {
        let len = self.0.as_ref().len() - 1;
        self.0.truncate(len);
        unsafe { RelativeDname::from_octets_unchecked(self.0) }
    }

    /// Returns a domain name using a reference to the octets.
    pub fn for_ref(&self) -> Dname<&Octs> {
        unsafe { Dname::from_octets_unchecked(&self.0) }
    }

    /// Returns a reference to the underlying octets slice.
    ///
    /// The slice will contain the domain name in wire format.
    pub fn as_slice(&self) -> &[u8]
    where
        Octs: AsRef<[u8]>,
    {
        self.0.as_ref()
    }

    /// Returns a domain name for the octets slice of the content.
    pub fn for_slice(&self) -> &Dname<[u8]>
    where
        Octs: AsRef<[u8]>,
    {
        unsafe { Dname::from_slice_unchecked(self.0.as_ref()) }
    }

    /// Converts the domain name into its canonical form.
    ///
    /// This will convert all octets that are upper case ASCII characters
    /// into their lower case equivalent.
    pub fn make_canonical(&mut self)
    where
        Octs: AsMut<[u8]>,
    {
        Label::make_slice_canonical(self.0.as_mut());
    }
}

/// # Properties
///
impl<Octs: AsRef<[u8]> + ?Sized> Dname<Octs> {
    /// Returns whether the name is the root label only.
    pub fn is_root(&self) -> bool {
        self.0.as_ref().len() == 1
    }

    /// Returns the length of the domain name.
    #[allow(clippy::len_without_is_empty)] // never empty ...
    pub fn len(&self) -> usize {
        self.0.as_ref().len()
    }

    pub fn fmt_with_dot(&self) -> impl fmt::Display + '_ {
        DisplayWithDot(self.for_slice())
    }
}

/// # Working with Labels
///
impl<Octs: AsRef<[u8]> + ?Sized> Dname<Octs> {
    /// Returns an iterator over the labels of the domain name.
    pub fn iter(&self) -> DnameIter {
        DnameIter::new(self.0.as_ref())
    }

    /// Returns an iterator over the suffixes of the name.
    ///
    /// The returned iterator starts with the full name and then for each
    /// additional step returns a name with the left-most label stripped off
    /// until it reaches the root label.
    pub fn iter_suffixes(&self) -> SuffixIter<'_, Octs> {
        SuffixIter::new(self)
    }

    /// Returns the number of labels in the domain name.
    pub fn label_count(&self) -> usize {
        self.iter().count()
    }

    /// Returns a reference to the first label.
    pub fn first(&self) -> &Label {
        self.iter().next().unwrap()
    }

    /// Returns a reference to the last label.
    ///
    /// Because the last label in an absolute name is always the root label,
    /// this method can return a static reference. It is also a wee bit silly,
    /// but here for completeness.
    pub fn last(&self) -> &'static Label {
        Label::root()
    }

    /// Determines whether `base` is a prefix of `self`.
    pub fn starts_with<'a, N: ToLabelIter + ?Sized>(
        &'a self,
        base: &'a N,
    ) -> bool {
        <Self as ToLabelIter>::starts_with(self, base)
    }

    /// Determines whether `base` is a suffix of `self`.
    pub fn ends_with<'a, N: ToLabelIter + ?Sized>(
        &'a self,
        base: &'a N,
    ) -> bool {
        <Self as ToLabelIter>::ends_with(self, base)
    }

    /// Returns whether an index points to the first byte of a non-root label.
    pub fn is_label_start(&self, mut index: usize) -> bool {
        if index == 0 {
            return true;
        }
        let mut tmp = self.as_slice();
        while !tmp.is_empty() {
            let (label, tail) = Label::split_from(tmp).unwrap();
            let len = label.len() + 1;
            if index < len || len == 1 {
                // length 1: root label.
                return false;
            } else if index == len {
                return true;
            }
            index -= len;
            tmp = tail;
        }
        false
    }

    /// Like `is_label_start` but panics if it isn’t.
    fn check_index(&self, index: usize) {
        if !self.is_label_start(index) {
            panic!("index not at start of a label");
        }
    }

    /// Checks that a range starts and ends at label bounds.
    fn check_bounds(&self, bounds: &impl RangeBounds<usize>) {
        match bounds.start_bound().cloned() {
            Bound::Included(idx) => self.check_index(idx),
            Bound::Excluded(_) => {
                panic!("excluded lower bounds not supported");
            }
            Bound::Unbounded => {}
        }
        match bounds.end_bound().cloned() {
            Bound::Included(idx) => self
                .check_index(idx.checked_add(1).expect("end bound too big")),
            Bound::Excluded(idx) => self.check_index(idx),
            Bound::Unbounded => {
                panic!("unbounded end bound (results in absolute name)")
            }
        }
    }

    /// Returns the part of the name indicated by start and end positions.
    ///
    /// The returned name will start at position `begin` and end right before
    /// position `end`. Both positions are given as indexes into the
    /// underlying octets sequence and must point to the begining of a label.
    ///
    /// The method returns a reference to an unsized relative domain name and
    /// is thus best suited for temporary referencing. If you want to keep the
    /// part of the name around, [`range`] is likely a better choice.
    ///
    /// # Panics
    ///
    /// The method panics if either position is not the start of a label or
    /// is out of bounds.
    ///
    /// Because the returned domain name is relative, the method will also
    /// panic if the end is equal to the length of the name. If you
    /// want to slice the entire end of the name including the final root
    /// label, you can use [`slice_from()`] instead.
    ///
    /// [`range`]: #method.range
    /// [`slice_from()`]: #method.slice_from
    pub fn slice(
        &self,
        range: impl RangeBounds<usize>,
    ) -> &RelativeDname<[u8]> {
        self.check_bounds(&range);
        unsafe {
            RelativeDname::from_slice_unchecked(self.0.as_ref().range(range))
        }
    }

    /// Returns the part of the name starting at the given position.
    ///
    /// The returned name will start at the given postion and cover the
    /// remainder of the name. The position `begin` is provided as an index
    /// into the underlying octets sequence and must point to the beginning
    /// of a label.
    ///
    /// The method returns a reference to an unsized domain name and
    /// is thus best suited for temporary referencing. If you want to keep the
    /// part of the name around, [`range_from`] is likely a better choice.
    ///
    /// # Panics
    ///
    /// The method panics if `begin` isn’t the index of the beginning of a
    /// label or is out of bounds.
    ///
    /// [`range_from`]: #method.range_from
    pub fn slice_from(&self, begin: usize) -> &Dname<[u8]> {
        self.check_index(begin);
        unsafe { Dname::from_slice_unchecked(&self.0.as_ref()[begin..]) }
    }

    /// Returns the part of the name indicated by start and end positions.
    ///
    /// The returned name will start at position `begin` and end right before
    /// position `end`. Both positions are given as indexes into the
    /// underlying octets sequence and must point to the begining of a label.
    ///
    /// # Panics
    ///
    /// The method panics if either position is not the start of a label or
    /// is out of bounds.
    ///
    /// Because the returned domain name is relative, the method will also
    /// panic if the end is equal to the length of the name. If you
    /// want to slice the entire end of the name including the final root
    /// label, you can use [`range_from()`] instead.
    ///
    /// [`range_from()`]: #method.range_from
    pub fn range(
        &self,
        range: impl RangeBounds<usize>,
    ) -> RelativeDname<<Octs as Octets>::Range<'_>>
    where
        Octs: Octets,
    {
        self.check_bounds(&range);
        unsafe { RelativeDname::from_octets_unchecked(self.0.range(range)) }
    }

    /// Returns the part of the name starting at the given position.
    ///
    /// The returned name will start at the given postion and cover the
    /// remainder of the name. The position `begin` is provided as an index
    /// into the underlying octets sequence and must point to the beginning
    /// of a label.
    ///
    /// # Panics
    ///
    /// The method panics if `begin` isn’t the index of the beginning of a
    /// label or is out of bounds.
    pub fn range_from(
        &self,
        begin: usize,
    ) -> Dname<<Octs as Octets>::Range<'_>>
    where
        Octs: Octets,
    {
        self.check_index(begin);
        unsafe { self.range_from_unchecked(begin) }
    }

    /// Returns the part of the name starting at a position without checking.
    unsafe fn range_from_unchecked(
        &self,
        begin: usize,
    ) -> Dname<<Octs as Octets>::Range<'_>>
    where
        Octs: Octets,
    {
        Dname::from_octets_unchecked(self.0.range(begin..))
    }
}

impl<Octs: AsRef<[u8]> + ?Sized> Dname<Octs> {
    /// Splits the name into two at the given position.
    ///
    /// Returns a pair of the left and right part of the split name.
    ///
    /// # Panics
    ///
    /// The method will panic if `mid` is not the index of the beginning of
    /// a label or if it is out of bounds.
    pub fn split(
        &self,
        mid: usize,
    ) -> (RelativeDname<Octs::Range<'_>>, Dname<Octs::Range<'_>>)
    where
        Octs: Octets,
    {
        self.check_index(mid);
        unsafe {
            (
                RelativeDname::from_octets_unchecked(self.0.range(..mid)),
                Dname::from_octets_unchecked(self.0.range(mid..)),
            )
        }
    }

    /// Truncates the name before `len`.
    ///
    /// Because truncating converts the name into a relative name, the method
    /// consumes self.
    ///
    /// # Panics
    ///
    /// The method will panic if `len` is not the index of a new label or if
    /// it is out of bounds.
    pub fn truncate(mut self, len: usize) -> RelativeDname<Octs>
    where
        Octs: Truncate + Sized,
    {
        self.check_index(len);
        self.0.truncate(len);
        unsafe { RelativeDname::from_octets_unchecked(self.0) }
    }

    /// Splits off the first label.
    ///
    /// If this name is longer than just the root label, returns a pair
    /// of that label and the remaining name. If the name is only the root
    /// label, returns `None`.
    pub fn split_first(&self) -> Option<(&Label, Dname<Octs::Range<'_>>)>
    where
        Octs: Octets,
    {
        if self.compose_len() == 1 {
            return None;
        }
        let label = self.iter().next().unwrap();
        Some((label, self.split(label.len() + 1).1))
    }

    /// Returns the parent of the current name.
    ///
    /// If the name consists of the root label only, returns `None`.
    pub fn parent(&self) -> Option<Dname<Octs::Range<'_>>>
    where
        Octs: Octets,
    {
        self.split_first().map(|(_, parent)| parent)
    }

    /// Strips the suffix `base` from the domain name.
    ///
    /// If `base` is indeed a suffix, returns a relative domain name with the
    /// remainder of the name. Otherwise, returns an error with an unmodified
    /// `self`.
    pub fn strip_suffix<N: ToDname + ?Sized>(
        self,
        base: &N,
    ) -> Result<RelativeDname<Octs>, Self>
    where
        Octs: Truncate + Sized,
    {
        if self.ends_with(base) {
            let len = self.0.as_ref().len() - usize::from(base.compose_len());
            Ok(self.truncate(len))
        } else {
            Err(self)
        }
    }
}

impl<Octs> Dname<Octs> {
    /// Reads a name in wire format from the beginning of a parser.
    pub fn parse<'a, Src: Octets<Range<'a> = Octs> + ?Sized>(
        parser: &mut Parser<'a, Src>,
    ) -> Result<Self, ParseError> {
        let len = Self::parse_name_len(parser)?;
        Ok(unsafe { Self::from_octets_unchecked(parser.parse_octets(len)?) })
    }

    /// Peeks at a parser and returns the length of a name at its beginning.
    fn parse_name_len<Source: AsRef<[u8]> + ?Sized>(
        parser: &mut Parser<Source>,
    ) -> Result<usize, ParseError> {
        let len = {
            let mut tmp = parser.peek_all();
            loop {
                if tmp.is_empty() {
                    return Err(ParseError::ShortInput);
                }
                let (label, tail) = Label::split_from(tmp)?;
                tmp = tail;
                if label.is_root() {
                    break;
                }
            }
            parser.remaining() - tmp.len()
        };
        if len > Dname::MAX_LEN {
            Err(DnameError::LongName.into())
        } else {
            Ok(len)
        }
    }
}

//--- AsRef

impl<Octs> AsRef<Octs> for Dname<Octs> {
    fn as_ref(&self) -> &Octs {
        &self.0
    }
}

impl<Octs: AsRef<[u8]> + ?Sized> AsRef<[u8]> for Dname<Octs> {
    fn as_ref(&self) -> &[u8] {
        self.0.as_ref()
    }
}

//--- OctetsFrom

impl<Octs, SrcOcts> OctetsFrom<Dname<SrcOcts>> for Dname<Octs>
where
    Octs: OctetsFrom<SrcOcts>,
{
    type Error = Octs::Error;

    fn try_octets_from(source: Dname<SrcOcts>) -> Result<Self, Self::Error> {
        Octs::try_octets_from(source.0)
            .map(|octets| unsafe { Self::from_octets_unchecked(octets) })
    }
}

//--- FromStr

impl<Octs> FromStr for Dname<Octs>
where
    Octs: FromBuilder,
    <Octs as FromBuilder>::Builder: EmptyBuilder
        + FreezeBuilder<Octets = Octs>
        + AsRef<[u8]>
        + AsMut<[u8]>,
{
    type Err = FromStrError;

    /// Parses a string into an absolute domain name.
    ///
    /// The name needs to be formatted in representation format, i.e., as a
    /// sequence of labels separated by dots. If Internationalized Domain
    /// Name (IDN) labels are to be used, these need to be given in punycode
    /// encoded form.
    ///
    /// The implementation assumes that the string refers to an absolute name
    /// whether it ends in a dot or not. If you need to be able to distinguish
    /// between those two cases, you can use [`UncertainDname`] instead.
    ///
    /// [`UncertainDname`]: struct.UncertainDname.html
    fn from_str(s: &str) -> Result<Self, Self::Err> {
        Self::from_chars(s.chars())
    }
}

//--- PartialEq, and Eq

impl<Octs, N> PartialEq<N> for Dname<Octs>
where
    Octs: AsRef<[u8]> + ?Sized,
    N: ToDname + ?Sized,
{
    fn eq(&self, other: &N) -> bool {
        self.name_eq(other)
    }
}

impl<Octs: AsRef<[u8]> + ?Sized> Eq for Dname<Octs> {}

//--- PartialOrd, Ord, and CanonicalOrd

impl<Octs, N> PartialOrd<N> for Dname<Octs>
where
    Octs: AsRef<[u8]> + ?Sized,
    N: ToDname + ?Sized,
{
    /// Returns the ordering between `self` and `other`.
    ///
    /// Domain name order is determined according to the ‘canonical DNS
    /// name order’ as defined in [section 6.1 of RFC 4034][RFC4034-6.1].
    ///
    /// [RFC4034-6.1]: https://tools.ietf.org/html/rfc4034#section-6.1
    fn partial_cmp(&self, other: &N) -> Option<cmp::Ordering> {
        Some(self.name_cmp(other))
    }
}

impl<Octs: AsRef<[u8]> + ?Sized> Ord for Dname<Octs> {
    /// Returns the ordering between `self` and `other`.
    ///
    /// Domain name order is determined according to the ‘canonical DNS
    /// name order’ as defined in [section 6.1 of RFC 4034][RFC4034-6.1].
    ///
    /// [RFC4034-6.1]: https://tools.ietf.org/html/rfc4034#section-6.1
    fn cmp(&self, other: &Self) -> cmp::Ordering {
        self.name_cmp(other)
    }
}

impl<Octs, N> CanonicalOrd<N> for Dname<Octs>
where
    Octs: AsRef<[u8]> + ?Sized,
    N: ToDname + ?Sized,
{
    fn canonical_cmp(&self, other: &N) -> cmp::Ordering {
        self.name_cmp(other)
    }
}

//--- Hash

impl<Octs: AsRef<[u8]> + ?Sized> hash::Hash for Dname<Octs> {
    fn hash<H: hash::Hasher>(&self, state: &mut H) {
        for item in self.iter() {
            item.hash(state)
        }
    }
}

//--- ToLabelIter and ToDname

impl<Octs> ToLabelIter for Dname<Octs>
where
    Octs: AsRef<[u8]> + ?Sized,
{
    type LabelIter<'a> = DnameIter<'a> where Octs: 'a;

    fn iter_labels(&self) -> Self::LabelIter<'_> {
        self.iter()
    }

    fn compose_len(&self) -> u16 {
        u16::try_from(self.0.as_ref().len()).expect("long domain name")
    }
}

impl<Octs: AsRef<[u8]> + ?Sized> ToDname for Dname<Octs> {
    fn as_flat_slice(&self) -> Option<&[u8]> {
        Some(self.0.as_ref())
    }
}

//--- IntoIterator

impl<'a, Octs> IntoIterator for &'a Dname<Octs>
where
    Octs: AsRef<[u8]> + ?Sized,
{
    type Item = &'a Label;
    type IntoIter = DnameIter<'a>;

    fn into_iter(self) -> Self::IntoIter {
        self.iter()
    }
}

//--- Display

impl<Octs: AsRef<[u8]> + ?Sized> fmt::Display for Dname<Octs> {
    /// Formats the domain name.
    ///
    /// This will produce the domain name in ‘common display format’ without
    /// the trailing dot with the exception of a root name which will be just
    /// a dot.
    fn fmt(&self, f: &mut fmt::Formatter) -> fmt::Result {
        if self.is_root() {
            return f.write_str(".");
        }

        let mut iter = self.iter();
        write!(f, "{}", iter.next().unwrap())?;
        for label in iter {
            if !label.is_root() {
                write!(f, ".{}", label)?
            }
        }
        Ok(())
    }
}

//--- Debug

impl<Octs: AsRef<[u8]> + ?Sized> fmt::Debug for Dname<Octs> {
    fn fmt(&self, f: &mut fmt::Formatter) -> fmt::Result {
        write!(f, "Dname({})", self.fmt_with_dot())
    }
}

//--- Borrow

/// Containers holding `Dname<Vec<u8>>` may be queried either by `Dname<Vec<u8>>` or borrowed
/// forms. This `Borrow` impl supports user code querying containers with compatible-but-different
/// types like the following example:
/// ```
/// use std::collections::HashMap;
///
/// use domain::base::Dname;
///
/// fn get_description(hash: &HashMap<Dname<Vec<u8>>, String>) -> Option<&str> {
///     let lookup_name: &Dname<[u8]> = Dname::from_slice(b"\x03www\x07example\x03com\0").unwrap();
///     hash.get(lookup_name).map(|x| x.as_ref())
/// }
/// ```
impl<Octs: AsRef<[u8]>> borrow::Borrow<Dname<[u8]>> for Dname<Octs> {
    fn borrow(&self) -> &Dname<[u8]> {
        self.for_slice()
    }
}

//--- Serialize and Deserialize

#[cfg(feature = "serde")]
impl<Octs> serde::Serialize for Dname<Octs>
where
    Octs: AsRef<[u8]> + SerializeOctets + ?Sized,
{
    fn serialize<S: serde::Serializer>(
        &self,
        serializer: S,
    ) -> Result<S::Ok, S::Error> {
        if serializer.is_human_readable() {
            serializer
                .serialize_newtype_struct("Dname", &format_args!("{}", self))
        } else {
            serializer.serialize_newtype_struct(
                "Dname",
                &self.0.as_serialized_octets(),
            )
        }
    }
}

#[cfg(feature = "serde")]
impl<'de, Octs> serde::Deserialize<'de> for Dname<Octs>
where
    Octs: FromBuilder + DeserializeOctets<'de>,
    <Octs as FromBuilder>::Builder: FreezeBuilder<Octets = Octs>
        + EmptyBuilder
        + AsRef<[u8]>
        + AsMut<[u8]>,
{
    fn deserialize<D: serde::Deserializer<'de>>(
        deserializer: D,
    ) -> Result<Self, D::Error> {
        use core::marker::PhantomData;

        struct InnerVisitor<'de, T: DeserializeOctets<'de>>(T::Visitor);

        impl<'de, Octs> serde::de::Visitor<'de> for InnerVisitor<'de, Octs>
        where
            Octs: FromBuilder + DeserializeOctets<'de>,
            <Octs as FromBuilder>::Builder: FreezeBuilder<Octets = Octs>
                + EmptyBuilder
                + AsRef<[u8]>
                + AsMut<[u8]>,
        {
            type Value = Dname<Octs>;

            fn expecting(&self, f: &mut fmt::Formatter) -> fmt::Result {
                f.write_str("an absolute domain name")
            }

            fn visit_str<E: serde::de::Error>(
                self,
                v: &str,
            ) -> Result<Self::Value, E> {
                Dname::from_str(v).map_err(E::custom)
            }

            fn visit_borrowed_bytes<E: serde::de::Error>(
                self,
                value: &'de [u8],
            ) -> Result<Self::Value, E> {
                self.0.visit_borrowed_bytes(value).and_then(|octets| {
                    Dname::from_octets(octets).map_err(E::custom)
                })
            }

            #[cfg(feature = "std")]
            fn visit_byte_buf<E: serde::de::Error>(
                self,
                value: std::vec::Vec<u8>,
            ) -> Result<Self::Value, E> {
                self.0.visit_byte_buf(value).and_then(|octets| {
                    Dname::from_octets(octets).map_err(E::custom)
                })
            }
        }

        struct NewtypeVisitor<T>(PhantomData<T>);

        impl<'de, Octs> serde::de::Visitor<'de> for NewtypeVisitor<Octs>
        where
            Octs: FromBuilder + DeserializeOctets<'de>,
            <Octs as FromBuilder>::Builder: EmptyBuilder
                + FreezeBuilder<Octets = Octs>
                + AsRef<[u8]>
                + AsMut<[u8]>,
        {
            type Value = Dname<Octs>;

            fn expecting(&self, f: &mut fmt::Formatter) -> fmt::Result {
                f.write_str("an absolute domain name")
            }

            fn visit_newtype_struct<D: serde::Deserializer<'de>>(
                self,
                deserializer: D,
            ) -> Result<Self::Value, D::Error> {
                if deserializer.is_human_readable() {
                    deserializer
                        .deserialize_str(InnerVisitor(Octs::visitor()))
                } else {
                    Octs::deserialize_with_visitor(
                        deserializer,
                        InnerVisitor(Octs::visitor()),
                    )
                }
            }
        }

        deserializer
            .deserialize_newtype_struct("Dname", NewtypeVisitor(PhantomData))
    }
}

//------------ SuffixIter ----------------------------------------------------

/// An iterator over ever shorter suffixes of a domain name.
#[derive(Clone)]
pub struct SuffixIter<'a, Octs: ?Sized> {
    name: &'a Dname<Octs>,
    start: Option<usize>,
}

impl<'a, Octs: ?Sized> SuffixIter<'a, Octs> {
    /// Creates a new iterator cloning `name`.
    fn new(name: &'a Dname<Octs>) -> Self {
        SuffixIter {
            name,
            start: Some(0),
        }
    }
}

impl<'a, Octs: Octets + ?Sized> Iterator for SuffixIter<'a, Octs> {
    type Item = Dname<Octs::Range<'a>>;

    fn next(&mut self) -> Option<Self::Item> {
        let start = self.start?;
        let res = unsafe { self.name.range_from_unchecked(start) };
        let label = res.first();
        if label.is_root() {
            self.start = None;
        } else {
            self.start = Some(start + usize::from(label.compose_len()))
        }
        Some(res)
    }
}

//------------ DisplayWithDot ------------------------------------------------

struct DisplayWithDot<'a>(&'a Dname<[u8]>);

impl<'a> fmt::Display for DisplayWithDot<'a> {
    fn fmt(&self, f: &mut fmt::Formatter) -> fmt::Result {
        if self.0.is_root() {
            f.write_str(".")
        } else {
            let mut iter = self.0.iter();
            write!(f, "{}", iter.next().unwrap())?;
            for label in iter {
                write!(f, ".{}", label)?
            }
            Ok(())
        }
    }
}

//============ Error Types ===================================================

//------------ DnameError ----------------------------------------------------

/// A domain name wasn’t encoded correctly.
#[derive(Clone, Copy, Debug, Eq, PartialEq)]
pub enum DnameError {
    /// The encoding contained an unknown or disallowed label type.
    BadLabel(LabelTypeError),

    /// The encoding contained a compression pointer.
    CompressedName,

    /// The name was longer than 255 octets.
    LongName,

    /// The name did not end with the root label.
    RelativeName,

    /// There was more data after the root label was encountered.
    TrailingData,

    /// The input ended in the middle of a label.
    ShortInput,
}

//--- From

impl From<LabelTypeError> for DnameError {
    fn from(err: LabelTypeError) -> DnameError {
        DnameError::BadLabel(err)
    }
}

impl From<SplitLabelError> for DnameError {
    fn from(err: SplitLabelError) -> DnameError {
        match err {
            SplitLabelError::Pointer(_) => DnameError::CompressedName,
            SplitLabelError::BadType(t) => DnameError::BadLabel(t),
            SplitLabelError::ShortInput => DnameError::ShortInput,
        }
    }
}

impl From<DnameError> for FormError {
    fn from(err: DnameError) -> FormError {
        FormError::new(match err {
            DnameError::BadLabel(_) => "unknown label type",
            DnameError::CompressedName => "compressed domain name",
            DnameError::LongName => "long domain name",
            DnameError::RelativeName => "relative domain name",
            DnameError::TrailingData => "trailing data in buffer",
            DnameError::ShortInput => "unexpected end of buffer",
        })
    }
}

impl From<DnameError> for ParseError {
    fn from(err: DnameError) -> ParseError {
        match err {
            DnameError::ShortInput => ParseError::ShortInput,
            other => ParseError::Form(other.into()),
        }
    }
}

//--- Display and Error

impl fmt::Display for DnameError {
    fn fmt(&self, f: &mut fmt::Formatter) -> fmt::Result {
        match *self {
            DnameError::BadLabel(ref err) => err.fmt(f),
            DnameError::CompressedName => {
                f.write_str("compressed domain name")
            }
            DnameError::LongName => f.write_str("long domain name"),
            DnameError::RelativeName => f.write_str("relative name"),
            DnameError::TrailingData => f.write_str("trailing data"),
            DnameError::ShortInput => ParseError::ShortInput.fmt(f),
        }
    }
}

#[cfg(feature = "std")]
impl std::error::Error for DnameError {}

//============ Testing =======================================================
//
// Some of the helper functions herein are resused by the tests of other
// sub-modules of ::bits::name. Hence the `pub(crate)` designation.

#[cfg(test)]
pub(crate) mod test {
    use super::*;

    #[cfg(feature = "std")]
    macro_rules! assert_panic {
        ( $cond:expr ) => {{
            let result = std::panic::catch_unwind(|| $cond);
            assert!(result.is_err());
        }};
    }

    #[test]
    fn impls() {
        fn assert_to_dname<T: ToDname + ?Sized>(_: &T) {}

        assert_to_dname(Dname::from_slice(b"\0".as_ref()).unwrap());
        assert_to_dname(&Dname::from_octets(b"\0").unwrap());
        assert_to_dname(&Dname::from_octets(b"\0".as_ref()).unwrap());

        #[cfg(feature = "std")]
        {
            assert_to_dname(
                &Dname::from_octets(Vec::from(b"\0".as_ref())).unwrap(),
            );
        }
    }

    #[cfg(feature = "bytes")]
    #[test]
    fn impls_bytes() {
        fn assert_to_dname<T: ToDname + ?Sized>(_: &T) {}

        assert_to_dname(
            &Dname::from_octets(Bytes::from(b"\0".as_ref())).unwrap(),
        );
    }

    #[test]
    fn root() {
        assert_eq!(Dname::root_ref().as_slice(), b"\0");
        #[cfg(feature = "std")]
        {
            assert_eq!(Dname::root_vec().as_slice(), b"\0");
        }
        assert_eq!(Dname::root_slice().as_slice(), b"\0");
    }

    #[cfg(feature = "bytes")]
    #[test]
    fn root_bytes() {
        assert_eq!(Dname::root_bytes().as_slice(), b"\0");
    }

    #[test]
    #[cfg(feature = "std")]
    fn from_slice() {
        // a simple good name
        assert_eq!(
            Dname::from_slice(b"\x03www\x07example\x03com\0")
                .unwrap()
                .as_slice(),
            b"\x03www\x07example\x03com\0"
        );

        // relative name
        assert_eq!(
            Dname::from_slice(b"\x03www\x07example\x03com"),
            Err(DnameError::RelativeName)
        );

        // bytes shorter than what label length says.
        assert_eq!(
            Dname::from_slice(b"\x03www\x07exa"),
            Err(DnameError::ShortInput)
        );

        // label 63 long ok, 64 bad.
        let mut slice = [0u8; 65];
        slice[0] = 63;
        assert!(Dname::from_slice(&slice[..]).is_ok());
        let mut slice = [0u8; 66];
        slice[0] = 64;
        assert!(Dname::from_slice(&slice[..]).is_err());

        // name 255 long ok, 256 bad.
        let mut buf = std::vec::Vec::new();
        for _ in 0..25 {
            buf.extend_from_slice(b"\x09123456789");
        }
        assert_eq!(buf.len(), 250);
        let mut tmp = buf.clone();
        tmp.extend_from_slice(b"\x03123\0");
        assert_eq!(Dname::from_slice(&tmp).map(|_| ()), Ok(()));
        buf.extend_from_slice(b"\x041234\0");
        assert!(Dname::from_slice(&buf).is_err());

        // trailing data
        assert!(Dname::from_slice(b"\x03com\0\x03www\0").is_err());

        // bad label heads: compressed, other types.
        assert_eq!(
            Dname::from_slice(b"\xa2asdasds"),
            Err(LabelTypeError::Undefined.into())
        );
        assert_eq!(
            Dname::from_slice(b"\x62asdasds"),
            Err(LabelTypeError::Extended(0x62).into())
        );
        assert_eq!(
            Dname::from_slice(b"\xccasdasds"),
            Err(DnameError::CompressedName)
        );

        // empty input
        assert_eq!(Dname::from_slice(b""), Err(DnameError::ShortInput));
    }

    // `Dname::from_chars` is covered in the `FromStr` test.
    //
    // No tests for the simple conversion methods because, well, simple.

    #[test]
    fn into_relative() {
        assert_eq!(
            Dname::from_octets(b"\x03www\0".as_ref())
                .unwrap()
                .into_relative()
                .as_slice(),
            b"\x03www"
        );
    }

    #[test]
    #[cfg(feature = "std")]
    fn make_canonical() {
        let mut name =
            RelativeDname::vec_from_str("wWw.exAmpLE.coM").unwrap();
        name.make_canonical();
        assert_eq!(
            name,
            RelativeDname::from_octets(b"\x03www\x07example\x03com").unwrap()
        );
    }

    #[test]
    fn is_root() {
        assert!(Dname::from_slice(b"\0").unwrap().is_root());
        assert!(!Dname::from_slice(b"\x03www\0").unwrap().is_root());
        assert!(Dname::root_ref().is_root());
    }

    pub fn cmp_iter<I>(mut iter: I, labels: &[&[u8]])
    where
        I: Iterator,
        I::Item: AsRef<[u8]>,
    {
        let mut labels = labels.iter();
        loop {
            match (iter.next(), labels.next()) {
                (Some(left), Some(right)) => {
                    assert_eq!(left.as_ref(), *right)
                }
                (None, None) => break,
                (_, None) => panic!("extra items in iterator"),
                (None, _) => panic!("missing items in iterator"),
            }
        }
    }

    #[test]
    fn iter() {
        cmp_iter(Dname::root_ref().iter(), &[b""]);
        cmp_iter(
            Dname::from_slice(b"\x03www\x07example\x03com\0")
                .unwrap()
                .iter(),
            &[b"www", b"example", b"com", b""],
        );
    }

    pub fn cmp_iter_back<I>(mut iter: I, labels: &[&[u8]])
    where
        I: DoubleEndedIterator,
        I::Item: AsRef<[u8]>,
    {
        let mut labels = labels.iter();
        loop {
            match (iter.next_back(), labels.next()) {
                (Some(left), Some(right)) => {
                    assert_eq!(left.as_ref(), *right)
                }
                (None, None) => break,
                (_, None) => panic!("extra items in iterator"),
                (None, _) => panic!("missing items in iterator"),
            }
        }
    }

    #[test]
    fn iter_back() {
        cmp_iter_back(Dname::root_ref().iter(), &[b""]);
        cmp_iter_back(
            Dname::from_slice(b"\x03www\x07example\x03com\0")
                .unwrap()
                .iter(),
            &[b"", b"com", b"example", b"www"],
        );
    }

    #[test]
    fn iter_suffixes() {
        cmp_iter(Dname::root_ref().iter_suffixes(), &[b"\0"]);
        cmp_iter(
            Dname::from_octets(b"\x03www\x07example\x03com\0".as_ref())
                .unwrap()
                .iter_suffixes(),
            &[
                b"\x03www\x07example\x03com\0",
                b"\x07example\x03com\0",
                b"\x03com\0",
                b"\0",
            ],
        );
    }

    #[test]
    fn label_count() {
        assert_eq!(Dname::root_ref().label_count(), 1);
        assert_eq!(
            Dname::from_slice(b"\x03www\x07example\x03com\0")
                .unwrap()
                .label_count(),
            4
        );
    }

    #[test]
    fn first() {
        assert_eq!(Dname::root_ref().first().as_slice(), b"");
        assert_eq!(
            Dname::from_slice(b"\x03www\x07example\x03com\0")
                .unwrap()
                .first()
                .as_slice(),
            b"www"
        );
    }

    #[test]
    fn last() {
        assert_eq!(Dname::root_ref().last().as_slice(), b"");
        assert_eq!(
            Dname::from_slice(b"\x03www\x07example\x03com\0")
                .unwrap()
                .last()
                .as_slice(),
            b""
        );
    }

    #[test]
    fn starts_with() {
        let root = Dname::root_ref();
        let wecr =
            Dname::from_octets(b"\x03www\x07example\x03com\0".as_ref())
                .unwrap();

        assert!(root.starts_with(&root));
        assert!(wecr.starts_with(&wecr));

        assert!(root.starts_with(&RelativeDname::empty_ref()));
        assert!(wecr.starts_with(&RelativeDname::empty_ref()));

        let test = RelativeDname::from_slice(b"\x03www").unwrap();
        assert!(!root.starts_with(&test));
        assert!(wecr.starts_with(&test));

        let test = RelativeDname::from_slice(b"\x03www\x07example").unwrap();
        assert!(!root.starts_with(&test));
        assert!(wecr.starts_with(&test));

        let test =
            RelativeDname::from_slice(b"\x03www\x07example\x03com").unwrap();
        assert!(!root.starts_with(&test));
        assert!(wecr.starts_with(&test));

        let test = RelativeDname::from_slice(b"\x07example\x03com").unwrap();
        assert!(!root.starts_with(&test));
        assert!(!wecr.starts_with(&test));

        let test = RelativeDname::from_octets(b"\x03www".as_ref())
            .unwrap()
            .chain(
                RelativeDname::from_octets(b"\x07example".as_ref()).unwrap(),
            )
            .unwrap();
        assert!(!root.starts_with(&test));
        assert!(wecr.starts_with(&test));

        let test = test
            .chain(RelativeDname::from_octets(b"\x03com".as_ref()).unwrap())
            .unwrap();
        assert!(!root.starts_with(&test));
        assert!(wecr.starts_with(&test));
    }

    #[test]
    fn ends_with() {
        let root = Dname::root_ref();
        let wecr =
            Dname::from_octets(b"\x03www\x07example\x03com\0".as_ref())
                .unwrap();

        for name in wecr.iter_suffixes() {
            if name.is_root() {
                assert!(root.ends_with(&name));
            } else {
                assert!(!root.ends_with(&name));
            }
            assert!(wecr.ends_with(&name));
        }
    }

    #[test]
    fn is_label_start() {
        let wecr = Dname::from_slice(b"\x03www\x07example\x03com\0").unwrap();

        assert!(wecr.is_label_start(0)); // \x03
        assert!(!wecr.is_label_start(1)); // w
        assert!(!wecr.is_label_start(2)); // w
        assert!(!wecr.is_label_start(3)); // w
        assert!(wecr.is_label_start(4)); // \x07
        assert!(!wecr.is_label_start(5)); // e
        assert!(!wecr.is_label_start(6)); // x
        assert!(!wecr.is_label_start(7)); // a
        assert!(!wecr.is_label_start(8)); // m
        assert!(!wecr.is_label_start(9)); // p
        assert!(!wecr.is_label_start(10)); // l
        assert!(!wecr.is_label_start(11)); // e
        assert!(wecr.is_label_start(12)); // \x03
        assert!(!wecr.is_label_start(13)); // c
        assert!(!wecr.is_label_start(14)); // o
        assert!(!wecr.is_label_start(15)); // m
        assert!(wecr.is_label_start(16)); // \0
        assert!(!wecr.is_label_start(17)); //
        assert!(!wecr.is_label_start(18)); //
    }

    #[test]
    #[cfg(feature = "std")]
    fn slice() {
        let wecr = Dname::from_slice(b"\x03www\x07example\x03com\0").unwrap();

        assert_eq!(wecr.slice(..4).as_slice(), b"\x03www");
        assert_eq!(wecr.slice(..12).as_slice(), b"\x03www\x07example");
        assert_eq!(wecr.slice(4..12).as_slice(), b"\x07example");
        assert_eq!(wecr.slice(4..16).as_slice(), b"\x07example\x03com");

        assert_panic!(wecr.slice(0..3));
        assert_panic!(wecr.slice(1..4));
        assert_panic!(wecr.slice(0..11));
        assert_panic!(wecr.slice(1..12));
        assert_panic!(wecr.slice(0..17));
        assert_panic!(wecr.slice(4..17));
        assert_panic!(wecr.slice(0..18));
    }

    #[test]
    #[cfg(feature = "std")]
    fn slice_from() {
        let wecr = Dname::from_slice(b"\x03www\x07example\x03com\0").unwrap();

        assert_eq!(
            wecr.slice_from(0).as_slice(),
            b"\x03www\x07example\x03com\0"
        );
        assert_eq!(wecr.slice_from(4).as_slice(), b"\x07example\x03com\0");
        assert_eq!(wecr.slice_from(12).as_slice(), b"\x03com\0");
        assert_eq!(wecr.slice_from(16).as_slice(), b"\0");

        assert_panic!(wecr.slice_from(17));
        assert_panic!(wecr.slice_from(18));
    }

    #[test]
    #[cfg(feature = "std")]
    fn range() {
        let wecr =
            Dname::from_octets(b"\x03www\x07example\x03com\0".as_ref())
                .unwrap();

        assert_eq!(wecr.range(0..4).as_slice(), b"\x03www");
        assert_eq!(wecr.range(0..12).as_slice(), b"\x03www\x07example");
        assert_eq!(wecr.range(4..12).as_slice(), b"\x07example");
        assert_eq!(wecr.range(4..16).as_slice(), b"\x07example\x03com");

        assert_panic!(wecr.range(0..3));
        assert_panic!(wecr.range(1..4));
        assert_panic!(wecr.range(0..11));
        assert_panic!(wecr.range(1..12));
        assert_panic!(wecr.range(0..17));
        assert_panic!(wecr.range(4..17));
        assert_panic!(wecr.range(0..18));
    }

    #[test]
    #[cfg(feature = "std")]
    fn range_from() {
        let wecr =
            Dname::from_octets(b"\x03www\x07example\x03com\0".as_ref())
                .unwrap();

        assert_eq!(
            wecr.range_from(0).as_slice(),
            b"\x03www\x07example\x03com\0"
        );
        assert_eq!(wecr.range_from(4).as_slice(), b"\x07example\x03com\0");
        assert_eq!(wecr.range_from(12).as_slice(), b"\x03com\0");
        assert_eq!(wecr.range_from(16).as_slice(), b"\0");

        assert_panic!(wecr.range_from(17));
        assert_panic!(wecr.range_from(18));
    }

    #[test]
    #[cfg(feature = "std")]
    fn split() {
        let wecr =
            Dname::from_octets(b"\x03www\x07example\x03com\0".as_ref())
                .unwrap();

        let (left, right) = wecr.split(0);
        assert_eq!(left.as_slice(), b"");
        assert_eq!(right.as_slice(), b"\x03www\x07example\x03com\0");

        let (left, right) = wecr.split(4);
        assert_eq!(left.as_slice(), b"\x03www");
        assert_eq!(right.as_slice(), b"\x07example\x03com\0");

        let (left, right) = wecr.split(12);
        assert_eq!(left.as_slice(), b"\x03www\x07example");
        assert_eq!(right.as_slice(), b"\x03com\0");

        let (left, right) = wecr.split(16);
        assert_eq!(left.as_slice(), b"\x03www\x07example\x03com");
        assert_eq!(right.as_slice(), b"\0");

        assert_panic!(wecr.split(1));
        assert_panic!(wecr.split(14));
        assert_panic!(wecr.split(17));
        assert_panic!(wecr.split(18));
    }

    #[test]
    #[cfg(feature = "std")]
    fn truncate() {
        let wecr =
            Dname::from_octets(b"\x03www\x07example\x03com\0".as_ref())
                .unwrap();

        assert_eq!(wecr.clone().truncate(0).as_slice(), b"");
        assert_eq!(wecr.clone().truncate(4).as_slice(), b"\x03www");
        assert_eq!(
            wecr.clone().truncate(12).as_slice(),
            b"\x03www\x07example"
        );
        assert_eq!(
            wecr.clone().truncate(16).as_slice(),
            b"\x03www\x07example\x03com"
        );

        assert_panic!(wecr.clone().truncate(1));
        assert_panic!(wecr.clone().truncate(14));
        assert_panic!(wecr.clone().truncate(17));
        assert_panic!(wecr.clone().truncate(18));
    }

    #[test]
    fn split_first() {
        let wecr =
            Dname::from_octets(b"\x03www\x07example\x03com\0".as_ref())
                .unwrap();

        let (label, wecr) = wecr.split_first().unwrap();
        assert_eq!(label, b"www".as_ref());
        assert_eq!(wecr.as_slice(), b"\x07example\x03com\0");

        let (label, wecr) = wecr.split_first().unwrap();
        assert_eq!(label, b"example");
        assert_eq!(wecr.as_slice(), b"\x03com\0");

        let (label, wecr) = wecr.split_first().unwrap();
        assert_eq!(label, b"com");
        assert_eq!(wecr.as_slice(), b"\0");
        assert!(wecr.split_first().is_none());
    }

    #[test]
    fn parent() {
        let wecr =
            Dname::from_octets(b"\x03www\x07example\x03com\0".as_ref())
                .unwrap();

        let wecr = wecr.parent().unwrap();
        assert_eq!(wecr.as_slice(), b"\x07example\x03com\0");
        let wecr = wecr.parent().unwrap();
        assert_eq!(wecr.as_slice(), b"\x03com\0");
        let wecr = wecr.parent().unwrap();
        assert_eq!(wecr.as_slice(), b"\0");
        assert!(wecr.parent().is_none());
    }

    #[test]
    fn strip_suffix() {
        let wecr =
            Dname::from_octets(b"\x03www\x07example\x03com\0".as_ref())
                .unwrap();
        let ecr =
            Dname::from_octets(b"\x07example\x03com\0".as_ref()).unwrap();
        let cr = Dname::from_octets(b"\x03com\0".as_ref()).unwrap();
        let wenr =
            Dname::from_octets(b"\x03www\x07example\x03net\0".as_ref())
                .unwrap();
        let enr =
            Dname::from_octets(b"\x07example\x03net\0".as_ref()).unwrap();
        let nr = Dname::from_octets(b"\x03net\0".as_ref()).unwrap();

        assert_eq!(wecr.clone().strip_suffix(&wecr).unwrap().as_slice(), b"");
        assert_eq!(
            wecr.clone().strip_suffix(&ecr).unwrap().as_slice(),
            b"\x03www"
        );
        assert_eq!(
            wecr.clone().strip_suffix(&cr).unwrap().as_slice(),
            b"\x03www\x07example"
        );
        assert_eq!(
            wecr.clone()
                .strip_suffix(&Dname::root_slice())
                .unwrap()
                .as_slice(),
            b"\x03www\x07example\x03com"
        );

        assert_eq!(
            wecr.clone().strip_suffix(&wenr).unwrap_err().as_slice(),
            b"\x03www\x07example\x03com\0"
        );
        assert_eq!(
            wecr.clone().strip_suffix(&enr).unwrap_err().as_slice(),
            b"\x03www\x07example\x03com\0"
        );
        assert_eq!(
            wecr.clone().strip_suffix(&nr).unwrap_err().as_slice(),
            b"\x03www\x07example\x03com\0"
        );
    }

    #[test]
    #[cfg(feature = "std")]
    fn parse() {
        // Parse a correctly formatted name.
        let mut p = Parser::from_static(b"\x03www\x07example\x03com\0af");
        assert_eq!(
            Dname::parse(&mut p).unwrap().as_slice(),
            b"\x03www\x07example\x03com\0"
        );
        assert_eq!(p.peek_all(), b"af");

        // Short buffer in middle of label.
        let mut p = Parser::from_static(b"\x03www\x07exam");
        assert_eq!(Dname::parse(&mut p), Err(ParseError::ShortInput));

        // Short buffer at end of label.
        let mut p = Parser::from_static(b"\x03www\x07example");
        assert_eq!(Dname::parse(&mut p), Err(ParseError::ShortInput));

        // Compressed name.
        let mut p = Parser::from_static(b"\x03com\x03www\x07example\xc0\0");
        p.advance(4).unwrap();
        assert_eq!(
            Dname::parse(&mut p),
            Err(DnameError::CompressedName.into())
        );

        // Bad label header.
        let mut p = Parser::from_static(b"\x03www\x07example\xbffoo");
        assert!(Dname::parse(&mut p).is_err());

        // Long name: 255 bytes is fine.
        let mut buf = Vec::new();
        for _ in 0..50 {
            buf.extend_from_slice(b"\x041234");
        }
        buf.extend_from_slice(b"\x03123\0");
        assert_eq!(buf.len(), 255);
        let mut p = Parser::from_ref(buf.as_slice());
        assert!(Dname::parse(&mut p).is_ok());
        assert_eq!(p.peek_all(), b"");

        // Long name: 256 bytes are bad.
        let mut buf = Vec::new();
        for _ in 0..51 {
            buf.extend_from_slice(b"\x041234");
        }
        buf.extend_from_slice(b"\0");
        assert_eq!(buf.len(), 256);
        let mut p = Parser::from_ref(buf.as_slice());
        assert_eq!(Dname::parse(&mut p), Err(DnameError::LongName.into()));
    }

    // I don’t think we need tests for `Compose::compose` since it only
    // copies the underlying bytes.

    #[test]
    #[cfg(feature = "std")]
    fn compose_canonical() {
        use octseq::builder::infallible;

        let mut buf = Vec::new();
        infallible(
            Dname::from_slice(b"\x03wWw\x07exaMPle\x03com\0")
                .unwrap()
                .compose_canonical(&mut buf),
        );
        assert_eq!(buf.as_slice(), b"\x03www\x07example\x03com\0");
    }

    #[test]
    #[cfg(feature = "std")]
    fn from_str() {
        // Another simple test. `DnameBuilder` does all the heavy lifting,
        // so we don’t need to test all the escape sequence shenanigans here.
        // Just check that we’ll always get a name, final dot or not, unless
        // the string is empty.
        use core::str::FromStr;
        use std::vec::Vec;

        assert_eq!(
            Dname::<Vec<u8>>::from_str(".").unwrap().as_slice(),
            b"\0"
        );
        assert_eq!(
            Dname::<Vec<u8>>::from_str("www.example.com")
                .unwrap()
                .as_slice(),
            b"\x03www\x07example\x03com\0"
        );
        assert_eq!(
            Dname::<Vec<u8>>::from_str("www.example.com.")
                .unwrap()
                .as_slice(),
            b"\x03www\x07example\x03com\0"
        );
    }

    #[test]
    fn eq() {
        assert_eq!(
            Dname::from_slice(b"\x03www\x07example\x03com\0").unwrap(),
            Dname::from_slice(b"\x03www\x07example\x03com\0").unwrap()
        );
        assert_eq!(
            Dname::from_slice(b"\x03www\x07example\x03com\0").unwrap(),
            Dname::from_slice(b"\x03wWw\x07eXAMple\x03Com\0").unwrap()
        );
        assert_eq!(
            Dname::from_slice(b"\x03www\x07example\x03com\0").unwrap(),
            &RelativeDname::from_octets(b"\x03www".as_ref())
                .unwrap()
                .chain(
                    RelativeDname::from_octets(
                        b"\x07example\x03com".as_ref()
                    )
                    .unwrap()
                )
                .unwrap()
                .chain(Dname::root_ref())
                .unwrap()
        );
        assert_eq!(
            Dname::from_slice(b"\x03www\x07example\x03com\0").unwrap(),
            &RelativeDname::from_octets(b"\x03wWw".as_ref())
                .unwrap()
                .chain(
                    RelativeDname::from_octets(
                        b"\x07eXAMple\x03coM".as_ref()
                    )
                    .unwrap()
                )
                .unwrap()
                .chain(Dname::root_ref())
                .unwrap()
        );
        assert_ne!(
            Dname::from_slice(b"\x03www\x07example\x03com\0").unwrap(),
            Dname::from_slice(b"\x03ww4\x07example\x03com\0").unwrap()
        );
        assert_ne!(
            Dname::from_slice(b"\x03www\x07example\x03com\0").unwrap(),
            &RelativeDname::from_octets(b"\x03www".as_ref())
                .unwrap()
                .chain(
                    RelativeDname::from_octets(
                        b"\x073xample\x03com".as_ref()
                    )
                    .unwrap()
                )
                .unwrap()
                .chain(Dname::root_ref())
                .unwrap()
        );
    }

    #[test]
    fn cmp() {
        use core::cmp::Ordering;

        // The following is taken from section 6.1 of RFC 4034.
        let names = [
            Dname::from_slice(b"\x07example\0").unwrap(),
            Dname::from_slice(b"\x01a\x07example\0").unwrap(),
            Dname::from_slice(b"\x08yljkjljk\x01a\x07example\0").unwrap(),
            Dname::from_slice(b"\x01Z\x01a\x07example\0").unwrap(),
            Dname::from_slice(b"\x04zABC\x01a\x07example\0").unwrap(),
            Dname::from_slice(b"\x01z\x07example\0").unwrap(),
            Dname::from_slice(b"\x01\x01\x01z\x07example\0").unwrap(),
            Dname::from_slice(b"\x01*\x01z\x07example\0").unwrap(),
            Dname::from_slice(b"\x01\xc8\x01z\x07example\0").unwrap(),
        ];
        for i in 0..names.len() {
            for j in 0..names.len() {
                let ord = i.cmp(&j);
                assert_eq!(names[i].partial_cmp(names[j]), Some(ord));
                assert_eq!(names[i].cmp(names[j]), ord);
            }
        }

        let n1 = Dname::from_slice(b"\x03www\x07example\x03com\0").unwrap();
        let n2 = Dname::from_slice(b"\x03wWw\x07eXAMple\x03Com\0").unwrap();
        assert_eq!(n1.partial_cmp(n2), Some(Ordering::Equal));
        assert_eq!(n1.cmp(n2), Ordering::Equal);
    }

    #[test]
    #[cfg(feature = "std")]
    fn hash() {
        use std::collections::hash_map::DefaultHasher;
        use std::hash::{Hash, Hasher};

        let mut s1 = DefaultHasher::new();
        let mut s2 = DefaultHasher::new();
        Dname::from_slice(b"\x03www\x07example\x03com\0")
            .unwrap()
            .hash(&mut s1);
        Dname::from_slice(b"\x03wWw\x07eXAMple\x03Com\0")
            .unwrap()
            .hash(&mut s2);
        assert_eq!(s1.finish(), s2.finish());
    }

    // Scan and Display skipped for now.

    #[cfg(all(feature = "serde", feature = "std"))]
    #[test]
    fn ser_de() {
        use serde_test::{assert_tokens, Configure, Token};

        let name = Dname::<Vec<u8>>::from_str("www.example.com.").unwrap();
        assert_tokens(
            &name.clone().compact(),
            &[
                Token::NewtypeStruct { name: "Dname" },
                Token::ByteBuf(b"\x03www\x07example\x03com\0"),
            ],
        );
        assert_tokens(
            &name.readable(),
            &[
                Token::NewtypeStruct { name: "Dname" },
                Token::Str("www.example.com"),
            ],
        );
        assert_tokens(
            &Dname::root_vec().readable(),
            &[Token::NewtypeStruct { name: "Dname" }, Token::Str(".")],
        );
    }
}<|MERGE_RESOLUTION|>--- conflicted
+++ resolved
@@ -13,15 +13,10 @@
 use bytes::Bytes;
 use core::ops::{Bound, RangeBounds};
 use core::str::FromStr;
-<<<<<<< HEAD
-use core::{cmp, fmt, hash, str};
+use core::{borrow, cmp, fmt, hash, str};
 use octseq::builder::{
     EmptyBuilder, FreezeBuilder, FromBuilder, OctetsBuilder, Truncate,
 };
-=======
-use core::{borrow, cmp, fmt, hash, str};
-use octseq::builder::{EmptyBuilder, FreezeBuilder, FromBuilder, Truncate};
->>>>>>> 0e0ab82e
 use octseq::octets::{Octets, OctetsFrom};
 use octseq::parse::Parser;
 #[cfg(feature = "serde")]
