//! Group of resource records and associated signatures.
//!
//! For lack of a better term we call this a group. RR set refers to just
//! the resource records without the signatures.
//!
//! Name suggested by Yorgos: SignedRrset. Problem, sometimes there are no
//! signatures, sometimes there is a signature but no RRset.

use super::context::{
    Config, Error, Node, ValidationContext, ValidationState,
};
use super::utilities::{make_ede, map_dname, ttl_for_sig};
use crate::base::cmp::CanonicalOrd;
use crate::base::iana::class::Class;
use crate::base::iana::ExtendedErrorCode;
use crate::base::name::ToName;
use crate::base::opt::exterr::ExtendedError;
use crate::base::rdata::ComposeRecordData;
use crate::base::{Name, ParsedName, ParsedRecord, Record, Rtype, Ttl};
use crate::dep::octseq::builder::with_infallible;
use crate::dep::octseq::{Octets, OctetsFrom};
use crate::net::client::request::{RequestMessage, SendRequest};
use crate::rdata::dnssec::Timestamp;
use crate::rdata::{AllRecordData, Dnskey, Rrsig};
use crate::validate::RrsigExt;
use bytes::Bytes;
use moka::future::Cache;
use ring::digest;
use std::cmp::{max, min};
use std::fmt::Debug;
use std::slice::Iter;
use std::time::Duration;
use std::vec::Vec;

//----------- Group ----------------------------------------------------------

/// A collection of records (rr_set), associated signatures (sig_set) and
/// space for extra records, currently only CNAME records that are associated
/// with DNAME records in rr_set. Keep track if there were duplicate records
/// in found_duplicate.
///
/// [Group::new] and [Group::add] maintain the following invariant: a
/// [Group] instance
/// has at least one record in rr_set or sig_set. Both cannot be empty
/// at the same time. Records in rr_set and sig_set all have the same
/// owner name. All signature records in sig_set cover the same rtype.
/// If both rr_set and sig_set and non-empty the the type convered by the
/// signatures in sig_set is equal to the type of the records in rr_set.
#[derive(Clone, Debug)]
pub struct Group {
    /// The RRset that this group captures.
    rr_set: Vec<RrType>,

    /// The signatures associated with the RRset.
    sig_set: Vec<SigType>,

    /// Any extra records we need to keep with this group.
    ///
    /// Typically these are CNAME records that supplement the DNAME record
    /// in rr_set.
    extra_set: Vec<RrType>,

    /// Whether a duplicate record was found and ignored.
    found_duplicate: bool,
}

/// The type of records stored in rr_set and extra_set.
type RrType = Record<Name<Bytes>, AllRecordData<Bytes, ParsedName<Bytes>>>;

/// The type of records stored in sig_set.
type SigType = Record<Name<Bytes>, Rrsig<Bytes, Name<Bytes>>>;

impl Group {
    /// Create a new group with one record.
    fn new(rr: ParsedRecord<'_, Bytes>) -> Result<Self, Error> {
        let sig_record = match rr.to_record::<Rrsig<_, _>>()? {
            None => {
                return Ok(Self {
                    rr_set: vec![to_bytes_record(&rr)?],
                    sig_set: Vec::new(),
                    extra_set: Vec::new(),
                    found_duplicate: false,
                });
            }
            Some(record) => record,
        };
        let rrsig = sig_record.data();

        let rrsig: Rrsig<Bytes, Name<Bytes>> =
            Rrsig::<Bytes, Name<Bytes>>::new(
                rrsig.type_covered(),
                rrsig.algorithm(),
                rrsig.labels(),
                rrsig.original_ttl(),
                rrsig.expiration(),
                rrsig.inception(),
                rrsig.key_tag(),
                rrsig.signer_name().to_name::<Bytes>(),
                Bytes::copy_from_slice(rrsig.signature().as_ref()),
            )
            .expect("should not fail");

        let record: Record<Name<Bytes>, _> = Record::new(
            sig_record.owner().to_name::<Bytes>(),
            sig_record.class(),
            sig_record.ttl(),
            rrsig,
        );

        Ok(Self {
            rr_set: Vec::new(),
            sig_set: vec![record],
            extra_set: Vec::new(),
            found_duplicate: false,
        })
    }

    /// Try to add a record to a group.
    ///
    /// This function returns an error if it is not possible to add
    /// the record to the current group.
    fn add(&mut self, rr: &ParsedRecord<'_, Bytes>) -> Result<(), ()> {
        // First check owner.
        if let Some(frr) = self.rr_set.first() {
            if frr.owner() != &rr.owner().to_name::<Bytes>() {
                return Err(());
            }
        } else if *self.sig_set[0].owner() != rr.owner() {
            return Err(());
        }

        let (curr_class, curr_rtype) = if let Some(rr) = self.rr_set.first() {
            (rr.class(), rr.rtype())
        } else {
            (
                self.sig_set[0].class(),
                self.sig_set[0].data().type_covered(),
            )
        };

        let opt_record = match rr.to_record::<Rrsig<_, _>>() {
            Ok(opt_record) => opt_record,
            Err(_) => {
                // Ignore parse errors and return failure. Later new will
                // report the error.
                return Err(());
            }
        };
        if let Some(record) = opt_record {
            let rrsig = record.data();

            if curr_class == rr.class() && curr_rtype == rrsig.type_covered()
            {
                let rrsig: Rrsig<Bytes, Name<Bytes>> =
                    Rrsig::<Bytes, Name<Bytes>>::new(
                        rrsig.type_covered(),
                        rrsig.algorithm(),
                        rrsig.labels(),
                        rrsig.original_ttl(),
                        rrsig.expiration(),
                        rrsig.inception(),
                        rrsig.key_tag(),
                        rrsig.signer_name().to_name::<Bytes>(),
                        Bytes::copy_from_slice(rrsig.signature().as_ref()),
                    )
                    .expect("should not fail");

                let record: Record<Name<Bytes>, _> = Record::new(
                    record.owner().to_name::<Bytes>(),
                    curr_class,
                    record.ttl(),
                    rrsig,
                );

                // Some recursors return duplicate records. Check.
                for r in &self.sig_set {
                    if *r == record {
                        // We already have this record.
                        self.found_duplicate = true;
                        return Ok(());
                    }
                }

                self.sig_set.push(record);
                return Ok(());
            }
            return Err(());
        }

        // We can add rr if owner, class and rtype match.
        if curr_class == rr.class() && curr_rtype == rr.rtype() {
            let rr = match to_bytes_record(rr) {
                Ok(rr) => rr,
                Err(_) => {
                    // Ignore parse errors and return failure. Later new will
                    // report the error.
                    return Err(());
                }
            };

            // Some recursors return duplicate records. Check.
            for r in &self.rr_set {
                if *r == rr {
                    // We already have this record.
                    self.found_duplicate = true;
                    return Ok(());
                }
            }

            self.rr_set.push(rr);
            return Ok(());
        }

        // No match.
        Err(())
    }

    /// Add extra records that are associated with a group.
    ///
    /// The main use at the moment is to store the courtesy CNAME that comes
    /// with a DNAME. We need to keep the CNAME around to be able to
    /// regenerate the reply message with updated TTLs or other types of
    /// sanitizing.
    fn add_extra(
        &mut self,
        rr: &Record<Name<Bytes>, AllRecordData<Bytes, ParsedName<Bytes>>>,
    ) {
        // Assume we don't have to check for duplicates. The source of this
        // record is a CNAME group. Duplicates have been removed already.
        self.extra_set.push(rr.clone());
    }

    /// DNSSEC validate a group and return a `ValidatedGroup` that contains
    /// the records of the original group as well as the validation status.
    /// Or return an error if something prevents validation.
    pub async fn validated<Octs, Upstream>(
        &self,
        vc: &ValidationContext<Upstream>,
        config: &Config,
    ) -> Result<ValidatedGroup, Error>
    where
        Octs:
            AsRef<[u8]> + Debug + Octets + OctetsFrom<Vec<u8>> + Send + Sync,
        Upstream: SendRequest<RequestMessage<Octs>>,
    {
        let (state, signer_name, wildcard, ede, adjust_ttl) =
            self.validate_with_vc(vc, config).await?;
        Ok(ValidatedGroup::new(
            self.rr_set.clone(),
            self.sig_set.clone(),
            self.extra_set.clone(),
            state,
            signer_name,
            wildcard,
            ede,
            adjust_ttl,
            self.found_duplicate,
        ))
    }

    /// Return the owner name of a group.
    pub fn owner(&self) -> Name<Bytes> {
        if let Some(rr) = self.rr_set.first() {
            return rr.owner().to_bytes();
        }

        // This may fail if sig_set is empty. But either rr_set or
        // sig_set is not empty.
        return self.sig_set[0].owner().to_bytes();
    }

    /// Return the class of a group.
    pub fn class(&self) -> Class {
        if let Some(rr) = self.rr_set.first() {
            return rr.class();
        }

        // This may fail if sig_set is empty. But either rr_set or
        // sig_set is not empty.
        self.sig_set[0].class()
    }

    /// Return the rtype of a group.
    pub fn rtype(&self) -> Rtype {
        if let Some(rr) = self.rr_set.first() {
            return rr.rtype();
        }

        // The type in sig_set is always Rrsig
        Rtype::RRSIG
    }

    /// Return a copy of the RRset in a group.
    pub fn rr_set(&self) -> Vec<RrType> {
        self.rr_set.clone()
    }

    /// Return an iterator over the RRset in a group.
    pub fn rr_iter(&mut self) -> Iter<RrType> {
        self.rr_set.iter()
    }

    /// Return the number of signature records in a group.
    pub fn sig_set_len(&self) -> usize {
        self.sig_set.len()
    }

    /// Return an iterator over the signature records in a group.
    pub fn sig_iter(&mut self) -> Iter<SigType> {
        self.sig_set.iter()
    }

    /// Validate a group with a validation context.
    ///
    /// A successfull result contists of:
    /// 1) The validation state.
    /// 2) The signer name, the name of the secure zone that contains
    ///    the name of the group.
    /// 3) optionally the name of the closest encloser if the signature
    ///    indicates a wildcard.
    /// 4) optionally an extended error.
    /// 5) optionally a TTL. A TTL is return if the TTL of one of the
    ///    records in the group is too high.
<<<<<<< HEAD
    /// 
=======
    ///
>>>>>>> a0e1a1d8
    /// An error is returned if validation was not possible.
    pub async fn validate_with_vc<Octs, Upstream>(
        &self,
        vc: &ValidationContext<Upstream>,
        config: &Config,
    ) -> Result<
        (
            ValidationState,
            Name<Bytes>,
            Option<Name<Bytes>>,
            Option<ExtendedError<Vec<u8>>>,
            Option<Ttl>,
        ),
        Error,
    >
    where
        Octs:
            AsRef<[u8]> + Debug + Octets + OctetsFrom<Vec<u8>> + Send + Sync,
        Upstream: SendRequest<RequestMessage<Octs>>,
    {
        // We have two cases, with an without RRSIGs. With RRSIGs we can
        // look at the signer_name. We need to find the DNSSEC status
        // of signer_name. If the status is secure, we can validate
        // the RRset against the keys in that zone. If the status is
        // insecure we can ignore the RRSIGs and return insecure.
        //
        // Without signatures we need to find the closest enclosing zone
        // that is insecure (and return the status insecure) or find that
        // the name is in a secure zone and return bogus.
        //
        // Note that the GetDNS validator issues a SOA query if there is
        // no signature. Is that better then just walking to the first
        // insecure delegation?
        //
        // Note that if the RRset is empty (and we only have RRSIG records)
        // then the status is insecure, because we cannot validate RRSIGs.
        // Is there an RFC that descibes this?
        if self.rr_set.is_empty() {
            return Ok((
                ValidationState::Insecure,
                Name::root(),
                None,
                make_ede(
                    ExtendedErrorCode::DNSSEC_INDETERMINATE,
                    "RRSIG without RRset",
                ),
                None,
            ));
        }

        let target = if let Some(sig_rr) = self.sig_set.first() {
            sig_rr.data().signer_name()
        } else {
            self.rr_set[0].owner()
        };
        let node = vc.get_node(target).await?;
        let state = node.validation_state();
        match state {
            ValidationState::Secure => (), // Continue validating
            ValidationState::Insecure
            | ValidationState::Bogus
            | ValidationState::Indeterminate => {
                return Ok((
                    state,
                    target.clone(),
                    None,
                    node.extended_error(),
                    None,
                ))
            }
        }
        let (state, wildcard, ede, _ttl, adjust_ttl) = self
            .validate_with_node(&node, vc.usig_cache(), config)
            .await;
        Ok((state, target.clone(), wildcard, ede, adjust_ttl))
    }

    /// Try to validate the signature using a node.
    ///
    /// A successfull result contists of:
    /// 1) The validation state.
    /// 2) optionally the name of the closest encloser if the signature
    ///    indicates a wildcard.
    /// 3) optionally an extended error.
    /// 4) a duration how long the information can be cached.
    /// 5) optionally a TTL. A TTL is return if the TTL of one of the
    ///    records in the group is too high.
<<<<<<< HEAD
    /// 
=======
    ///
>>>>>>> a0e1a1d8
    /// An error is returned if validation was not possible.
    pub(crate) async fn validate_with_node(
        &self,
        node: &Node,
        sig_cache: &SigCache,
        config: &Config,
    ) -> (
        ValidationState,
        Option<Name<Bytes>>,
        Option<ExtendedError<Vec<u8>>>,
        Duration,
        Option<Ttl>,
    ) {
        let mut opt_ede = None;

        // Check the validation state of node. We can return directly if the
        // state is anything other than Secure.
        let state = node.validation_state();
        match state {
            ValidationState::Insecure
            | ValidationState::Bogus
            | ValidationState::Indeterminate => {
                return (state, None, node.extended_error(), node.ttl(), None)
            }
            ValidationState::Secure => (),
        }
        let keys = node.keys();
        let ttl = node.ttl();
        let group_ttl = self.min_ttl();
        let group_max_ttl = self.max_ttl();
        let group_dur = group_ttl.into_duration();
        let ttl = min(ttl, group_dur);

        let mut bad_sigs = 0;
        for sig_rec in self.clone().sig_iter() {
            let sig = sig_rec.data();
            for key in keys {
                // See if this key matches the sig.
                if key.algorithm() != sig.algorithm() {
                    continue;
                }
                let key_tag = key.key_tag();
                if key_tag != sig.key_tag() {
                    continue;
                }

                if self
                    .check_sig_cached(
                        sig_rec,
                        node.signer_name(),
                        key,
                        node.signer_name(),
                        key_tag,
                        sig_cache,
                    )
                    .await
                {
                    let wildcard =
                        sig.wildcard_closest_encloser(&self.rr_set[0]);
                    let sig_ttl = ttl_for_sig(sig_rec);
                    let adjust_ttl = if sig_ttl < group_max_ttl {
                        Some(sig_ttl)
                    } else {
                        None
                    };
                    let ttl = min(ttl, sig_ttl.into_duration());

                    return (
                        ValidationState::Secure,
                        wildcard,
                        None,
                        ttl,
                        adjust_ttl,
                    );
                } else {
                    // To avoid CPU exhaustion attacks such as KeyTrap
                    // (CVE-2023-50387) it is good to limit signature
                    // validation as much as possible. To be as strict as
                    // possible, we can make the following assumptions:
                    // 1) A trust anchor contains at least one key with a
                    // supported algorithm, so at least one signature is
                    // expected to be verifiable.
                    // 2) A DNSKEY RRset plus associated RRSIG is self-
                    // contained. Every signature is made with a key in the
                    // RRset and it is the current contents of the RRset
                    // that is signed. So we expect that signature
                    // verification cannot fail.
                    // 3) With one exception: keytag collisions could create
                    // confusion about which key was used. Collisions are
                    // rare so we assume at most two keys in the RRset to be
                    // involved in a collision.
                    // For these reasons we can limit the number of failures
                    // we tolerate to one. And declare the DNSKEY RRset
                    // bogus if we get two failures.
                    bad_sigs += 1;
                    if bad_sigs > config.max_bad_signatures() {
                        // totest, too many bad signatures for rrset
                        let ede = make_ede(
                            ExtendedErrorCode::DNSSEC_BOGUS,
                            "too many bad signatures",
                        );
                        return (
                            ValidationState::Bogus,
                            None,
                            ede,
                            config.max_bogus_validity(),
                            None,
                        );
                    }
                    if opt_ede.is_none() {
                        opt_ede = make_ede(
                            ExtendedErrorCode::DNSSEC_BOGUS,
                            "Bad signature",
                        );
                    }
                }
            }
        }

        if opt_ede.is_none() {
            opt_ede =
                make_ede(ExtendedErrorCode::DNSSEC_BOGUS, "No signature");
        }
        (
            ValidationState::Bogus,
            None,
            opt_ede,
            config.max_bogus_validity(),
            None,
        )
    }

    /// Check the signature on an RRset.
    ///
    /// Follow [RFC 4035, Section 5.3](https://www.rfc-editor.org/rfc/rfc4035.html#section-5.3).
    fn check_sig(
        &self,
        sig: &Record<Name<Bytes>, Rrsig<Bytes, Name<Bytes>>>,
        signer_name: &Name<Bytes>,
        key: &Dnskey<Bytes>,
        key_name: &Name<Bytes>,
        key_tag: u16,
    ) -> bool {
        let ts_now = Timestamp::now();
        let rtype = self.rtype();
        let owner = self.owner();
        let labels = owner.iter().count() - 1;
        let rrsig = sig.data();

        // RFC 4035, Section 5.3.1:
        // - The RRSIG RR and the RRset MUST have the same owner name and the same
        //   class.
        if !sig.owner().name_eq(&owner) || sig.class() != self.class() {
            return false;
        }

        // RFC 4035, Section 5.3.1:
        // - The RRSIG RR's Signer's Name field MUST be the name of the zone that
        //   contains the RRset.

        // We don't really know the name of the zone that contains an RRset. What
        // we can do is that the signer's name is a prefix of the owner name.
        // We assume that a zone will not sign things in space that is delegated
        // (except for the parent side of the delegation)
        if !owner.ends_with(&signer_name) {
            return false;
        }

        // RFC 4035, Section 5.3.1:
        // - The RRSIG RR's Type Covered field MUST equal the RRset's type.
        if rrsig.type_covered() != rtype {
            return false;
        }

        // RFC 4035, Section 5.3.1:
        // - The number of labels in the RRset owner name MUST be greater than
        //   or equal to the value in the RRSIG RR's Labels field.
        if labels < rrsig.labels() as usize {
            return false;
        }

        // RFC 4035, Section 5.3.1:
        // - The validator's notion of the current time MUST be less than or
        //   equal to the time listed in the RRSIG RR's Expiration field.
        // - The validator's notion of the current time MUST be greater than or
        //   equal to the time listed in the RRSIG RR's Inception field.
        if ts_now.canonical_gt(&rrsig.expiration())
            || ts_now.canonical_lt(&rrsig.inception())
        {
            return false;
        }

        // RFC 4035, Section 5.3.1:
        // - The RRSIG RR's Signer's Name, Algorithm, and Key Tag fields MUST
        //   match the owner name, algorithm, and key tag for some DNSKEY RR in
        //   the zone's apex DNSKEY RRset.
        if signer_name != key_name
            || rrsig.algorithm() != key.algorithm()
            || rrsig.key_tag() != key_tag
        {
            return false;
        }

        // RFC 4035, Section 5.3.1:
        // - The matching DNSKEY RR MUST be present in the zone's apex DNSKEY
        //   RRset, and MUST have the Zone Flag bit (DNSKEY RDATA Flag bit 7)
        //   set.

        // We cannot check here if the key is in the zone's apex, that is up to
        // the caller. Just check the Zone Flag bit.
        if !key.is_zone_key() {
            return false;
        }

        //signature
        let mut signed_data = Vec::<u8>::new();
        rrsig
            .signed_data(&mut signed_data, &mut self.rr_set())
            .expect("infallible");
        let res = rrsig.verify_signed_data(key, &signed_data);

        res.is_ok()
    }

    /// Check a signature over an RRset using a cache.
    pub async fn check_sig_cached(
        &self,
        sig: &Record<Name<Bytes>, Rrsig<Bytes, Name<Bytes>>>,
        signer_name: &Name<Bytes>,
        key: &Dnskey<Bytes>,
        key_name: &Name<Bytes>,
        key_tag: u16,
        cache: &SigCache,
    ) -> bool {
        let mut signed_data = Vec::<u8>::new();
        sig.data()
            .signed_data(&mut signed_data, &mut self.rr_set())
            .expect("infallible");

        let mut buf: Vec<u8> = Vec::new();
        with_infallible(|| key.compose_canonical_rdata(&mut buf));
        let mut ctx = digest::Context::new(&digest::SHA256);
        ctx.update(&buf);
        let key_hash = ctx.finish();

        let mut buf: Vec<u8> = Vec::new();
        with_infallible(|| sig.data().compose_canonical_rdata(&mut buf));
        let mut ctx = digest::Context::new(&digest::SHA256);
        ctx.update(&buf);
        let sig_hash = ctx.finish();

        let cache_key = SigKey(
            signed_data,
            sig_hash.as_ref().to_vec(),
            key_hash.as_ref().to_vec(),
        );

        if let Some(ce) = cache.cache.get(&cache_key).await {
            return ce;
        }
        let res = self.check_sig(sig, signer_name, key, key_name, key_tag);
        cache.cache.insert(cache_key, res).await;
        res
    }

    /// Return the minimum TTL in the RRset of a group.
    ///
    /// This value is used to limit how long the RRset can be cached.
    /// Al records should have the same TTL, but it is safer to take the
    /// minimum.
    pub fn min_ttl(&self) -> Ttl {
        if self.rr_set.is_empty() {
            return Ttl::ZERO;
        }
        let mut ttl = self.rr_set[0].ttl();
        for rr in &self.rr_set[1..] {
            ttl = min(ttl, rr.ttl());
        }
        ttl
    }

    /// Return the maximum TTL in a group.
    ///
    /// Include not only the rr_set but also sig_set and extra.set.
    /// This TTL is used to determine if the original message that is
    /// validated needs to be regenerated with lower TTLs.
    pub fn max_ttl(&self) -> Ttl {
        let mut ttl = Ttl::ZERO;
        for rr in &self.rr_set {
            ttl = max(ttl, rr.ttl());
        }
        for rr in &self.sig_set {
            ttl = max(ttl, rr.ttl());
        }
        for rr in &self.extra_set {
            ttl = max(ttl, rr.ttl());
        }
        ttl
    }
}

//----------- GroupSet -------------------------------------------------------

/// Collection of `Group` objects.
///
/// The collection typically groups records from a single section such as the
/// answer section or the authority section.
#[derive(Clone, Debug)]
pub struct GroupSet(Vec<Group>);

impl GroupSet {
    /// Create a new empty `GroupSet` object.
    pub fn new() -> Self {
        Self(Vec::new())
    }

    /// Add a record to the group set.
    pub fn add(&mut self, rr: ParsedRecord<'_, Bytes>) -> Result<(), Error> {
        // Very simplistic implementation of add. Assume resource records
        // are mostly in order. If this O(n^2) algorithm is not enough,
        // then we should use a small hash table or sort first.
        if self.0.is_empty() {
            self.0.push(Group::new(rr)?);
            return Ok(());
        }
        let len = self.0.len();
        let res = self.0[len - 1].add(&rr);
        if res.is_ok() {
            return Ok(());
        }

        // Try all existing groups except the last one
        for g in &mut self.0[..len - 1] {
            let res = g.add(&rr);
            if res.is_ok() {
                return Ok(());
            }
        }

        // Add a new group.
        self.0.push(Group::new(rr)?);
        Ok(())
    }

    /// Move CNAMEs that are associated with a DNAME to the extra part of
    /// the DNAME's group. Then remove the CNAME's group.
    pub fn move_redundant_cnames(&mut self) {
        // Use indices to be able to mutate the array. Otherwise borrows
        // will get in the way. Iterate high to low to find CNAME groups
        // to be able to delete CNAME groups without affecting groups that
        // still need to be checked.
        for cname_ind in (0..self.0.len()).rev() {
            if self.0[cname_ind].rtype() != Rtype::CNAME {
                continue;
            }
            let rr_set = self.0[cname_ind].rr_set();
            if rr_set.len() != 1 {
                continue; // Let it fail if it is in secure zone.
            }
            if self.0[cname_ind].sig_set_len() != 0 {
                // Signed CNAME, no need to check.
                continue;
            }

            if self
                .moved_to_dname(&rr_set[0], self.0[cname_ind].found_duplicate)
            {
                // Courtesy CNAME has been moved, mark this group as
                // redundant.
                let _ = self.0.remove(cname_ind);
            }
        }
    }

    /// Try to move a CNAME record to a matching DNAME group in the group set.
    ///
    /// Return true if a matching DNAME was found and the move happened.
    fn moved_to_dname(
        &mut self,
        cname_rr: &Record<
            Name<Bytes>,
            AllRecordData<Bytes, ParsedName<Bytes>>,
        >,
        found_duplicate: bool,
    ) -> bool {
        let cname_name = cname_rr.owner();
        for g in &mut self.0 {
            if g.rtype() != Rtype::DNAME {
                continue;
            }
            let rr_set = g.rr_set();
            for rr in rr_set {
                let owner = rr.owner();
                if !cname_name.ends_with(owner) {
                    continue;
                }
                if cname_name == owner {
                    // Weird, both a CNAME and a DNAME at the same name.
                    continue;
                }

                // Now check the target of the CNAME.
                let result_name =
                    if let AllRecordData::Dname(dname) = rr.data() {
                        match map_dname(owner, dname, cname_name) {
                            Ok(name) => name,
                            Err(_) => {
                                // Expanding the DNAME failed. This CNAME
                                // cannot be the result of expanding the
                                // DNAME.
                                return false;
                            }
                        }
                    } else {
                        panic!("DNAME expected");
                    };
                if let AllRecordData::Cname(cname) = cname_rr.data() {
                    if cname.cname().to_name::<Bytes>() == result_name {
                        g.add_extra(cname_rr);
                        g.found_duplicate |= found_duplicate;
                        return true;
                    }
                }
            }
        }

        false
    }

    /// Return an iterator over the group set.
    pub fn iter(&mut self) -> Iter<Group> {
        self.0.iter()
    }
}

//----------- ValidatedGroup -------------------------------------------------

/// A DNSSEC validated group.
///
/// This object cannot be changed after it is created and stores next to the
/// contents of the original group, various pieces of data related to
/// validation, including the validation state.
#[derive(Debug)]
pub struct ValidatedGroup {
    /// RRset of the group.
    rr_set: Vec<RrType>,

    /// Collection of signatures over the RRset.
    sig_set: Vec<SigType>,

    /// Extra records associated with the group. Currently CNAMEs that are
    /// associated with DNAMEs.
    extra_set: Vec<RrType>,

    /// DNSSEC validation state.
    state: ValidationState,

    /// The name of the secure zone that contains the group.
    signer_name: Name<Bytes>,

    /// The closest encloser name if the RRset is the result of a wildcard
    /// expansion.
    closest_encloser: Option<Name<Bytes>>,

    /// An optional extended error that provides more information on how
    /// the validation state was decided.
    ede: Option<ExtendedError<Vec<u8>>>,

    /// An optional TTL value in case one or more records have a TTL higher
    /// than what can be accepted.
    adjust_ttl: Option<Ttl>,

    /// If there was a duplicate record related to some record in the group.
    found_duplicate: bool,
}

#[allow(clippy::too_many_arguments)]
impl ValidatedGroup {
    /// Create a new validated group. The contents of the group is passed
    /// as arguments.
    fn new(
        rr_set: Vec<RrType>,
        sig_set: Vec<SigType>,
        extra_set: Vec<RrType>,
        state: ValidationState,
        signer_name: Name<Bytes>,
        closest_encloser: Option<Name<Bytes>>,
        ede: Option<ExtendedError<Vec<u8>>>,
        adjust_ttl: Option<Ttl>,
        found_duplicate: bool,
    ) -> ValidatedGroup {
        ValidatedGroup {
            rr_set,
            sig_set,
            extra_set,
            state,
            signer_name,
            closest_encloser,
            ede,
            adjust_ttl,
            found_duplicate,
        }
    }

    /// Return the class of the group.
    pub fn class(&self) -> Class {
        if let Some(rr) = self.rr_set.first() {
            return rr.class();
        }

        // This may fail if sig_set is empty. But either rr_set or
        // sig_set is not empty.
        self.sig_set[0].class()
    }

    /// Return the rtype of the group.
    pub fn rtype(&self) -> Rtype {
        if let Some(rr) = self.rr_set.first() {
            return rr.rtype();
        }

        // The type in sig_set is always Rrsig
        Rtype::RRSIG
    }

    /// Return the owner name of the group.
    pub fn owner(&self) -> Name<Bytes> {
        if let Some(rr) = self.rr_set.first() {
            return rr.owner().to_bytes();
        }

        // This may fail if sig_set is empty. But either rr_set or
        // sig_set is not empty.
        return self.sig_set[0].owner().to_bytes();
    }

    /// Return the DNSSEC validation state of the group.
    pub fn state(&self) -> ValidationState {
        self.state
    }

    /// Return the name of the secure zone that contains the group.
    pub fn signer_name(&self) -> Name<Bytes> {
        self.signer_name.clone()
    }

    /// Return an optional name that is the closest encloser if the
    /// RRset in the group was the result of wildcard expansion.
    pub fn closest_encloser(&self) -> Option<Name<Bytes>> {
        self.closest_encloser.clone()
    }

    /// Return the optional extended error.
    pub fn ede(&self) -> Option<ExtendedError<Vec<u8>>> {
        self.ede.clone()
    }

    /// Return a copy of the RRset of the group.
    pub fn rr_set(&self) -> Vec<RrType> {
        self.rr_set.clone()
    }

    /// Return a copy of the associated signatures of the group.
    pub fn sig_set(&self) -> Vec<SigType> {
        self.sig_set.clone()
    }

    /// Return a copy of the extra records in the group.
    pub fn extra_set(&self) -> Vec<RrType> {
        self.extra_set.clone()
    }

    /// Return an optinal TTL. The TTL is used to adjust the TTLs of the
    /// records in the group.
    pub fn adjust_ttl(&self) -> Option<Ttl> {
        self.adjust_ttl
    }

    /// Return if any duplicate records were found.
    pub fn found_duplicate(&self) -> bool {
        self.found_duplicate
    }
}

//----------- Helper functions -----------------------------------------------

/// Convert a ParsedRecord to a Record that uses Bytes for storage.
#[allow(clippy::type_complexity)]
fn to_bytes_record(
    rr: &ParsedRecord<'_, Bytes>,
) -> Result<Record<Name<Bytes>, AllRecordData<Bytes, ParsedName<Bytes>>>, Error>
{
    let record = rr
        .to_record::<AllRecordData<_, _>>()?
        .expect("should not fail");
    Ok(
        Record::<Name<Bytes>, AllRecordData<Bytes, ParsedName<Bytes>>>::new(
            rr.owner().to_name::<Bytes>(),
            rr.class(),
            rr.ttl(),
            record.data().clone(),
        ),
    )
}

/// Key for the signature cache. The key consists of 3 Vecs of u8.
#[derive(Eq, Hash, PartialEq)]
struct SigKey(Vec<u8>, Vec<u8>, Vec<u8>);

/// A cache for signatures.
pub struct SigCache {
    /// The actual cache.
    cache: Cache<SigKey, bool>,
}

impl SigCache {
    /// Create a new signature cache.
    pub fn new(size: u64) -> Self {
        Self {
            cache: Cache::new(size),
        }
    }
}<|MERGE_RESOLUTION|>--- conflicted
+++ resolved
@@ -321,11 +321,7 @@
     /// 4) optionally an extended error.
     /// 5) optionally a TTL. A TTL is return if the TTL of one of the
     ///    records in the group is too high.
-<<<<<<< HEAD
-    /// 
-=======
     ///
->>>>>>> a0e1a1d8
     /// An error is returned if validation was not possible.
     pub async fn validate_with_vc<Octs, Upstream>(
         &self,
@@ -413,11 +409,7 @@
     /// 4) a duration how long the information can be cached.
     /// 5) optionally a TTL. A TTL is return if the TTL of one of the
     ///    records in the group is too high.
-<<<<<<< HEAD
-    /// 
-=======
     ///
->>>>>>> a0e1a1d8
     /// An error is returned if validation was not possible.
     pub(crate) async fn validate_with_node(
         &self,
