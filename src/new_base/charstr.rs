//! DNS "character strings".

use core::fmt;

use domain_macros::UnsizedClone;

use super::{
    build::{self, BuildIntoMessage, BuildResult},
    parse::{ParseMessageBytes, SplitMessageBytes},
    wire::{BuildBytes, ParseBytes, ParseError, SplitBytes, TruncationError},
};

//----------- CharStr --------------------------------------------------------

/// A DNS "character string".
#[derive(UnsizedClone)]
#[repr(transparent)]
pub struct CharStr {
    /// The underlying octets.
    ///
    /// This is at most 255 bytes.  It does not include the length octet that
    /// precedes the character string when serialized in the wire format.
    pub octets: [u8],
}

<<<<<<< HEAD
//--- Associated constants

impl CharStr {
    /// A zero-length [`CharStr`].
    pub const EMPTY: &'static Self =
        unsafe { core::mem::transmute(&[0u8] as &[u8]) };
=======
//--- Inspection

impl CharStr {
    /// The length of the [`CharStr`].
    ///
    /// This is always less than 256 -- it is guaranteed to fit in a [`u8`].
    pub const fn len(&self) -> usize {
        self.octets.len()
    }

    /// Whether the [`CharStr`] is empty.
    pub const fn is_empty(&self) -> bool {
        self.octets.is_empty()
    }
>>>>>>> c88b36b0
}

//--- Parsing from DNS messages

impl<'a> SplitMessageBytes<'a> for &'a CharStr {
    fn split_message_bytes(
        contents: &'a [u8],
        start: usize,
    ) -> Result<(Self, usize), ParseError> {
        Self::split_bytes(&contents[start..])
            .map(|(this, rest)| (this, contents.len() - start - rest.len()))
    }
}

impl<'a> ParseMessageBytes<'a> for &'a CharStr {
    fn parse_message_bytes(
        contents: &'a [u8],
        start: usize,
    ) -> Result<Self, ParseError> {
        Self::parse_bytes(&contents[start..])
    }
}

//--- Building into DNS messages

impl BuildIntoMessage for CharStr {
    fn build_into_message(
        &self,
        mut builder: build::Builder<'_>,
    ) -> BuildResult {
        builder.append_bytes(&[self.octets.len() as u8])?;
        builder.append_bytes(&self.octets)?;
        Ok(builder.commit())
    }
}

//--- Parsing from bytes

impl<'a> SplitBytes<'a> for &'a CharStr {
    fn split_bytes(bytes: &'a [u8]) -> Result<(Self, &'a [u8]), ParseError> {
        let (&length, rest) = bytes.split_first().ok_or(ParseError)?;
        if length as usize > rest.len() {
            return Err(ParseError);
        }
        let (bytes, rest) = rest.split_at(length as usize);

        // SAFETY: 'CharStr' is 'repr(transparent)' to '[u8]'.
        Ok((unsafe { core::mem::transmute::<&[u8], Self>(bytes) }, rest))
    }
}

impl<'a> ParseBytes<'a> for &'a CharStr {
    fn parse_bytes(bytes: &'a [u8]) -> Result<Self, ParseError> {
        let (&length, rest) = bytes.split_first().ok_or(ParseError)?;
        if length as usize != rest.len() {
            return Err(ParseError);
        }

        // SAFETY: 'CharStr' is 'repr(transparent)' to '[u8]'.
        Ok(unsafe { core::mem::transmute::<&[u8], Self>(rest) })
    }
}

//--- Building into byte strings

impl BuildBytes for CharStr {
    fn build_bytes<'b>(
        &self,
        bytes: &'b mut [u8],
    ) -> Result<&'b mut [u8], TruncationError> {
        let (length, bytes) =
            bytes.split_first_mut().ok_or(TruncationError)?;
        *length = self.octets.len() as u8;
        self.octets.build_bytes(bytes)
    }
}

//--- Equality

impl PartialEq for CharStr {
    fn eq(&self, other: &Self) -> bool {
        self.octets.eq_ignore_ascii_case(&other.octets)
    }
}

impl Eq for CharStr {}

//--- Formatting

impl fmt::Debug for CharStr {
    fn fmt(&self, f: &mut fmt::Formatter<'_>) -> fmt::Result {
        use fmt::Write;

        struct Native<'a>(&'a [u8]);
        impl fmt::Debug for Native<'_> {
            fn fmt(&self, f: &mut fmt::Formatter<'_>) -> fmt::Result {
                f.write_str("b\"")?;
                for &b in self.0 {
                    f.write_str(match b {
                        b'"' => "\\\"",
                        b' ' => " ",
                        b'\n' => "\\n",
                        b'\r' => "\\r",
                        b'\t' => "\\t",
                        b'\\' => "\\\\",

                        _ => {
                            if b.is_ascii_graphic() {
                                f.write_char(b as char)?;
                            } else {
                                write!(f, "\\x{:02X}", b)?;
                            }
                            continue;
                        }
                    })?;
                }
                f.write_char('"')?;
                Ok(())
            }
        }

        f.debug_struct("CharStr")
            .field("content", &Native(&self.octets))
            .finish()
    }
}

//============ Tests =========================================================

#[cfg(test)]
mod test {
    use super::CharStr;

    use crate::new_base::wire::{
        BuildBytes, ParseBytes, ParseError, SplitBytes,
    };

    #[test]
    fn parse_build() {
        let bytes = b"\x05Hello!";
        let (charstr, rest) = <&CharStr>::split_bytes(bytes).unwrap();
        assert_eq!(&charstr.octets, b"Hello");
        assert_eq!(rest, b"!");

        assert_eq!(<&CharStr>::parse_bytes(bytes), Err(ParseError));
        assert!(<&CharStr>::parse_bytes(&bytes[..6]).is_ok());

        let mut buffer = [0u8; 6];
        assert_eq!(
            charstr.build_bytes(&mut buffer),
            Ok(&mut [] as &mut [u8])
        );
        assert_eq!(buffer, &bytes[..6]);
    }
}<|MERGE_RESOLUTION|>--- conflicted
+++ resolved
@@ -23,14 +23,14 @@
     pub octets: [u8],
 }
 
-<<<<<<< HEAD
 //--- Associated constants
 
 impl CharStr {
     /// A zero-length [`CharStr`].
     pub const EMPTY: &'static Self =
         unsafe { core::mem::transmute(&[0u8] as &[u8]) };
-=======
+}
+
 //--- Inspection
 
 impl CharStr {
@@ -45,7 +45,6 @@
     pub const fn is_empty(&self) -> bool {
         self.octets.is_empty()
     }
->>>>>>> c88b36b0
 }
 
 //--- Parsing from DNS messages
