//! DNSSEC validation.
//!
//! **This module is experimental and likely to change significantly.**
#![cfg(feature = "unstable-validate")]
#![cfg_attr(docsrs, doc(cfg(feature = "unstable-validate")))]
<<<<<<< HEAD
use std::boxed::Box;
use std::vec::Vec;
use std::{error, fmt};

use bytes::Bytes;
use octseq::builder::with_infallible;
use octseq::{EmptyBuilder, FromBuilder, OctetsBuilder, Truncate};
use ring::digest::SHA1_FOR_LEGACY_USE_ONLY;
use ring::{digest, signature};

use crate::base::cmp::CanonicalOrd;
use crate::base::iana::{Class, DigestAlg, Nsec3HashAlg, SecAlg};
=======

use crate::base::cmp::CanonicalOrd;
use crate::base::iana::{Class, DigestAlg, SecAlg};
>>>>>>> a23a5fd2
use crate::base::name::Name;
use crate::base::name::ToName;
use crate::base::rdata::{ComposeRecordData, RecordData};
use crate::base::record::Record;
use crate::base::scan::{IterScanner, Scanner};
use crate::base::wire::{Compose, Composer};
use crate::base::zonefile_fmt::ZonefileFmt;
use crate::base::Rtype;
<<<<<<< HEAD
use crate::rdata::nsec3::{Nsec3Salt, OwnerHash};
use crate::rdata::{Dnskey, Ds, Nsec3param, Rrsig};

//----------- Key ------------------------------------------------------------

/// A DNSSEC key for a particular zone.
///
/// # Serialization
///
/// Keys can be parsed from or written in the conventional format used by the
/// BIND name server.  This is a simplified version of the zonefile format.
///
/// In this format, a public key is a line-oriented text file.  Each line is
/// either blank (having only whitespace) or a single DNSKEY record in the
/// presentation format.  In either case, the line may end with a comment (an
/// ASCII semicolon followed by arbitrary content until the end of the line).
/// The file must contain a single DNSKEY record line.
///
/// The DNSKEY record line contains the following fields, separated by ASCII
/// whitespace:
///
/// - The owner name.  This is an absolute name ending with a dot.
/// - Optionally, the class of the record (usually `IN`).
/// - The record type (which must be `DNSKEY`).
/// - The DNSKEY record data, which has the following sub-fields:
///   - The key flags, which describe the key's uses.
///   - The protocol used (expected to be `3`).
///   - The key algorithm (see [`SecAlg`]).
///   - The public key encoded as a Base64 string.
#[derive(Clone)]
pub struct Key<Octs> {
    /// The owner of the key.
    owner: Name<Octs>,

    /// The flags associated with the key.
    ///
    /// These flags are stored in the DNSKEY record.
    flags: u16,

    /// The public key, in bytes.
    ///
    /// This identifies the key and can be used for signatures.
    key: PublicKeyBytes,
}

//--- Construction

impl<Octs> Key<Octs> {
    /// Construct a new DNSSEC key manually.
    pub fn new(owner: Name<Octs>, flags: u16, key: PublicKeyBytes) -> Self {
        Self { owner, flags, key }
    }
}

//--- Inspection

impl<Octs> Key<Octs> {
    /// The owner name attached to the key.
    pub fn owner(&self) -> &Name<Octs> {
        &self.owner
    }

    /// The flags attached to the key.
    pub fn flags(&self) -> u16 {
        self.flags
    }

    /// The raw public key.
    pub fn raw_public_key(&self) -> &PublicKeyBytes {
        &self.key
    }

    /// The signing algorithm used.
    pub fn algorithm(&self) -> SecAlg {
        self.key.algorithm()
    }

    /// Whether this is a zone signing key.
    ///
    /// From [RFC 4034, section 2.1.1]:
    ///
    /// > Bit 7 of the Flags field is the Zone Key flag.  If bit 7 has value
    /// > 1, then the DNSKEY record holds a DNS zone key, and the DNSKEY RR's
    /// > owner name MUST be the name of a zone.  If bit 7 has value 0, then
    /// > the DNSKEY record holds some other type of DNS public key and MUST
    /// > NOT be used to verify RRSIGs that cover RRsets.
    ///
    /// [RFC 4034, section 2.1.1]: https://datatracker.ietf.org/doc/html/rfc4034#section-2.1.1
    pub fn is_zone_signing_key(&self) -> bool {
        self.flags & (1 << 8) != 0
    }

    /// Whether this key has been revoked.
    ///
    /// From [RFC 5011, section 3]:
    ///
    /// > Bit 8 of the DNSKEY Flags field is designated as the 'REVOKE' flag.
    /// > If this bit is set to '1', AND the resolver sees an RRSIG(DNSKEY)
    /// > signed by the associated key, then the resolver MUST consider this
    /// > key permanently invalid for all purposes except for validating the
    /// > revocation.
    ///
    /// [RFC 5011, section 3]: https://datatracker.ietf.org/doc/html/rfc5011#section-3
    pub fn is_revoked(&self) -> bool {
        self.flags & (1 << 7) != 0
    }

    /// Whether this is a secure entry point.
    ///
    /// From [RFC 4034, section 2.1.1]:
    ///
    /// > Bit 15 of the Flags field is the Secure Entry Point flag, described
    /// > in [RFC3757].  If bit 15 has value 1, then the DNSKEY record holds a
    /// > key intended for use as a secure entry point.  This flag is only
    /// > intended to be a hint to zone signing or debugging software as to
    /// > the intended use of this DNSKEY record; validators MUST NOT alter
    /// > their behavior during the signature validation process in any way
    /// > based on the setting of this bit.  This also means that a DNSKEY RR
    /// > with the SEP bit set would also need the Zone Key flag set in order
    /// > to be able to generate signatures legally.  A DNSKEY RR with the SEP
    /// > set and the Zone Key flag not set MUST NOT be used to verify RRSIGs
    /// > that cover RRsets.
    ///
    /// [RFC 4034, section 2.1.1]: https://datatracker.ietf.org/doc/html/rfc4034#section-2.1.1
    /// [RFC3757]: https://datatracker.ietf.org/doc/html/rfc3757
    pub fn is_secure_entry_point(&self) -> bool {
        self.flags & 1 != 0
    }

    /// The key tag.
    pub fn key_tag(&self) -> u16 {
        // NOTE: RSA/MD5 uses a different algorithm.

        // NOTE: A u32 can fit the sum of 65537 u16s without overflowing.  A
        //   key can never exceed 64KiB anyway, so we won't even get close to
        //   the limit.  Let's just add into a u32 and normalize it after.
        let mut res = 0u32;

        // Add basic DNSKEY fields.
        res += self.flags as u32;
        res += u16::from_be_bytes([3, self.algorithm().to_int()]) as u32;

        // Add the raw key tag from the public key.
        res += self.key.raw_key_tag();

        // Normalize and return the result.
        (res as u16).wrapping_add((res >> 16) as u16)
    }

    /// The digest of this key.
    pub fn digest(
        &self,
        algorithm: DigestAlg,
    ) -> Result<Ds<Box<[u8]>>, DigestError>
    where
        Octs: AsRef<[u8]>,
    {
        let mut context = ring::digest::Context::new(match algorithm {
            DigestAlg::SHA1 => &ring::digest::SHA1_FOR_LEGACY_USE_ONLY,
            DigestAlg::SHA256 => &ring::digest::SHA256,
            DigestAlg::SHA384 => &ring::digest::SHA384,
            _ => return Err(DigestError::UnsupportedAlgorithm),
        });

        // Add the owner name.
        if self
            .owner
            .as_slice()
            .iter()
            .any(|&b| b.is_ascii_uppercase())
        {
            let mut owner = [0u8; 256];
            owner[..self.owner.len()].copy_from_slice(self.owner.as_slice());
            owner.make_ascii_lowercase();
            context.update(&owner[..self.owner.len()]);
        } else {
            context.update(self.owner.as_slice());
        }

        // Add basic DNSKEY fields.
        context.update(&self.flags.to_be_bytes());
        context.update(&[3, self.algorithm().to_int()]);

        // Add the public key.
        self.key.digest(&mut context);

        // Finalize the digest.
        let digest = context.finish().as_ref().into();
        Ok(Ds::new(self.key_tag(), self.algorithm(), algorithm, digest)
            .unwrap())
    }
}

//--- Conversion to and from DNSKEYs

impl<Octs: AsRef<[u8]>> Key<Octs> {
    /// Deserialize a key from DNSKEY record data.
    ///
    /// # Errors
    ///
    /// Fails if the DNSKEY uses an unknown protocol or contains an invalid
    /// public key (e.g. one of the wrong size for the signature algorithm).
    pub fn from_dnskey(
        owner: Name<Octs>,
        dnskey: Dnskey<Octs>,
    ) -> Result<Self, FromDnskeyError> {
        if dnskey.protocol() != 3 {
            return Err(FromDnskeyError::UnsupportedProtocol);
        }

        let flags = dnskey.flags();
        let algorithm = dnskey.algorithm();
        let key = dnskey.public_key().as_ref();
        let key = PublicKeyBytes::from_dnskey_format(algorithm, key)?;
        Ok(Self { owner, flags, key })
    }

    /// Serialize the key into DNSKEY record data.
    ///
    /// The owner name can be combined with the returned record to serialize a
    /// complete DNS record if necessary.
    pub fn to_dnskey(&self) -> Dnskey<Box<[u8]>> {
        Dnskey::new(
            self.flags,
            3,
            self.key.algorithm(),
            self.key.to_dnskey_format(),
        )
        .expect("long public key")
    }

    /// Parse a DNSSEC key from the conventional format used by BIND.
    ///
    /// See the type-level documentation for a description of this format.
    pub fn parse_from_bind(data: &str) -> Result<Self, ParseDnskeyTextError>
    where
        Octs: FromBuilder,
        Octs::Builder: EmptyBuilder + Composer,
    {
        /// Find the next non-blank line in the file.
        fn next_line(mut data: &str) -> Option<(&str, &str)> {
            let mut line;
            while !data.is_empty() {
                (line, data) =
                    data.trim_start().split_once('\n').unwrap_or((data, ""));
                if !line.is_empty() && !line.starts_with(';') {
                    // We found a line that does not start with a comment.
                    line = line
                        .split_once(';')
                        .map_or(line, |(line, _)| line)
                        .trim_end();
                    return Some((line, data));
                }
            }

            None
        }

        // Ensure there is a single DNSKEY record line in the input.
        let (line, rest) =
            next_line(data).ok_or(ParseDnskeyTextError::Misformatted)?;
        if next_line(rest).is_some() {
            return Err(ParseDnskeyTextError::Misformatted);
        }

        // Parse the entire record.
        let mut scanner = IterScanner::new(line.split_ascii_whitespace());

        let name = scanner
            .scan_name()
            .map_err(|_| ParseDnskeyTextError::Misformatted)?;

        let _ = Class::scan(&mut scanner)
            .map_err(|_| ParseDnskeyTextError::Misformatted)?;

        if Rtype::scan(&mut scanner).map_or(true, |t| t != Rtype::DNSKEY) {
            return Err(ParseDnskeyTextError::Misformatted);
        }

        let data = Dnskey::scan(&mut scanner)
            .map_err(|_| ParseDnskeyTextError::Misformatted)?;

        Self::from_dnskey(name, data)
            .map_err(ParseDnskeyTextError::FromDnskey)
    }

    /// Serialize this key in the conventional format used by BIND.
    ///
    /// See the type-level documentation for a description of this format.
    pub fn format_as_bind(&self, mut w: impl fmt::Write) -> fmt::Result {
        writeln!(
            w,
            "{} IN DNSKEY {}",
            self.owner().fmt_with_dot(),
            self.to_dnskey().display_zonefile(false),
        )
    }

    /// Display this key in the conventional format used by BIND.
    ///
    /// See the type-level documentation for a description of this format.
    pub fn display_as_bind(&self) -> impl fmt::Display + '_ {
        struct Display<'a, Octs>(&'a Key<Octs>);
        impl<'a, Octs: AsRef<[u8]>> fmt::Display for Display<'a, Octs> {
            fn fmt(&self, f: &mut fmt::Formatter<'_>) -> fmt::Result {
                self.0.format_as_bind(f)
            }
        }
        Display(self)
    }
}

//--- Comparison

impl<Octs: AsRef<[u8]>> PartialEq for Key<Octs> {
    fn eq(&self, other: &Self) -> bool {
        self.owner() == other.owner()
            && self.flags() == other.flags()
            && self.raw_public_key() == other.raw_public_key()
    }
}

//--- Debug

impl<Octs: AsRef<[u8]>> fmt::Debug for Key<Octs> {
    fn fmt(&self, f: &mut fmt::Formatter<'_>) -> fmt::Result {
        f.debug_struct("Key")
            .field("owner", self.owner())
            .field("flags", &self.flags())
            .field("raw_public_key", self.raw_public_key())
            .finish()
    }
}

//----------- RsaPublicKeyBytes ----------------------------------------------

/// A low-level public key.
#[derive(Clone, Debug)]
pub enum PublicKeyBytes {
    /// An RSA/SHA-1 public key.
    RsaSha1(RsaPublicKeyBytes),

    /// An RSA/SHA-1 with NSEC3 public key.
    RsaSha1Nsec3Sha1(RsaPublicKeyBytes),

    /// An RSA/SHA-256 public key.
    RsaSha256(RsaPublicKeyBytes),

    /// An RSA/SHA-512 public key.
    RsaSha512(RsaPublicKeyBytes),

    /// An ECDSA P-256/SHA-256 public key.
    ///
    /// The public key is stored in uncompressed format:
    ///
    /// - A single byte containing the value 0x04.
    /// - The encoding of the `x` coordinate (32 bytes).
    /// - The encoding of the `y` coordinate (32 bytes).
    EcdsaP256Sha256(Box<[u8; 65]>),

    /// An ECDSA P-384/SHA-384 public key.
    ///
    /// The public key is stored in uncompressed format:
    ///
    /// - A single byte containing the value 0x04.
    /// - The encoding of the `x` coordinate (48 bytes).
    /// - The encoding of the `y` coordinate (48 bytes).
    EcdsaP384Sha384(Box<[u8; 97]>),

    /// An Ed25519 public key.
    ///
    /// The public key is a 32-byte encoding of the public point.
    Ed25519(Box<[u8; 32]>),

    /// An Ed448 public key.
    ///
    /// The public key is a 57-byte encoding of the public point.
    Ed448(Box<[u8; 57]>),
}

//--- Inspection

impl PublicKeyBytes {
    /// The algorithm used by this key.
    pub fn algorithm(&self) -> SecAlg {
        match self {
            Self::RsaSha1(_) => SecAlg::RSASHA1,
            Self::RsaSha1Nsec3Sha1(_) => SecAlg::RSASHA1_NSEC3_SHA1,
            Self::RsaSha256(_) => SecAlg::RSASHA256,
            Self::RsaSha512(_) => SecAlg::RSASHA512,
            Self::EcdsaP256Sha256(_) => SecAlg::ECDSAP256SHA256,
            Self::EcdsaP384Sha384(_) => SecAlg::ECDSAP384SHA384,
            Self::Ed25519(_) => SecAlg::ED25519,
            Self::Ed448(_) => SecAlg::ED448,
        }
    }

    /// The raw key tag computation for this value.
    fn raw_key_tag(&self) -> u32 {
        fn compute(data: &[u8]) -> u32 {
            data.chunks(2)
                .map(|chunk| {
                    let mut buf = [0u8; 2];
                    // A 0 byte is appended for an incomplete chunk.
                    buf[..chunk.len()].copy_from_slice(chunk);
                    u16::from_be_bytes(buf) as u32
                })
                .sum()
        }

        match self {
            Self::RsaSha1(k)
            | Self::RsaSha1Nsec3Sha1(k)
            | Self::RsaSha256(k)
            | Self::RsaSha512(k) => k.raw_key_tag(),

            Self::EcdsaP256Sha256(k) => compute(&k[1..]),
            Self::EcdsaP384Sha384(k) => compute(&k[1..]),
            Self::Ed25519(k) => compute(&**k),
            Self::Ed448(k) => compute(&**k),
        }
    }

    /// Compute a digest of this public key.
    fn digest(&self, context: &mut ring::digest::Context) {
        match self {
            Self::RsaSha1(k)
            | Self::RsaSha1Nsec3Sha1(k)
            | Self::RsaSha256(k)
            | Self::RsaSha512(k) => k.digest(context),

            Self::EcdsaP256Sha256(k) => context.update(&k[1..]),
            Self::EcdsaP384Sha384(k) => context.update(&k[1..]),
            Self::Ed25519(k) => context.update(&**k),
            Self::Ed448(k) => context.update(&**k),
        }
    }
}

//--- Conversion to and from DNSKEYs

impl PublicKeyBytes {
    /// Parse a public key as stored in a DNSKEY record.
    pub fn from_dnskey_format(
        algorithm: SecAlg,
        data: &[u8],
    ) -> Result<Self, FromDnskeyError> {
        match algorithm {
            SecAlg::RSASHA1 => {
                RsaPublicKeyBytes::from_dnskey_format(data).map(Self::RsaSha1)
            }
            SecAlg::RSASHA1_NSEC3_SHA1 => {
                RsaPublicKeyBytes::from_dnskey_format(data)
                    .map(Self::RsaSha1Nsec3Sha1)
            }
            SecAlg::RSASHA256 => RsaPublicKeyBytes::from_dnskey_format(data)
                .map(Self::RsaSha256),
            SecAlg::RSASHA512 => RsaPublicKeyBytes::from_dnskey_format(data)
                .map(Self::RsaSha512),

            SecAlg::ECDSAP256SHA256 => {
                let mut key = Box::new([0u8; 65]);
                if key.len() == 1 + data.len() {
                    key[0] = 0x04;
                    key[1..].copy_from_slice(data);
                    Ok(Self::EcdsaP256Sha256(key))
                } else {
                    Err(FromDnskeyError::InvalidKey)
                }
            }
            SecAlg::ECDSAP384SHA384 => {
                let mut key = Box::new([0u8; 97]);
                if key.len() == 1 + data.len() {
                    key[0] = 0x04;
                    key[1..].copy_from_slice(data);
                    Ok(Self::EcdsaP384Sha384(key))
                } else {
                    Err(FromDnskeyError::InvalidKey)
                }
            }

            SecAlg::ED25519 => Box::<[u8]>::from(data)
                .try_into()
                .map(Self::Ed25519)
                .map_err(|_| FromDnskeyError::InvalidKey),
            SecAlg::ED448 => Box::<[u8]>::from(data)
                .try_into()
                .map(Self::Ed448)
                .map_err(|_| FromDnskeyError::InvalidKey),

            _ => Err(FromDnskeyError::UnsupportedAlgorithm),
        }
    }

    /// Serialize this public key as stored in a DNSKEY record.
    pub fn to_dnskey_format(&self) -> Box<[u8]> {
        match self {
            Self::RsaSha1(k)
            | Self::RsaSha1Nsec3Sha1(k)
            | Self::RsaSha256(k)
            | Self::RsaSha512(k) => k.to_dnskey_format(),

            // From my reading of RFC 6605, the marker byte is not included.
            Self::EcdsaP256Sha256(k) => k[1..].into(),
            Self::EcdsaP384Sha384(k) => k[1..].into(),

            Self::Ed25519(k) => k.as_slice().into(),
            Self::Ed448(k) => k.as_slice().into(),
        }
    }
}

//--- Comparison

impl PartialEq for PublicKeyBytes {
    fn eq(&self, other: &Self) -> bool {
        use ring::constant_time::verify_slices_are_equal;

        match (self, other) {
            (Self::RsaSha1(a), Self::RsaSha1(b)) => a == b,
            (Self::RsaSha1Nsec3Sha1(a), Self::RsaSha1Nsec3Sha1(b)) => a == b,
            (Self::RsaSha256(a), Self::RsaSha256(b)) => a == b,
            (Self::RsaSha512(a), Self::RsaSha512(b)) => a == b,
            (Self::EcdsaP256Sha256(a), Self::EcdsaP256Sha256(b)) => {
                verify_slices_are_equal(&**a, &**b).is_ok()
            }
            (Self::EcdsaP384Sha384(a), Self::EcdsaP384Sha384(b)) => {
                verify_slices_are_equal(&**a, &**b).is_ok()
            }
            (Self::Ed25519(a), Self::Ed25519(b)) => {
                verify_slices_are_equal(&**a, &**b).is_ok()
            }
            (Self::Ed448(a), Self::Ed448(b)) => {
                verify_slices_are_equal(&**a, &**b).is_ok()
            }
            _ => false,
        }
    }
}

impl Eq for PublicKeyBytes {}

//----------- RsaPublicKeyBytes ---------------------------------------------------

/// A generic RSA public key.
///
/// All fields here are arbitrary-precision integers in big-endian format,
/// without any leading zero bytes.
#[derive(Clone, Debug)]
pub struct RsaPublicKeyBytes {
    /// The public modulus.
    pub n: Box<[u8]>,

    /// The public exponent.
    pub e: Box<[u8]>,
}

//--- Inspection

impl RsaPublicKeyBytes {
    /// The raw key tag computation for this value.
    fn raw_key_tag(&self) -> u32 {
        let mut res = 0u32;

        // Extended exponent lengths start with '00 (exp_len >> 8)', which is
        // just zero for shorter exponents.  That doesn't affect the result,
        // so let's just do it unconditionally.
        res += (self.e.len() >> 8) as u32;
        res += u16::from_be_bytes([self.e.len() as u8, self.e[0]]) as u32;

        let mut chunks = self.e[1..].chunks_exact(2);
        res += chunks
            .by_ref()
            .map(|chunk| u16::from_be_bytes(chunk.try_into().unwrap()) as u32)
            .sum::<u32>();

        let n = if !chunks.remainder().is_empty() {
            res +=
                u16::from_be_bytes([chunks.remainder()[0], self.n[0]]) as u32;
            &self.n[1..]
        } else {
            &self.n
        };

        res += n
            .chunks(2)
            .map(|chunk| {
                let mut buf = [0u8; 2];
                buf[..chunk.len()].copy_from_slice(chunk);
                u16::from_be_bytes(buf) as u32
            })
            .sum::<u32>();

        res
    }

    /// Compute a digest of this public key.
    fn digest(&self, context: &mut ring::digest::Context) {
        // Encode the exponent length.
        if let Ok(exp_len) = u8::try_from(self.e.len()) {
            context.update(&[exp_len]);
        } else if let Ok(exp_len) = u16::try_from(self.e.len()) {
            context.update(&[0u8, (exp_len >> 8) as u8, exp_len as u8]);
        } else {
            unreachable!("RSA exponents are (much) shorter than 64KiB")
        }

        context.update(&self.e);
        context.update(&self.n);
    }
}

//--- Conversion to and from DNSKEYs

impl RsaPublicKeyBytes {
    /// Parse an RSA public key as stored in a DNSKEY record.
    pub fn from_dnskey_format(data: &[u8]) -> Result<Self, FromDnskeyError> {
        if data.len() < 3 {
            return Err(FromDnskeyError::InvalidKey);
        }

        // The exponent length is encoded as 1 or 3 bytes.
        let (exp_len, off) = if data[0] != 0 {
            (data[0] as usize, 1)
        } else if data[1..3] != [0, 0] {
            // NOTE: Even though this is the extended encoding of the length,
            // a user could choose to put a length less than 256 over here.
            let exp_len = u16::from_be_bytes(data[1..3].try_into().unwrap());
            (exp_len as usize, 3)
        } else {
            // The extended encoding of the length just held a zero value.
            return Err(FromDnskeyError::InvalidKey);
        };

        // NOTE: off <= 3 so is safe to index up to.
        let e = data[off..]
            .get(..exp_len)
            .ok_or(FromDnskeyError::InvalidKey)?
            .into();

        // NOTE: The previous statement indexed up to 'exp_len'.
        let n = data[off + exp_len..].into();

        Ok(Self { n, e })
    }

    /// Serialize this public key as stored in a DNSKEY record.
    pub fn to_dnskey_format(&self) -> Box<[u8]> {
        let mut key = Vec::new();

        // Encode the exponent length.
        if let Ok(exp_len) = u8::try_from(self.e.len()) {
            key.reserve_exact(1 + self.e.len() + self.n.len());
            key.push(exp_len);
        } else if let Ok(exp_len) = u16::try_from(self.e.len()) {
            key.reserve_exact(3 + self.e.len() + self.n.len());
            key.push(0u8);
            key.extend(&exp_len.to_be_bytes());
        } else {
            unreachable!("RSA exponents are (much) shorter than 64KiB")
        }

        key.extend(&*self.e);
        key.extend(&*self.n);
        key.into_boxed_slice()
    }
}

//--- Comparison

impl PartialEq for RsaPublicKeyBytes {
    fn eq(&self, other: &Self) -> bool {
        use ring::constant_time::verify_slices_are_equal;

        verify_slices_are_equal(&self.n, &other.n).is_ok()
            && verify_slices_are_equal(&self.e, &other.e).is_ok()
    }
}

impl Eq for RsaPublicKeyBytes {}

//----------- Signature ------------------------------------------------------

/// A cryptographic signature.
///
/// The format of the signature varies depending on the underlying algorithm:
///
/// - RSA: the signature is a single integer `s`, which is less than the key's
///   public modulus `n`.  `s` is encoded as bytes and ordered from most
///   significant to least significant digits.  It must be at least 64 bytes
///   long and at most 512 bytes long.  Leading zero bytes can be inserted for
///   padding.
///
///   See [RFC 3110](https://datatracker.ietf.org/doc/html/rfc3110).
///
/// - ECDSA: the signature has a fixed length (64 bytes for P-256, 96 for
///   P-384).  It is the concatenation of two fixed-length integers (`r` and
///   `s`, each of equal size).
///
///   See [RFC 6605](https://datatracker.ietf.org/doc/html/rfc6605) and [SEC 1
///   v2.0](https://www.secg.org/sec1-v2.pdf).
///
/// - EdDSA: the signature has a fixed length (64 bytes for ED25519, 114 bytes
///   for ED448).  It is the concatenation of two curve points (`R` and `S`)
///   that are encoded into bytes.
///
/// Signatures are too big to pass by value, so they are placed on the heap.
#[derive(Clone, Debug, PartialEq, Eq)]
pub enum Signature {
    RsaSha1(Box<[u8]>),
    RsaSha1Nsec3Sha1(Box<[u8]>),
    RsaSha256(Box<[u8]>),
    RsaSha512(Box<[u8]>),
    EcdsaP256Sha256(Box<[u8; 64]>),
    EcdsaP384Sha384(Box<[u8; 96]>),
    Ed25519(Box<[u8; 64]>),
    Ed448(Box<[u8; 114]>),
}

impl Signature {
    /// The algorithm used to make the signature.
    pub fn algorithm(&self) -> SecAlg {
        match self {
            Self::RsaSha1(_) => SecAlg::RSASHA1,
            Self::RsaSha1Nsec3Sha1(_) => SecAlg::RSASHA1_NSEC3_SHA1,
            Self::RsaSha256(_) => SecAlg::RSASHA256,
            Self::RsaSha512(_) => SecAlg::RSASHA512,
            Self::EcdsaP256Sha256(_) => SecAlg::ECDSAP256SHA256,
            Self::EcdsaP384Sha384(_) => SecAlg::ECDSAP384SHA384,
            Self::Ed25519(_) => SecAlg::ED25519,
            Self::Ed448(_) => SecAlg::ED448,
        }
    }
}

impl AsRef<[u8]> for Signature {
    fn as_ref(&self) -> &[u8] {
        match self {
            Self::RsaSha1(s)
            | Self::RsaSha1Nsec3Sha1(s)
            | Self::RsaSha256(s)
            | Self::RsaSha512(s) => s,
            Self::EcdsaP256Sha256(s) => &**s,
            Self::EcdsaP384Sha384(s) => &**s,
            Self::Ed25519(s) => &**s,
            Self::Ed448(s) => &**s,
        }
    }
}

impl From<Signature> for Box<[u8]> {
    fn from(value: Signature) -> Self {
        match value {
            Signature::RsaSha1(s)
            | Signature::RsaSha1Nsec3Sha1(s)
            | Signature::RsaSha256(s)
            | Signature::RsaSha512(s) => s,
            Signature::EcdsaP256Sha256(s) => s as _,
            Signature::EcdsaP384Sha384(s) => s as _,
            Signature::Ed25519(s) => s as _,
            Signature::Ed448(s) => s as _,
        }
    }
}
=======
use crate::rdata::{Dnskey, Ds, Rrsig};
use bytes::Bytes;
use octseq::builder::with_infallible;
use octseq::{EmptyBuilder, FromBuilder};
use ring::{digest, signature};
use std::boxed::Box;
use std::vec::Vec;
use std::{error, fmt};
>>>>>>> a23a5fd2

//----------- Key ------------------------------------------------------------

/// A DNSSEC key for a particular zone.
///
/// # Serialization
///
/// Keys can be parsed from or written in the conventional format used by the
/// BIND name server.  This is a simplified version of the zonefile format.
///
/// In this format, a public key is a line-oriented text file.  Each line is
/// either blank (having only whitespace) or a single DNSKEY record in the
/// presentation format.  In either case, the line may end with a comment (an
/// ASCII semicolon followed by arbitrary content until the end of the line).
/// The file must contain a single DNSKEY record line.
///
/// The DNSKEY record line contains the following fields, separated by ASCII
/// whitespace:
///
/// - The owner name.  This is an absolute name ending with a dot.
/// - Optionally, the class of the record (usually `IN`).
/// - The record type (which must be `DNSKEY`).
/// - The DNSKEY record data, which has the following sub-fields:
///   - The key flags, which describe the key's uses.
///   - The protocol used (expected to be `3`).
///   - The key algorithm (see [`SecAlg`]).
///   - The public key encoded as a Base64 string.
#[derive(Clone)]
pub struct Key<Octs> {
    /// The owner of the key.
    owner: Name<Octs>,

    /// The flags associated with the key.
    ///
    /// These flags are stored in the DNSKEY record.
    flags: u16,

    /// The public key, in bytes.
    ///
    /// This identifies the key and can be used for signatures.
    key: PublicKeyBytes,
}

//--- Construction

impl<Octs> Key<Octs> {
    /// Construct a new DNSSEC key manually.
    pub fn new(owner: Name<Octs>, flags: u16, key: PublicKeyBytes) -> Self {
        Self { owner, flags, key }
    }
}

//--- Inspection

impl<Octs> Key<Octs> {
    /// The owner name attached to the key.
    pub fn owner(&self) -> &Name<Octs> {
        &self.owner
    }

    /// The flags attached to the key.
    pub fn flags(&self) -> u16 {
        self.flags
    }

    /// The raw public key.
    pub fn raw_public_key(&self) -> &PublicKeyBytes {
        &self.key
    }

    /// The signing algorithm used.
    pub fn algorithm(&self) -> SecAlg {
        self.key.algorithm()
    }

    /// The size of this key, in bits.
    pub fn key_size(&self) -> usize {
        self.key.key_size()
    }

    /// Whether this is a zone signing key.
    ///
    /// From [RFC 4034, section 2.1.1]:
    ///
    /// > Bit 7 of the Flags field is the Zone Key flag.  If bit 7 has value
    /// > 1, then the DNSKEY record holds a DNS zone key, and the DNSKEY RR's
    /// > owner name MUST be the name of a zone.  If bit 7 has value 0, then
    /// > the DNSKEY record holds some other type of DNS public key and MUST
    /// > NOT be used to verify RRSIGs that cover RRsets.
    ///
    /// [RFC 4034, section 2.1.1]: https://datatracker.ietf.org/doc/html/rfc4034#section-2.1.1
    pub fn is_zone_signing_key(&self) -> bool {
        self.flags & (1 << 8) != 0
    }

    /// Whether this key has been revoked.
    ///
    /// From [RFC 5011, section 3]:
    ///
    /// > Bit 8 of the DNSKEY Flags field is designated as the 'REVOKE' flag.
    /// > If this bit is set to '1', AND the resolver sees an RRSIG(DNSKEY)
    /// > signed by the associated key, then the resolver MUST consider this
    /// > key permanently invalid for all purposes except for validating the
    /// > revocation.
    ///
    /// [RFC 5011, section 3]: https://datatracker.ietf.org/doc/html/rfc5011#section-3
    pub fn is_revoked(&self) -> bool {
        self.flags & (1 << 7) != 0
    }

    /// Whether this is a secure entry point.
    ///
    /// From [RFC 4034, section 2.1.1]:
    ///
    /// > Bit 15 of the Flags field is the Secure Entry Point flag, described
    /// > in [RFC3757].  If bit 15 has value 1, then the DNSKEY record holds a
    /// > key intended for use as a secure entry point.  This flag is only
    /// > intended to be a hint to zone signing or debugging software as to
    /// > the intended use of this DNSKEY record; validators MUST NOT alter
    /// > their behavior during the signature validation process in any way
    /// > based on the setting of this bit.  This also means that a DNSKEY RR
    /// > with the SEP bit set would also need the Zone Key flag set in order
    /// > to be able to generate signatures legally.  A DNSKEY RR with the SEP
    /// > set and the Zone Key flag not set MUST NOT be used to verify RRSIGs
    /// > that cover RRsets.
    ///
    /// [RFC 4034, section 2.1.1]: https://datatracker.ietf.org/doc/html/rfc4034#section-2.1.1
    /// [RFC3757]: https://datatracker.ietf.org/doc/html/rfc3757
    pub fn is_secure_entry_point(&self) -> bool {
        self.flags & 1 != 0
    }

    /// The key tag.
    pub fn key_tag(&self) -> u16 {
        // NOTE: RSA/MD5 uses a different algorithm.

        // NOTE: A u32 can fit the sum of 65537 u16s without overflowing.  A
        //   key can never exceed 64KiB anyway, so we won't even get close to
        //   the limit.  Let's just add into a u32 and normalize it after.
        let mut res = 0u32;

        // Add basic DNSKEY fields.
        res += self.flags as u32;
        res += u16::from_be_bytes([3, self.algorithm().to_int()]) as u32;

        // Add the raw key tag from the public key.
        res += self.key.raw_key_tag();

        // Normalize and return the result.
        (res as u16).wrapping_add((res >> 16) as u16)
    }

    /// The digest of this key.
    pub fn digest(
        &self,
        algorithm: DigestAlg,
    ) -> Result<Ds<Box<[u8]>>, DigestError>
    where
        Octs: AsRef<[u8]>,
    {
        let mut context = ring::digest::Context::new(match algorithm {
            DigestAlg::SHA1 => &ring::digest::SHA1_FOR_LEGACY_USE_ONLY,
            DigestAlg::SHA256 => &ring::digest::SHA256,
            DigestAlg::SHA384 => &ring::digest::SHA384,
            _ => return Err(DigestError::UnsupportedAlgorithm),
        });

        // Add the owner name.
        if self
            .owner
            .as_slice()
            .iter()
            .any(|&b| b.is_ascii_uppercase())
        {
            let mut owner = [0u8; 256];
            owner[..self.owner.len()].copy_from_slice(self.owner.as_slice());
            owner.make_ascii_lowercase();
            context.update(&owner[..self.owner.len()]);
        } else {
            context.update(self.owner.as_slice());
        }

        // Add basic DNSKEY fields.
        context.update(&self.flags.to_be_bytes());
        context.update(&[3, self.algorithm().to_int()]);

        // Add the public key.
        self.key.digest(&mut context);

        // Finalize the digest.
        let digest = context.finish().as_ref().into();
        Ok(Ds::new(self.key_tag(), self.algorithm(), algorithm, digest)
            .unwrap())
    }
}

//--- Conversion to and from DNSKEYs

impl<Octs: AsRef<[u8]>> Key<Octs> {
    /// Deserialize a key from DNSKEY record data.
    ///
    /// # Errors
    ///
    /// Fails if the DNSKEY uses an unknown protocol or contains an invalid
    /// public key (e.g. one of the wrong size for the signature algorithm).
    pub fn from_dnskey(
        owner: Name<Octs>,
        dnskey: Dnskey<Octs>,
    ) -> Result<Self, FromDnskeyError> {
        if dnskey.protocol() != 3 {
            return Err(FromDnskeyError::UnsupportedProtocol);
        }

        let flags = dnskey.flags();
        let algorithm = dnskey.algorithm();
        let key = dnskey.public_key().as_ref();
        let key = PublicKeyBytes::from_dnskey_format(algorithm, key)?;
        Ok(Self { owner, flags, key })
    }

    /// Serialize the key into DNSKEY record data.
    ///
    /// The owner name can be combined with the returned record to serialize a
    /// complete DNS record if necessary.
    pub fn to_dnskey(&self) -> Dnskey<Box<[u8]>> {
        Dnskey::new(
            self.flags,
            3,
            self.key.algorithm(),
            self.key.to_dnskey_format(),
        )
        .expect("long public key")
    }

    /// Parse a DNSSEC key from the conventional format used by BIND.
    ///
    /// See the type-level documentation for a description of this format.
    pub fn parse_from_bind(data: &str) -> Result<Self, ParseDnskeyTextError>
    where
        Octs: FromBuilder,
        Octs::Builder: EmptyBuilder + Composer,
    {
        /// Find the next non-blank line in the file.
        fn next_line(mut data: &str) -> Option<(&str, &str)> {
            let mut line;
            while !data.is_empty() {
                (line, data) =
                    data.trim_start().split_once('\n').unwrap_or((data, ""));
                if !line.is_empty() && !line.starts_with(';') {
                    // We found a line that does not start with a comment.
                    line = line
                        .split_once(';')
                        .map_or(line, |(line, _)| line)
                        .trim_end();
                    return Some((line, data));
                }
            }

            None
        }

        // Ensure there is a single DNSKEY record line in the input.
        let (line, rest) =
            next_line(data).ok_or(ParseDnskeyTextError::Misformatted)?;
        if next_line(rest).is_some() {
            return Err(ParseDnskeyTextError::Misformatted);
        }

        // Parse the entire record.
        let mut scanner = IterScanner::new(line.split_ascii_whitespace());

        let name = scanner
            .scan_name()
            .map_err(|_| ParseDnskeyTextError::Misformatted)?;

        let _ = Class::scan(&mut scanner)
            .map_err(|_| ParseDnskeyTextError::Misformatted)?;

        if Rtype::scan(&mut scanner).map_or(true, |t| t != Rtype::DNSKEY) {
            return Err(ParseDnskeyTextError::Misformatted);
        }

        let data = Dnskey::scan(&mut scanner)
            .map_err(|_| ParseDnskeyTextError::Misformatted)?;

        Self::from_dnskey(name, data)
            .map_err(ParseDnskeyTextError::FromDnskey)
    }

    /// Serialize this key in the conventional format used by BIND.
    ///
    /// See the type-level documentation for a description of this format.
    pub fn format_as_bind(&self, mut w: impl fmt::Write) -> fmt::Result {
        writeln!(
            w,
            "{} IN DNSKEY {}",
            self.owner().fmt_with_dot(),
            self.to_dnskey().display_zonefile(false),
        )
    }

    /// Display this key in the conventional format used by BIND.
    ///
    /// See the type-level documentation for a description of this format.
    pub fn display_as_bind(&self) -> impl fmt::Display + '_ {
        struct Display<'a, Octs>(&'a Key<Octs>);
        impl<'a, Octs: AsRef<[u8]>> fmt::Display for Display<'a, Octs> {
            fn fmt(&self, f: &mut fmt::Formatter<'_>) -> fmt::Result {
                self.0.format_as_bind(f)
            }
        }
        Display(self)
    }
}

//--- Comparison

impl<Octs: AsRef<[u8]>> PartialEq for Key<Octs> {
    fn eq(&self, other: &Self) -> bool {
        self.owner() == other.owner()
            && self.flags() == other.flags()
            && self.raw_public_key() == other.raw_public_key()
    }
}

//--- Debug

impl<Octs: AsRef<[u8]>> fmt::Debug for Key<Octs> {
    fn fmt(&self, f: &mut fmt::Formatter<'_>) -> fmt::Result {
        f.debug_struct("Key")
            .field("owner", self.owner())
            .field("flags", &self.flags())
            .field("raw_public_key", self.raw_public_key())
            .finish()
    }
}

//----------- RsaPublicKeyBytes ----------------------------------------------

/// A low-level public key.
#[derive(Clone, Debug)]
pub enum PublicKeyBytes {
    /// An RSA/SHA-1 public key.
    RsaSha1(RsaPublicKeyBytes),

    /// An RSA/SHA-1 with NSEC3 public key.
    RsaSha1Nsec3Sha1(RsaPublicKeyBytes),

    /// An RSA/SHA-256 public key.
    RsaSha256(RsaPublicKeyBytes),

    /// An RSA/SHA-512 public key.
    RsaSha512(RsaPublicKeyBytes),

    /// An ECDSA P-256/SHA-256 public key.
    ///
    /// The public key is stored in uncompressed format:
    ///
    /// - A single byte containing the value 0x04.
    /// - The encoding of the `x` coordinate (32 bytes).
    /// - The encoding of the `y` coordinate (32 bytes).
    EcdsaP256Sha256(Box<[u8; 65]>),

    /// An ECDSA P-384/SHA-384 public key.
    ///
    /// The public key is stored in uncompressed format:
    ///
    /// - A single byte containing the value 0x04.
    /// - The encoding of the `x` coordinate (48 bytes).
    /// - The encoding of the `y` coordinate (48 bytes).
    EcdsaP384Sha384(Box<[u8; 97]>),

    /// An Ed25519 public key.
    ///
    /// The public key is a 32-byte encoding of the public point.
    Ed25519(Box<[u8; 32]>),

    /// An Ed448 public key.
    ///
    /// The public key is a 57-byte encoding of the public point.
    Ed448(Box<[u8; 57]>),
}

//--- Inspection

impl PublicKeyBytes {
    /// The algorithm used by this key.
    pub fn algorithm(&self) -> SecAlg {
        match self {
            Self::RsaSha1(_) => SecAlg::RSASHA1,
            Self::RsaSha1Nsec3Sha1(_) => SecAlg::RSASHA1_NSEC3_SHA1,
            Self::RsaSha256(_) => SecAlg::RSASHA256,
            Self::RsaSha512(_) => SecAlg::RSASHA512,
            Self::EcdsaP256Sha256(_) => SecAlg::ECDSAP256SHA256,
            Self::EcdsaP384Sha384(_) => SecAlg::ECDSAP384SHA384,
            Self::Ed25519(_) => SecAlg::ED25519,
            Self::Ed448(_) => SecAlg::ED448,
        }
    }

    /// The size of this key, in bits.
    ///
    /// For RSA keys, this measures the size of the public modulus.  For all
    /// other algorithms, it is the size of the fixed-width public key.
    pub fn key_size(&self) -> usize {
        match self {
            Self::RsaSha1(k)
            | Self::RsaSha1Nsec3Sha1(k)
            | Self::RsaSha256(k)
            | Self::RsaSha512(k) => k.key_size(),

            // ECDSA public keys have a marker byte and two points.
            Self::EcdsaP256Sha256(k) => (k.len() - 1) / 2 * 8,
            Self::EcdsaP384Sha384(k) => (k.len() - 1) / 2 * 8,

            // EdDSA public key sizes are measured in encoded form.
            Self::Ed25519(k) => k.len() * 8,
            Self::Ed448(k) => k.len() * 8,
        }
    }

    /// The raw key tag computation for this value.
    fn raw_key_tag(&self) -> u32 {
        fn compute(data: &[u8]) -> u32 {
            data.chunks(2)
                .map(|chunk| {
                    let mut buf = [0u8; 2];
                    // A 0 byte is appended for an incomplete chunk.
                    buf[..chunk.len()].copy_from_slice(chunk);
                    u16::from_be_bytes(buf) as u32
                })
                .sum()
        }

        match self {
            Self::RsaSha1(k)
            | Self::RsaSha1Nsec3Sha1(k)
            | Self::RsaSha256(k)
            | Self::RsaSha512(k) => k.raw_key_tag(),

            Self::EcdsaP256Sha256(k) => compute(&k[1..]),
            Self::EcdsaP384Sha384(k) => compute(&k[1..]),
            Self::Ed25519(k) => compute(&**k),
            Self::Ed448(k) => compute(&**k),
        }
    }

    /// Compute a digest of this public key.
    fn digest(&self, context: &mut ring::digest::Context) {
        match self {
            Self::RsaSha1(k)
            | Self::RsaSha1Nsec3Sha1(k)
            | Self::RsaSha256(k)
            | Self::RsaSha512(k) => k.digest(context),

            Self::EcdsaP256Sha256(k) => context.update(&k[1..]),
            Self::EcdsaP384Sha384(k) => context.update(&k[1..]),
            Self::Ed25519(k) => context.update(&**k),
            Self::Ed448(k) => context.update(&**k),
        }
    }
}

//--- Conversion to and from DNSKEYs

impl PublicKeyBytes {
    /// Parse a public key as stored in a DNSKEY record.
    pub fn from_dnskey_format(
        algorithm: SecAlg,
        data: &[u8],
    ) -> Result<Self, FromDnskeyError> {
        match algorithm {
            SecAlg::RSASHA1 => {
                RsaPublicKeyBytes::from_dnskey_format(data).map(Self::RsaSha1)
            }
            SecAlg::RSASHA1_NSEC3_SHA1 => {
                RsaPublicKeyBytes::from_dnskey_format(data)
                    .map(Self::RsaSha1Nsec3Sha1)
            }
            SecAlg::RSASHA256 => RsaPublicKeyBytes::from_dnskey_format(data)
                .map(Self::RsaSha256),
            SecAlg::RSASHA512 => RsaPublicKeyBytes::from_dnskey_format(data)
                .map(Self::RsaSha512),

            SecAlg::ECDSAP256SHA256 => {
                let mut key = Box::new([0u8; 65]);
                if key.len() == 1 + data.len() {
                    key[0] = 0x04;
                    key[1..].copy_from_slice(data);
                    Ok(Self::EcdsaP256Sha256(key))
                } else {
                    Err(FromDnskeyError::InvalidKey)
                }
            }
            SecAlg::ECDSAP384SHA384 => {
                let mut key = Box::new([0u8; 97]);
                if key.len() == 1 + data.len() {
                    key[0] = 0x04;
                    key[1..].copy_from_slice(data);
                    Ok(Self::EcdsaP384Sha384(key))
                } else {
                    Err(FromDnskeyError::InvalidKey)
                }
            }

            SecAlg::ED25519 => Box::<[u8]>::from(data)
                .try_into()
                .map(Self::Ed25519)
                .map_err(|_| FromDnskeyError::InvalidKey),
            SecAlg::ED448 => Box::<[u8]>::from(data)
                .try_into()
                .map(Self::Ed448)
                .map_err(|_| FromDnskeyError::InvalidKey),

            _ => Err(FromDnskeyError::UnsupportedAlgorithm),
        }
    }

    /// Serialize this public key as stored in a DNSKEY record.
    pub fn to_dnskey_format(&self) -> Box<[u8]> {
        match self {
            Self::RsaSha1(k)
            | Self::RsaSha1Nsec3Sha1(k)
            | Self::RsaSha256(k)
            | Self::RsaSha512(k) => k.to_dnskey_format(),

            // From my reading of RFC 6605, the marker byte is not included.
            Self::EcdsaP256Sha256(k) => k[1..].into(),
            Self::EcdsaP384Sha384(k) => k[1..].into(),

            Self::Ed25519(k) => k.as_slice().into(),
            Self::Ed448(k) => k.as_slice().into(),
        }
    }
}

//--- Comparison

impl PartialEq for PublicKeyBytes {
    fn eq(&self, other: &Self) -> bool {
        use ring::constant_time::verify_slices_are_equal;

        match (self, other) {
            (Self::RsaSha1(a), Self::RsaSha1(b)) => a == b,
            (Self::RsaSha1Nsec3Sha1(a), Self::RsaSha1Nsec3Sha1(b)) => a == b,
            (Self::RsaSha256(a), Self::RsaSha256(b)) => a == b,
            (Self::RsaSha512(a), Self::RsaSha512(b)) => a == b,
            (Self::EcdsaP256Sha256(a), Self::EcdsaP256Sha256(b)) => {
                verify_slices_are_equal(&**a, &**b).is_ok()
            }
            (Self::EcdsaP384Sha384(a), Self::EcdsaP384Sha384(b)) => {
                verify_slices_are_equal(&**a, &**b).is_ok()
            }
            (Self::Ed25519(a), Self::Ed25519(b)) => {
                verify_slices_are_equal(&**a, &**b).is_ok()
            }
            (Self::Ed448(a), Self::Ed448(b)) => {
                verify_slices_are_equal(&**a, &**b).is_ok()
            }
            _ => false,
        }
    }
}

impl Eq for PublicKeyBytes {}

//----------- RsaPublicKeyBytes ---------------------------------------------------

/// A generic RSA public key.
///
/// All fields here are arbitrary-precision integers in big-endian format,
/// without any leading zero bytes.
#[derive(Clone, Debug)]
pub struct RsaPublicKeyBytes {
    /// The public modulus.
    pub n: Box<[u8]>,

    /// The public exponent.
    pub e: Box<[u8]>,
}

//--- Inspection

impl RsaPublicKeyBytes {
    /// The size of the public modulus, in bits.
    pub fn key_size(&self) -> usize {
        self.n.len() * 8 - self.n[0].leading_zeros() as usize
    }

    /// The raw key tag computation for this value.
    fn raw_key_tag(&self) -> u32 {
        let mut res = 0u32;

        // Extended exponent lengths start with '00 (exp_len >> 8)', which is
        // just zero for shorter exponents.  That doesn't affect the result,
        // so let's just do it unconditionally.
        res += (self.e.len() >> 8) as u32;
        res += u16::from_be_bytes([self.e.len() as u8, self.e[0]]) as u32;

        let mut chunks = self.e[1..].chunks_exact(2);
        res += chunks
            .by_ref()
            .map(|chunk| u16::from_be_bytes(chunk.try_into().unwrap()) as u32)
            .sum::<u32>();

        let n = if !chunks.remainder().is_empty() {
            res +=
                u16::from_be_bytes([chunks.remainder()[0], self.n[0]]) as u32;
            &self.n[1..]
        } else {
            &self.n
        };

        res += n
            .chunks(2)
            .map(|chunk| {
                let mut buf = [0u8; 2];
                buf[..chunk.len()].copy_from_slice(chunk);
                u16::from_be_bytes(buf) as u32
            })
            .sum::<u32>();

        res
    }

    /// Compute a digest of this public key.
    fn digest(&self, context: &mut ring::digest::Context) {
        // Encode the exponent length.
        if let Ok(exp_len) = u8::try_from(self.e.len()) {
            context.update(&[exp_len]);
        } else if let Ok(exp_len) = u16::try_from(self.e.len()) {
            context.update(&[0u8, (exp_len >> 8) as u8, exp_len as u8]);
        } else {
            unreachable!("RSA exponents are (much) shorter than 64KiB")
        }

        context.update(&self.e);
        context.update(&self.n);
    }
}

//--- Conversion to and from DNSKEYs

impl RsaPublicKeyBytes {
    /// Parse an RSA public key as stored in a DNSKEY record.
    pub fn from_dnskey_format(data: &[u8]) -> Result<Self, FromDnskeyError> {
        if data.len() < 3 {
            return Err(FromDnskeyError::InvalidKey);
        }

        // The exponent length is encoded as 1 or 3 bytes.
        let (exp_len, off) = if data[0] != 0 {
            (data[0] as usize, 1)
        } else if data[1..3] != [0, 0] {
            // NOTE: Even though this is the extended encoding of the length,
            // a user could choose to put a length less than 256 over here.
            let exp_len = u16::from_be_bytes(data[1..3].try_into().unwrap());
            (exp_len as usize, 3)
        } else {
            // The extended encoding of the length just held a zero value.
            return Err(FromDnskeyError::InvalidKey);
        };

        // NOTE: off <= 3 so is safe to index up to.
        let e: Box<[u8]> = data[off..]
            .get(..exp_len)
            .ok_or(FromDnskeyError::InvalidKey)?
            .into();

        // NOTE: The previous statement indexed up to 'exp_len'.
        let n: Box<[u8]> = data[off + exp_len..].into();

        // Empty values and leading zeros are not allowed.
        if e.is_empty() || n.is_empty() || e[0] == 0 || n[0] == 0 {
            return Err(FromDnskeyError::InvalidKey);
        }

        Ok(Self { n, e })
    }

    /// Serialize this public key as stored in a DNSKEY record.
    pub fn to_dnskey_format(&self) -> Box<[u8]> {
        let mut key = Vec::new();

        // Encode the exponent length.
        if let Ok(exp_len) = u8::try_from(self.e.len()) {
            key.reserve_exact(1 + self.e.len() + self.n.len());
            key.push(exp_len);
        } else if let Ok(exp_len) = u16::try_from(self.e.len()) {
            key.reserve_exact(3 + self.e.len() + self.n.len());
            key.push(0u8);
            key.extend(&exp_len.to_be_bytes());
        } else {
            unreachable!("RSA exponents are (much) shorter than 64KiB")
        }

        key.extend(&*self.e);
        key.extend(&*self.n);
        key.into_boxed_slice()
    }
}

//--- Comparison

impl PartialEq for RsaPublicKeyBytes {
    fn eq(&self, other: &Self) -> bool {
        use ring::constant_time::verify_slices_are_equal;

        verify_slices_are_equal(&self.n, &other.n).is_ok()
            && verify_slices_are_equal(&self.e, &other.e).is_ok()
    }
}

impl Eq for RsaPublicKeyBytes {}

//----------- Signature ------------------------------------------------------

/// A cryptographic signature.
///
/// The format of the signature varies depending on the underlying algorithm:
///
/// - RSA: the signature is a single integer `s`, which is less than the key's
///   public modulus `n`.  `s` is encoded as bytes and ordered from most
///   significant to least significant digits.  It must be at least 64 bytes
///   long and at most 512 bytes long.  Leading zero bytes can be inserted for
///   padding.
///
///   See [RFC 3110](https://datatracker.ietf.org/doc/html/rfc3110).
///
/// - ECDSA: the signature has a fixed length (64 bytes for P-256, 96 for
///   P-384).  It is the concatenation of two fixed-length integers (`r` and
///   `s`, each of equal size).
///
///   See [RFC 6605](https://datatracker.ietf.org/doc/html/rfc6605) and [SEC 1
///   v2.0](https://www.secg.org/sec1-v2.pdf).
///
/// - EdDSA: the signature has a fixed length (64 bytes for ED25519, 114 bytes
///   for ED448).  It is the concatenation of two curve points (`R` and `S`)
///   that are encoded into bytes.
///
/// Signatures are too big to pass by value, so they are placed on the heap.
#[derive(Clone, Debug, PartialEq, Eq)]
pub enum Signature {
    RsaSha1(Box<[u8]>),
    RsaSha1Nsec3Sha1(Box<[u8]>),
    RsaSha256(Box<[u8]>),
    RsaSha512(Box<[u8]>),
    EcdsaP256Sha256(Box<[u8; 64]>),
    EcdsaP384Sha384(Box<[u8; 96]>),
    Ed25519(Box<[u8; 64]>),
    Ed448(Box<[u8; 114]>),
}

impl Signature {
    /// The algorithm used to make the signature.
    pub fn algorithm(&self) -> SecAlg {
        match self {
            Self::RsaSha1(_) => SecAlg::RSASHA1,
            Self::RsaSha1Nsec3Sha1(_) => SecAlg::RSASHA1_NSEC3_SHA1,
            Self::RsaSha256(_) => SecAlg::RSASHA256,
            Self::RsaSha512(_) => SecAlg::RSASHA512,
            Self::EcdsaP256Sha256(_) => SecAlg::ECDSAP256SHA256,
            Self::EcdsaP384Sha384(_) => SecAlg::ECDSAP384SHA384,
            Self::Ed25519(_) => SecAlg::ED25519,
            Self::Ed448(_) => SecAlg::ED448,
        }
    }
}

impl AsRef<[u8]> for Signature {
    fn as_ref(&self) -> &[u8] {
        match self {
            Self::RsaSha1(s)
            | Self::RsaSha1Nsec3Sha1(s)
            | Self::RsaSha256(s)
            | Self::RsaSha512(s) => s,
            Self::EcdsaP256Sha256(s) => &**s,
            Self::EcdsaP384Sha384(s) => &**s,
            Self::Ed25519(s) => &**s,
            Self::Ed448(s) => &**s,
        }
    }
}

impl From<Signature> for Box<[u8]> {
    fn from(value: Signature) -> Self {
        match value {
            Signature::RsaSha1(s)
            | Signature::RsaSha1Nsec3Sha1(s)
            | Signature::RsaSha256(s)
            | Signature::RsaSha512(s) => s,
            Signature::EcdsaP256Sha256(s) => s as _,
            Signature::EcdsaP384Sha384(s) => s as _,
            Signature::Ed25519(s) => s as _,
            Signature::Ed448(s) => s as _,
        }
    }
}

//------------ Dnskey --------------------------------------------------------

/// Extensions for DNSKEY record type.
pub trait DnskeyExt {
    /// Calculates a digest from DNSKEY.
    ///
    /// See [RFC 4034, Section 5.1.4]:
    ///
    /// ```text
    /// 5.1.4.  The Digest Field
    ///   The digest is calculated by concatenating the canonical form of the
    ///   fully qualified owner name of the DNSKEY RR with the DNSKEY RDATA,
    ///   and then applying the digest algorithm.
    ///
    ///     digest = digest_algorithm( DNSKEY owner name | DNSKEY RDATA);
    ///
    ///      "|" denotes concatenation
    ///
    ///     DNSKEY RDATA = Flags | Protocol | Algorithm | Public Key.
    /// ```
    ///
    /// [RFC 4034, Section 5.1.4]: https://tools.ietf.org/html/rfc4034#section-5.1.4
    fn digest<N: ToName>(
        &self,
        name: &N,
        algorithm: DigestAlg,
    ) -> Result<digest::Digest, AlgorithmError>;
}

impl<Octets> DnskeyExt for Dnskey<Octets>
where
    Octets: AsRef<[u8]>,
{
    /// Calculates a digest from DNSKEY.
    ///
    /// See [RFC 4034, Section 5.1.4]:
    ///
    /// ```text
    /// 5.1.4.  The Digest Field
    ///   The digest is calculated by concatenating the canonical form of the
    ///   fully qualified owner name of the DNSKEY RR with the DNSKEY RDATA,
    ///   and then applying the digest algorithm.
    ///
    ///     digest = digest_algorithm( DNSKEY owner name | DNSKEY RDATA);
    ///
    ///      "|" denotes concatenation
    ///
    ///     DNSKEY RDATA = Flags | Protocol | Algorithm | Public Key.
    /// ```
    ///
    /// [RFC 4034, Section 5.1.4]: https://tools.ietf.org/html/rfc4034#section-5.1.4
    fn digest<N: ToName>(
        &self,
        name: &N,
        algorithm: DigestAlg,
    ) -> Result<digest::Digest, AlgorithmError> {
        let mut buf: Vec<u8> = Vec::new();
        with_infallible(|| {
            name.compose_canonical(&mut buf)?;
            self.compose_canonical_rdata(&mut buf)
        });

        let mut ctx = match algorithm {
            DigestAlg::SHA1 => {
                digest::Context::new(&digest::SHA1_FOR_LEGACY_USE_ONLY)
            }
            DigestAlg::SHA256 => digest::Context::new(&digest::SHA256),
            DigestAlg::SHA384 => digest::Context::new(&digest::SHA384),
            _ => {
                return Err(AlgorithmError::Unsupported);
            }
        };

        ctx.update(&buf);
        Ok(ctx.finish())
    }
}

// This needs to match the digests supported in digest.
pub fn supported_digest(d: &DigestAlg) -> bool {
    *d == DigestAlg::SHA1
        || *d == DigestAlg::SHA256
        || *d == DigestAlg::SHA384
}

//------------ Rrsig ---------------------------------------------------------

/// Extensions for DNSKEY record type.
pub trait RrsigExt {
    /// Compose the signed data according to [RC4035, Section 5.3.2](https://tools.ietf.org/html/rfc4035#section-5.3.2).
    ///
    /// ```text
    ///    Once the RRSIG RR has met the validity requirements described in
    ///    Section 5.3.1, the validator has to reconstruct the original signed
    ///    data.  The original signed data includes RRSIG RDATA (excluding the
    ///    Signature field) and the canonical form of the RRset.  Aside from
    ///    being ordered, the canonical form of the RRset might also differ from
    ///    the received RRset due to DNS name compression, decremented TTLs, or
    ///    wildcard expansion.
    /// ```
    fn signed_data<N: ToName, D, B: Composer>(
        &self,
        buf: &mut B,
        records: &mut [impl AsRef<Record<N, D>>],
    ) -> Result<(), B::AppendError>
    where
        D: RecordData + CanonicalOrd + ComposeRecordData + Sized;

    /// Return if records are expanded for a wildcard according to the
    /// information in this signature.
    fn wildcard_closest_encloser<N, D>(
        &self,
        rr: &Record<N, D>,
    ) -> Option<Name<Bytes>>
    where
        N: ToName;

    /// Attempt to use the cryptographic signature to authenticate the signed data, and thus authenticate the RRSET.
    /// The signed data is expected to be calculated as per [RFC4035, Section 5.3.2](https://tools.ietf.org/html/rfc4035#section-5.3.2).
    ///
    /// [RFC4035, Section 5.3.2](https://tools.ietf.org/html/rfc4035#section-5.3.2):
    /// ```text
    /// 5.3.3.  Checking the Signature
    ///
    ///    Once the resolver has validated the RRSIG RR as described in Section
    ///    5.3.1 and reconstructed the original signed data as described in
    ///    Section 5.3.2, the validator can attempt to use the cryptographic
    ///    signature to authenticate the signed data, and thus (finally!)
    ///    authenticate the RRset.
    ///
    ///    The Algorithm field in the RRSIG RR identifies the cryptographic
    ///    algorithm used to generate the signature.  The signature itself is
    ///    contained in the Signature field of the RRSIG RDATA, and the public
    ///    key used to verify the signature is contained in the Public Key field
    ///    of the matching DNSKEY RR(s) (found in Section 5.3.1).  [RFC4034]
    ///    provides a list of algorithm types and provides pointers to the
    ///    documents that define each algorithm's use.
    /// ```
    fn verify_signed_data(
        &self,
        dnskey: &Dnskey<impl AsRef<[u8]>>,
        signed_data: &impl AsRef<[u8]>,
    ) -> Result<(), AlgorithmError>;
}

impl<Octets: AsRef<[u8]>, TN: ToName> RrsigExt for Rrsig<Octets, TN> {
    fn signed_data<N: ToName, D, B: Composer>(
        &self,
        buf: &mut B,
        records: &mut [impl AsRef<Record<N, D>>],
    ) -> Result<(), B::AppendError>
    where
        D: RecordData + CanonicalOrd + ComposeRecordData + Sized,
    {
        // signed_data = RRSIG_RDATA | RR(1) | RR(2)...  where
        //    "|" denotes concatenation
        // RRSIG_RDATA is the wire format of the RRSIG RDATA fields
        //    with the Signature field excluded and the Signer's Name
        //    in canonical form.
        self.type_covered().compose(buf)?;
        self.algorithm().compose(buf)?;
        self.labels().compose(buf)?;
        self.original_ttl().compose(buf)?;
        self.expiration().compose(buf)?;
        self.inception().compose(buf)?;
        self.key_tag().compose(buf)?;
        self.signer_name().compose_canonical(buf)?;

        // The set of all RR(i) is sorted into canonical order.
        // See https://tools.ietf.org/html/rfc4034#section-6.3
        records.sort_by(|a, b| {
            a.as_ref().data().canonical_cmp(b.as_ref().data())
        });

        // RR(i) = name | type | class | OrigTTL | RDATA length | RDATA
        for rr in records.iter().map(|r| r.as_ref()) {
            // Handle expanded wildcards as per [RFC4035, Section 5.3.2]
            // (https://tools.ietf.org/html/rfc4035#section-5.3.2).
            let rrsig_labels = usize::from(self.labels());
            let fqdn = rr.owner();
            // Subtract the root label from count as the algorithm doesn't
            // accomodate that.
            let fqdn_labels = fqdn.iter_labels().count() - 1;
            if rrsig_labels < fqdn_labels {
                // name = "*." | the rightmost rrsig_label labels of the fqdn
                buf.append_slice(b"\x01*")?;
                match fqdn
                    .to_cow()
                    .iter_suffixes()
                    .nth(fqdn_labels - rrsig_labels)
                {
                    Some(name) => name.compose_canonical(buf)?,
                    None => fqdn.compose_canonical(buf)?,
                };
            } else {
                fqdn.compose_canonical(buf)?;
            }

            rr.rtype().compose(buf)?;
            rr.class().compose(buf)?;
            self.original_ttl().compose(buf)?;
            rr.data().compose_canonical_len_rdata(buf)?;
        }
        Ok(())
    }

    fn wildcard_closest_encloser<N, D>(
        &self,
        rr: &Record<N, D>,
    ) -> Option<Name<Bytes>>
    where
        N: ToName,
    {
        // Handle expanded wildcards as per [RFC4035, Section 5.3.2]
        // (https://tools.ietf.org/html/rfc4035#section-5.3.2).
        let rrsig_labels = usize::from(self.labels());
        let fqdn = rr.owner();
        // Subtract the root label from count as the algorithm doesn't
        // accomodate that.
        let fqdn_labels = fqdn.iter_labels().count() - 1;
        if rrsig_labels < fqdn_labels {
            // name = "*." | the rightmost rrsig_label labels of the fqdn
            Some(
                match fqdn
                    .to_cow()
                    .iter_suffixes()
                    .nth(fqdn_labels - rrsig_labels)
                {
                    Some(name) => Name::from_octets(Bytes::copy_from_slice(
                        name.as_octets(),
                    ))
                    .unwrap(),
                    None => fqdn.to_bytes(),
                },
            )
        } else {
            None
        }
    }

    fn verify_signed_data(
        &self,
        dnskey: &Dnskey<impl AsRef<[u8]>>,
        signed_data: &impl AsRef<[u8]>,
    ) -> Result<(), AlgorithmError> {
        let signature = self.signature().as_ref();
        let signed_data = signed_data.as_ref();

        // Caller needs to ensure that the signature matches the key, but enforce the algorithm match
        if self.algorithm() != dnskey.algorithm() {
            return Err(AlgorithmError::InvalidData);
        }

        // Note: Canonicalize the algorithm, otherwise matching named variants against Int(_) is not going to work
        let sec_alg = SecAlg::from_int(self.algorithm().to_int());
        match sec_alg {
            SecAlg::RSASHA1
            | SecAlg::RSASHA1_NSEC3_SHA1
            | SecAlg::RSASHA256
            | SecAlg::RSASHA512 => {
                let (algorithm, min_bytes) = match sec_alg {
                    SecAlg::RSASHA1 | SecAlg::RSASHA1_NSEC3_SHA1 => (
                        &signature::RSA_PKCS1_1024_8192_SHA1_FOR_LEGACY_USE_ONLY,
                        1024 / 8,
                    ),
                    SecAlg::RSASHA256 => (
                        &signature::RSA_PKCS1_1024_8192_SHA256_FOR_LEGACY_USE_ONLY,
                        1024 / 8,
                    ),
                    SecAlg::RSASHA512 => (
                        &signature::RSA_PKCS1_1024_8192_SHA512_FOR_LEGACY_USE_ONLY,
                        1024 / 8,
                    ),
                    _ => unreachable!(),
                };

                // The key isn't available in either PEM or DER, so use the
                // direct RSA verifier.
                let (e, n) = rsa_exponent_modulus(dnskey, min_bytes)?;
                let public_key =
                    signature::RsaPublicKeyComponents { n: &n, e: &e };
                public_key
                    .verify(algorithm, signed_data, signature)
                    .map_err(|_| AlgorithmError::BadSig)
            }
            SecAlg::ECDSAP256SHA256 | SecAlg::ECDSAP384SHA384 => {
                let algorithm = match sec_alg {
                    SecAlg::ECDSAP256SHA256 => {
                        &signature::ECDSA_P256_SHA256_FIXED
                    }
                    SecAlg::ECDSAP384SHA384 => {
                        &signature::ECDSA_P384_SHA384_FIXED
                    }
                    _ => unreachable!(),
                };

                // Add 0x4 identifier to the ECDSA pubkey as expected by ring.
                let public_key = dnskey.public_key().as_ref();
                let mut key = Vec::with_capacity(public_key.len() + 1);
                key.push(0x4);
                key.extend_from_slice(public_key);

                signature::UnparsedPublicKey::new(algorithm, &key)
                    .verify(signed_data, signature)
                    .map_err(|_| AlgorithmError::BadSig)
            }
            SecAlg::ED25519 => {
                let key = dnskey.public_key();
                signature::UnparsedPublicKey::new(&signature::ED25519, &key)
                    .verify(signed_data, signature)
                    .map_err(|_| AlgorithmError::BadSig)
            }
            _ => Err(AlgorithmError::Unsupported),
        }
    }
}

// This needs to match the algorithms supported in signed_data.
pub fn supported_algorithm(a: &SecAlg) -> bool {
    *a == SecAlg::RSASHA1
        || *a == SecAlg::RSASHA1_NSEC3_SHA1
        || *a == SecAlg::RSASHA256
        || *a == SecAlg::RSASHA512
        || *a == SecAlg::ECDSAP256SHA256
}

/// Return the RSA exponent and modulus components from DNSKEY record data.
fn rsa_exponent_modulus(
    dnskey: &Dnskey<impl AsRef<[u8]>>,
    min_len: usize,
) -> Result<(&[u8], &[u8]), AlgorithmError> {
    let public_key = dnskey.public_key().as_ref();
    if public_key.len() <= 3 {
        return Err(AlgorithmError::InvalidData);
    }

    let (pos, exp_len) = match public_key[0] {
        0 => (
            3,
            (usize::from(public_key[1]) << 8) | usize::from(public_key[2]),
        ),
        len => (1, usize::from(len)),
    };

    // Check if there's enough space for exponent and modulus.
    if public_key[pos..].len() < pos + exp_len {
        return Err(AlgorithmError::InvalidData);
    };

    // Check for minimum supported key size
    if public_key[pos..].len() < min_len {
        return Err(AlgorithmError::Unsupported);
    }

    Ok(public_key[pos..].split_at(exp_len))
}

//============ Error Types ===================================================

//----------- DigestError ----------------------------------------------------

/// An error when computing a digest.
#[derive(Clone, Debug)]
pub enum DigestError {
    UnsupportedAlgorithm,
}

//--- Display, Error

impl fmt::Display for DigestError {
    fn fmt(&self, f: &mut fmt::Formatter<'_>) -> fmt::Result {
        f.write_str(match self {
            Self::UnsupportedAlgorithm => "unsupported algorithm",
        })
    }
}

impl error::Error for DigestError {}

//----------- FromDnskeyError ------------------------------------------------

/// An error in reading a DNSKEY record.
#[derive(Clone, Debug)]
pub enum FromDnskeyError {
    UnsupportedAlgorithm,
    UnsupportedProtocol,
    InvalidKey,
}

//--- Display, Error

impl fmt::Display for FromDnskeyError {
    fn fmt(&self, f: &mut fmt::Formatter<'_>) -> fmt::Result {
        f.write_str(match self {
            Self::UnsupportedAlgorithm => "unsupported algorithm",
            Self::UnsupportedProtocol => "unsupported protocol",
            Self::InvalidKey => "malformed key",
        })
    }
}

impl error::Error for FromDnskeyError {}

//----------- ParseDnskeyTextError -------------------------------------------

#[derive(Clone, Debug)]
pub enum ParseDnskeyTextError {
    Misformatted,
    FromDnskey(FromDnskeyError),
}

//--- Display, Error

impl fmt::Display for ParseDnskeyTextError {
    fn fmt(&self, f: &mut fmt::Formatter<'_>) -> fmt::Result {
        f.write_str(match self {
            Self::Misformatted => "misformatted DNSKEY record",
            Self::FromDnskey(e) => return e.fmt(f),
        })
    }
}

impl error::Error for ParseDnskeyTextError {}

//------------ AlgorithmError ------------------------------------------------

/// An algorithm error during verification.
#[derive(Clone, Copy, Debug, Eq, PartialEq)]
pub enum AlgorithmError {
    Unsupported,
    BadSig,
    InvalidData,
}

//--- Display, Error

impl fmt::Display for AlgorithmError {
    fn fmt(&self, f: &mut fmt::Formatter) -> fmt::Result {
        f.write_str(match self {
            AlgorithmError::Unsupported => "unsupported algorithm",
            AlgorithmError::BadSig => "bad signature",
            AlgorithmError::InvalidData => "invalid data",
        })
    }
}

impl error::Error for AlgorithmError {}

//============ Test ==========================================================

#[cfg(test)]
#[cfg(feature = "std")]
mod test {
    use super::*;
    use crate::base::iana::{Class, Rtype};
    use crate::base::Ttl;
    use crate::rdata::dnssec::Timestamp;
    use crate::rdata::{Mx, ZoneRecordData};
    use crate::utils::base64;
    use bytes::Bytes;
    use std::str::FromStr;
    use std::string::ToString;

    type Name = crate::base::name::Name<Vec<u8>>;
    type Ds = crate::rdata::Ds<Vec<u8>>;
    type Dnskey = crate::rdata::Dnskey<Vec<u8>>;
    type Rrsig = crate::rdata::Rrsig<Vec<u8>, Name>;

<<<<<<< HEAD
    const KEYS: &[(SecAlg, u16)] = &[
        (SecAlg::RSASHA1, 439),
        (SecAlg::RSASHA1_NSEC3_SHA1, 22204),
        (SecAlg::RSASHA256, 60616),
        (SecAlg::ECDSAP256SHA256, 42253),
        (SecAlg::ECDSAP384SHA384, 33566),
        (SecAlg::ED25519, 56037),
        (SecAlg::ED448, 7379),
=======
    const KEYS: &[(SecAlg, u16, usize)] = &[
        (SecAlg::RSASHA1, 439, 2048),
        (SecAlg::RSASHA1_NSEC3_SHA1, 22204, 2048),
        (SecAlg::RSASHA256, 60616, 2048),
        (SecAlg::ECDSAP256SHA256, 42253, 256),
        (SecAlg::ECDSAP384SHA384, 33566, 384),
        (SecAlg::ED25519, 56037, 256),
        (SecAlg::ED448, 7379, 456),
>>>>>>> a23a5fd2
    ];

    // Returns current root KSK/ZSK for testing (2048b)
    fn root_pubkey() -> (Dnskey, Dnskey) {
        let ksk = base64::decode::<Vec<u8>>(
            "\
            AwEAAaz/tAm8yTn4Mfeh5eyI96WSVexTBAvkMgJzkKTOiW1vkIbzxeF3+/\
            4RgWOq7HrxRixHlFlExOLAJr5emLvN7SWXgnLh4+B5xQlNVz8Og8kvArMt\
            NROxVQuCaSnIDdD5LKyWbRd2n9WGe2R8PzgCmr3EgVLrjyBxWezF0jLHwV\
            N8efS3rCj/EWgvIWgb9tarpVUDK/b58Da+sqqls3eNbuv7pr+eoZG+SrDK\
            6nWeL3c6H5Apxz7LjVc1uTIdsIXxuOLYA4/ilBmSVIzuDWfdRUfhHdY6+c\
            n8HFRm+2hM8AnXGXws9555KrUB5qihylGa8subX2Nn6UwNR1AkUTV74bU=",
        )
        .unwrap();
        let zsk = base64::decode::<Vec<u8>>(
            "\
            AwEAAeVDC34GZILwsQJy97K2Fst4P3XYZrXLyrkausYzSqEjSUulgh+iLgH\
            g0y7FIF890+sIjXsk7KLJUmCOWfYWPorNKEOKLk5Zx/4M6D3IHZE3O3m/Ea\
            hrc28qQzmTLxiMZAW65MvR2UO3LxVtYOPBEBiDgAQD47x2JLsJYtavCzNL5\
            WiUk59OgvHmDqmcC7VXYBhK8V8Tic089XJgExGeplKWUt9yyc31ra1swJX5\
            1XsOaQz17+vyLVH8AZP26KvKFiZeoRbaq6vl+hc8HQnI2ug5rA2zoz3MsSQ\
            BvP1f/HvqsWxLqwXXKyDD1QM639U+XzVB8CYigyscRP22QCnwKIU=",
        )
        .unwrap();
        (
            Dnskey::new(257, 3, SecAlg::RSASHA256, ksk).unwrap(),
            Dnskey::new(256, 3, SecAlg::RSASHA256, zsk).unwrap(),
        )
    }

    // Returns the current net KSK/ZSK for testing (1024b)
    fn net_pubkey() -> (Dnskey, Dnskey) {
        let ksk = base64::decode::<Vec<u8>>(
            "AQOYBnzqWXIEj6mlgXg4LWC0HP2n8eK8XqgHlmJ/69iuIHsa1TrHDG6TcOra/pyeGKwH0nKZhTmXSuUFGh9BCNiwVDuyyb6OBGy2Nte9Kr8NwWg4q+zhSoOf4D+gC9dEzg0yFdwT0DKEvmNPt0K4jbQDS4Yimb+uPKuF6yieWWrPYYCrv8C9KC8JMze2uT6NuWBfsl2fDUoV4l65qMww06D7n+p7RbdwWkAZ0fA63mXVXBZF6kpDtsYD7SUB9jhhfLQE/r85bvg3FaSs5Wi2BaqN06SzGWI1DHu7axthIOeHwg00zxlhTpoYCH0ldoQz+S65zWYi/fRJiyLSBb6JZOvn",
        )
        .unwrap();
        let zsk = base64::decode::<Vec<u8>>(
            "AQPW36Zs2vsDFGgdXBlg8RXSr1pSJ12NK+u9YcWfOr85we2z5A04SKQlIfyTK37dItGFcldtF7oYwPg11T3R33viKV6PyASvnuRl8QKiLk5FfGUDt1sQJv3S/9wT22Le1vnoE/6XFRyeb8kmJgz0oQB1VAO9b0l6Vm8KAVeOGJ+Qsjaq0O0aVzwPvmPtYm/i3qoAhkaMBUpg6RrF5NKhRyG3",
        )
        .unwrap();
        (
            Dnskey::new(257, 3, SecAlg::RSASHA256, ksk).unwrap(),
            Dnskey::new(256, 3, SecAlg::RSASHA256, zsk).unwrap(),
        )
    }

    #[test]
    fn parse_from_bind() {
<<<<<<< HEAD
        for &(algorithm, key_tag) in KEYS {
=======
        for &(algorithm, key_tag, _) in KEYS {
>>>>>>> a23a5fd2
            let name =
                format!("test.+{:03}+{:05}", algorithm.to_int(), key_tag);

            let path = format!("test-data/dnssec-keys/K{}.key", name);
            let data = std::fs::read_to_string(path).unwrap();
            let _ = Key::<Vec<u8>>::parse_from_bind(&data).unwrap();
        }
    }

    #[test]
<<<<<<< HEAD
    fn key_tag() {
        for &(algorithm, key_tag) in KEYS {
=======
    fn key_size() {
        for &(algorithm, key_tag, key_size) in KEYS {
            let name =
                format!("test.+{:03}+{:05}", algorithm.to_int(), key_tag);

            let path = format!("test-data/dnssec-keys/K{}.key", name);
            let data = std::fs::read_to_string(path).unwrap();
            let key = Key::<Vec<u8>>::parse_from_bind(&data).unwrap();
            assert_eq!(key.key_size(), key_size);
        }
    }

    #[test]
    fn key_tag() {
        for &(algorithm, key_tag, _) in KEYS {
>>>>>>> a23a5fd2
            let name =
                format!("test.+{:03}+{:05}", algorithm.to_int(), key_tag);

            let path = format!("test-data/dnssec-keys/K{}.key", name);
            let data = std::fs::read_to_string(path).unwrap();
            let key = Key::<Vec<u8>>::parse_from_bind(&data).unwrap();
            assert_eq!(key.to_dnskey().key_tag(), key_tag);
            assert_eq!(key.key_tag(), key_tag);
        }
    }

    #[test]
    fn digest() {
<<<<<<< HEAD
        for &(algorithm, key_tag) in KEYS {
=======
        for &(algorithm, key_tag, _) in KEYS {
>>>>>>> a23a5fd2
            let name =
                format!("test.+{:03}+{:05}", algorithm.to_int(), key_tag);

            let path = format!("test-data/dnssec-keys/K{}.key", name);
            let data = std::fs::read_to_string(path).unwrap();
            let key = Key::<Vec<u8>>::parse_from_bind(&data).unwrap();

            // Scan the DS record from the file.
            let path = format!("test-data/dnssec-keys/K{}.ds", name);
            let data = std::fs::read_to_string(path).unwrap();
            let mut scanner = IterScanner::new(data.split_ascii_whitespace());
            let _ = scanner.scan_name().unwrap();
            let _ = Class::scan(&mut scanner).unwrap();
            assert_eq!(Rtype::scan(&mut scanner).unwrap(), Rtype::DS);
            let ds = Ds::scan(&mut scanner).unwrap();

            assert_eq!(key.digest(ds.digest_type()).unwrap(), ds);
        }
    }

    #[test]
    fn dnskey_roundtrip() {
<<<<<<< HEAD
        for &(algorithm, key_tag) in KEYS {
=======
        for &(algorithm, key_tag, _) in KEYS {
>>>>>>> a23a5fd2
            let name =
                format!("test.+{:03}+{:05}", algorithm.to_int(), key_tag);

            let path = format!("test-data/dnssec-keys/K{}.key", name);
            let data = std::fs::read_to_string(path).unwrap();
            let key = Key::<Vec<u8>>::parse_from_bind(&data).unwrap();
            let dnskey = key.to_dnskey().convert();
            let same = Key::from_dnskey(key.owner().clone(), dnskey).unwrap();
            assert_eq!(key, same);
        }
    }

    #[test]
    fn bind_format_roundtrip() {
<<<<<<< HEAD
        for &(algorithm, key_tag) in KEYS {
=======
        for &(algorithm, key_tag, _) in KEYS {
>>>>>>> a23a5fd2
            let name =
                format!("test.+{:03}+{:05}", algorithm.to_int(), key_tag);

            let path = format!("test-data/dnssec-keys/K{}.key", name);
            let data = std::fs::read_to_string(path).unwrap();
            let key = Key::<Vec<u8>>::parse_from_bind(&data).unwrap();
            let bind_fmt_key = key.display_as_bind().to_string();
            let same = Key::parse_from_bind(&bind_fmt_key).unwrap();
            assert_eq!(key, same);
        }
    }

    #[test]
    fn dnskey_digest() {
        let (dnskey, _) = root_pubkey();
        let owner = Name::root();
        let expected = Ds::new(
            20326,
            SecAlg::RSASHA256,
            DigestAlg::SHA256,
            base64::decode::<Vec<u8>>(
                "4G1EuAuPHTmpXAsNfGXQhFjogECbvGg0VxBCN8f47I0=",
            )
            .unwrap(),
        )
        .unwrap();
        assert_eq!(
            dnskey.digest(&owner, DigestAlg::SHA256).unwrap().as_ref(),
            expected.digest()
        );
    }

    #[test]
    fn dnskey_digest_unsupported() {
        let (dnskey, _) = root_pubkey();
        let owner = Name::root();
        assert!(dnskey.digest(&owner, DigestAlg::GOST).is_err());
    }

    fn rrsig_verify_dnskey(ksk: Dnskey, zsk: Dnskey, rrsig: Rrsig) {
        let mut records: Vec<_> = [&ksk, &zsk]
            .iter()
            .cloned()
            .map(|x| {
                Record::new(
                    rrsig.signer_name().clone(),
                    Class::IN,
                    Ttl::from_secs(0),
                    x.clone(),
                )
            })
            .collect();
        let signed_data = {
            let mut buf = Vec::new();
            rrsig.signed_data(&mut buf, records.as_mut_slice()).unwrap();
            Bytes::from(buf)
        };

        // Test that the KSK is sorted after ZSK key
        assert_eq!(ksk.key_tag(), rrsig.key_tag());
        assert_eq!(ksk.key_tag(), records[1].data().key_tag());

        // Test verifier
        assert!(rrsig.verify_signed_data(&ksk, &signed_data).is_ok());
        assert!(rrsig.verify_signed_data(&zsk, &signed_data).is_err());
    }

    #[test]
    fn rrsig_verify_rsa_sha256() {
        // Test 2048b long key
        let (ksk, zsk) = root_pubkey();
        let rrsig = Rrsig::new(
            Rtype::DNSKEY,
            SecAlg::RSASHA256,
            0,
            Ttl::from_secs(172800),
            1560211200.into(),
            1558396800.into(),
            20326,
            Name::root(),
            base64::decode::<Vec<u8>>(
                "otBkINZAQu7AvPKjr/xWIEE7+SoZtKgF8bzVynX6bfJMJuPay8jPvNmwXkZOdSoYlvFp0bk9JWJKCh8y5uoNfMFkN6OSrDkr3t0E+c8c0Mnmwkk5CETH3Gqxthi0yyRX5T4VlHU06/Ks4zI+XAgl3FBpOc554ivdzez8YCjAIGx7XgzzooEb7heMSlLc7S7/HNjw51TPRs4RxrAVcezieKCzPPpeWBhjE6R3oiSwrl0SBD4/yplrDlr7UHs/Atcm3MSgemdyr2sOoOUkVQCVpcj3SQQezoD2tCM7861CXEQdg5fjeHDtz285xHt5HJpA5cOcctRo4ihybfow/+V7AQ==",
            )
            .unwrap()
        ).unwrap();
        rrsig_verify_dnskey(ksk, zsk, rrsig);

        // Test 1024b long key
        let (ksk, zsk) = net_pubkey();
        let rrsig = Rrsig::new(
            Rtype::DNSKEY,
            SecAlg::RSASHA256,
            1,
            Ttl::from_secs(86400),
            Timestamp::from_str("20210921162830").unwrap(),
            Timestamp::from_str("20210906162330").unwrap(),
            35886,
            "net.".parse::<Name>().unwrap(),
            base64::decode::<Vec<u8>>(
                "j1s1IPMoZd0mbmelNVvcbYNe2tFCdLsLpNCnQ8xW6d91ujwPZ2yDlc3lU3hb+Jq3sPoj+5lVgB7fZzXQUQTPFWLF7zvW49da8pWuqzxFtg6EjXRBIWH5rpEhOcr+y3QolJcPOTx+/utCqt2tBKUUy3LfM6WgvopdSGaryWdwFJPW7qKHjyyLYxIGx5AEuLfzsA5XZf8CmpUheSRH99GRZoIB+sQzHuelWGMQ5A42DPvOVZFmTpIwiT2QaIpid4nJ7jNfahfwFrCoS+hvqjK9vktc5/6E/Mt7DwCQDaPt5cqDfYltUitQy+YA5YP5sOhINChYadZe+2N80OA+RKz0mA==",
            )
            .unwrap()
        ).unwrap();
        rrsig_verify_dnskey(ksk, zsk, rrsig.clone());

        // Test that 512b short RSA DNSKEY is not supported (too short)
        let data = base64::decode::<Vec<u8>>(
            "AwEAAcFcGsaxxdgiuuGmCkVImy4h99CqT7jwY3pexPGcnUFtR2Fh36BponcwtkZ4cAgtvd4Qs8PkxUdp6p/DlUmObdk=",
        )
        .unwrap();

        let short_key = Dnskey::new(256, 3, SecAlg::RSASHA256, data).unwrap();
        let err = rrsig
            .verify_signed_data(&short_key, &vec![0; 100])
            .unwrap_err();
        assert_eq!(err, AlgorithmError::Unsupported);
    }

    #[test]
    fn rrsig_verify_ecdsap256_sha256() {
        let (ksk, zsk) = (
            Dnskey::new(
                257,
                3,
                SecAlg::ECDSAP256SHA256,
                base64::decode::<Vec<u8>>(
                    "mdsswUyr3DPW132mOi8V9xESWE8jTo0dxCjjnopKl+GqJxpVXckHAe\
                    F+KkxLbxILfDLUT0rAK9iUzy1L53eKGQ==",
                )
                .unwrap(),
            )
            .unwrap(),
            Dnskey::new(
                256,
                3,
                SecAlg::ECDSAP256SHA256,
                base64::decode::<Vec<u8>>(
                    "oJMRESz5E4gYzS/q6XDrvU1qMPYIjCWzJaOau8XNEZeqCYKD5ar0IR\
                    d8KqXXFJkqmVfRvMGPmM1x8fGAa2XhSA==",
                )
                .unwrap(),
            )
            .unwrap(),
        );

        let owner = Name::from_str("cloudflare.com.").unwrap();
        let rrsig = Rrsig::new(
            Rtype::DNSKEY,
            SecAlg::ECDSAP256SHA256,
            2,
            Ttl::from_secs(3600),
            1560314494.into(),
            1555130494.into(),
            2371,
            owner,
            base64::decode::<Vec<u8>>(
                "8jnAGhG7O52wmL065je10XQztRX1vK8P8KBSyo71Z6h5wAT9+GFxKBaE\
                zcJBLvRmofYFDAhju21p1uTfLaYHrg==",
            )
            .unwrap(),
        )
        .unwrap();
        rrsig_verify_dnskey(ksk, zsk, rrsig);
    }

    #[test]
    fn rrsig_verify_ed25519() {
        let (ksk, zsk) = (
            Dnskey::new(
                257,
                3,
                SecAlg::ED25519,
                base64::decode::<Vec<u8>>(
                    "m1NELLVVQKl4fHVn/KKdeNO0PrYKGT3IGbYseT8XcKo=",
                )
                .unwrap(),
            )
            .unwrap(),
            Dnskey::new(
                256,
                3,
                SecAlg::ED25519,
                base64::decode::<Vec<u8>>(
                    "2tstZAjgmlDTePn0NVXrAHBJmg84LoaFVxzLl1anjGI=",
                )
                .unwrap(),
            )
            .unwrap(),
        );

        let owner =
            Name::from_octets(Vec::from(b"\x07ED25519\x02nl\x00".as_ref()))
                .unwrap();
        let rrsig = Rrsig::new(
            Rtype::DNSKEY,
            SecAlg::ED25519,
            2,
            Ttl::from_secs(3600),
            1559174400.into(),
            1557360000.into(),
            45515,
            owner,
            base64::decode::<Vec<u8>>(
                "hvPSS3E9Mx7lMARqtv6IGiw0NE0uz0mZewndJCHTkhwSYqlasUq7KfO5\
                QdtgPXja7YkTaqzrYUbYk01J8ICsAA==",
            )
            .unwrap(),
        )
        .unwrap();
        rrsig_verify_dnskey(ksk, zsk, rrsig);
    }

    #[test]
    fn rrsig_verify_generic_type() {
        let (ksk, zsk) = root_pubkey();
        let rrsig = Rrsig::new(
            Rtype::DNSKEY,
            SecAlg::RSASHA256,
            0,
            Ttl::from_secs(172800),
            1560211200.into(),
            1558396800.into(),
            20326,
            Name::root(),
            base64::decode::<Vec<u8>>(
                "otBkINZAQu7AvPKjr/xWIEE7+SoZtKgF8bzVynX6bfJMJuPay8jPvNmwXkZ\
                OdSoYlvFp0bk9JWJKCh8y5uoNfMFkN6OSrDkr3t0E+c8c0Mnmwkk5CETH3Gq\
                xthi0yyRX5T4VlHU06/Ks4zI+XAgl3FBpOc554ivdzez8YCjAIGx7XgzzooE\
                b7heMSlLc7S7/HNjw51TPRs4RxrAVcezieKCzPPpeWBhjE6R3oiSwrl0SBD4\
                /yplrDlr7UHs/Atcm3MSgemdyr2sOoOUkVQCVpcj3SQQezoD2tCM7861CXEQ\
                dg5fjeHDtz285xHt5HJpA5cOcctRo4ihybfow/+V7AQ==",
            )
            .unwrap(),
        )
        .unwrap();

        let mut records: Vec<Record<Name, ZoneRecordData<Vec<u8>, Name>>> =
            [&ksk, &zsk]
                .iter()
                .cloned()
                .map(|x| {
                    let data = ZoneRecordData::from(x.clone());
                    Record::new(
                        rrsig.signer_name().clone(),
                        Class::IN,
                        Ttl::from_secs(0),
                        data,
                    )
                })
                .collect();

        let signed_data = {
            let mut buf = Vec::new();
            rrsig.signed_data(&mut buf, records.as_mut_slice()).unwrap();
            Bytes::from(buf)
        };

        assert!(rrsig.verify_signed_data(&ksk, &signed_data).is_ok());
    }

    #[test]
    fn rrsig_verify_wildcard() {
        let key = Dnskey::new(
            256,
            3,
            SecAlg::RSASHA1,
            base64::decode::<Vec<u8>>(
                "AQOy1bZVvpPqhg4j7EJoM9rI3ZmyEx2OzDBVrZy/lvI5CQePxX\
                HZS4i8dANH4DX3tbHol61ek8EFMcsGXxKciJFHyhl94C+NwILQd\
                zsUlSFovBZsyl/NX6yEbtw/xN9ZNcrbYvgjjZ/UVPZIySFNsgEY\
                vh0z2542lzMKR4Dh8uZffQ==",
            )
            .unwrap(),
        )
        .unwrap();
        let rrsig = Rrsig::new(
            Rtype::MX,
            SecAlg::RSASHA1,
            2,
            Ttl::from_secs(3600),
            Timestamp::from_str("20040509183619").unwrap(),
            Timestamp::from_str("20040409183619").unwrap(),
            38519,
            Name::from_str("example.").unwrap(),
            base64::decode::<Vec<u8>>(
                "OMK8rAZlepfzLWW75Dxd63jy2wswESzxDKG2f9AMN1CytCd10cYI\
                 SAxfAdvXSZ7xujKAtPbctvOQ2ofO7AZJ+d01EeeQTVBPq4/6KCWhq\
                 e2XTjnkVLNvvhnc0u28aoSsG0+4InvkkOHknKxw4kX18MMR34i8lC\
                 36SR5xBni8vHI=",
            )
            .unwrap(),
        )
        .unwrap();
        let record = Record::new(
            Name::from_str("a.z.w.example.").unwrap(),
            Class::IN,
            Ttl::from_secs(3600),
            Mx::new(1, Name::from_str("ai.example.").unwrap()),
        );
        let signed_data = {
            let mut buf = Vec::new();
            rrsig.signed_data(&mut buf, &mut [record]).unwrap();
            Bytes::from(buf)
        };

        // Test that the key matches RRSIG
        assert_eq!(key.key_tag(), rrsig.key_tag());

        // Test verifier
        assert_eq!(rrsig.verify_signed_data(&key, &signed_data), Ok(()));
    }
}

//------------ Nsec3HashError -------------------------------------------------

/// An error when creating an NSEC3 hash.
#[derive(Copy, Clone, Debug, PartialEq, Eq)]
pub enum Nsec3HashError {
    /// The requested algorithm for NSEC3 hashing is not supported.
    UnsupportedAlgorithm,

    /// Data could not be appended to a buffer.
    ///
    /// This could indicate an out of memory condition.
    AppendError,

    /// The hashing process produced an invalid owner hash.
    ///
    /// See: [OwnerHashError](crate::rdata::nsec3::OwnerHashError)
    OwnerHashError,

    /// The hashing process produced a hash that already exists.
    CollisionDetected,
}

///--- Display

impl std::fmt::Display for Nsec3HashError {
    fn fmt(&self, f: &mut core::fmt::Formatter<'_>) -> core::fmt::Result {
        match self {
            Nsec3HashError::UnsupportedAlgorithm => {
                f.write_str("Unsupported algorithm")
            }
            Nsec3HashError::AppendError => {
                f.write_str("Append error: out of memory?")
            }
            Nsec3HashError::OwnerHashError => {
                f.write_str("Hashing produced an invalid owner hash")
            }
            Nsec3HashError::CollisionDetected => {
                f.write_str("Hash collision detected")
            }
        }
    }
}

/// Compute an [RFC 5155] NSEC3 hash using default settings.
///
/// See: [Nsec3param::default].
///
/// [RFC 5155]: https://www.rfc-editor.org/rfc/rfc5155
pub fn nsec3_default_hash<N, HashOcts>(
    owner: N,
) -> Result<OwnerHash<HashOcts>, Nsec3HashError>
where
    N: ToName,
    HashOcts: AsRef<[u8]> + EmptyBuilder + OctetsBuilder + Truncate,
    for<'a> HashOcts: From<&'a [u8]>,
{
    let params = Nsec3param::<HashOcts>::default();
    nsec3_hash(
        owner,
        params.hash_algorithm(),
        params.iterations(),
        params.salt(),
    )
}

/// Compute an [RFC 5155] NSEC3 hash.
///
/// Computes an NSEC3 hash according to [RFC 5155] section 5:
///
/// > IH(salt, x, 0) = H(x || salt)
/// > IH(salt, x, k) = H(IH(salt, x, k-1) || salt), if k > 0
///
/// Then the calculated hash of an owner name is:
///
/// > IH(salt, owner name, iterations),
///
/// Note that the `iterations` parameter is the number of _additional_
/// iterations as defined in [RFC 5155] section 3.1.3.
///
/// [RFC 5155]: https://www.rfc-editor.org/rfc/rfc5155
pub fn nsec3_hash<N, SaltOcts, HashOcts>(
    owner: N,
    algorithm: Nsec3HashAlg,
    iterations: u16,
    salt: &Nsec3Salt<SaltOcts>,
) -> Result<OwnerHash<HashOcts>, Nsec3HashError>
where
    N: ToName,
    SaltOcts: AsRef<[u8]>,
    HashOcts: AsRef<[u8]> + EmptyBuilder + OctetsBuilder + Truncate,
    for<'a> HashOcts: From<&'a [u8]>,
{
    if algorithm != Nsec3HashAlg::SHA1 {
        return Err(Nsec3HashError::UnsupportedAlgorithm);
    }

    fn mk_hash<N, SaltOcts, HashOcts>(
        owner: N,
        iterations: u16,
        salt: &Nsec3Salt<SaltOcts>,
    ) -> Result<HashOcts, HashOcts::AppendError>
    where
        N: ToName,
        SaltOcts: AsRef<[u8]>,
        HashOcts: AsRef<[u8]> + EmptyBuilder + OctetsBuilder + Truncate,
        for<'a> HashOcts: From<&'a [u8]>,
    {
        let mut canonical_owner = HashOcts::empty();
        owner.compose_canonical(&mut canonical_owner)?;

        let mut ctx = ring::digest::Context::new(&SHA1_FOR_LEGACY_USE_ONLY);
        ctx.update(canonical_owner.as_ref());
        ctx.update(salt.as_slice());
        let mut h = ctx.finish();

        for _ in 0..iterations {
            let mut ctx =
                ring::digest::Context::new(&SHA1_FOR_LEGACY_USE_ONLY);
            ctx.update(h.as_ref());
            ctx.update(salt.as_slice());
            h = ctx.finish();
        }

        Ok(h.as_ref().into())
    }

    let hash = mk_hash(owner, iterations, salt)
        .map_err(|_| Nsec3HashError::AppendError)?;

    let owner_hash = OwnerHash::from_octets(hash)
        .map_err(|_| Nsec3HashError::OwnerHashError)?;

    Ok(owner_hash)
}<|MERGE_RESOLUTION|>--- conflicted
+++ resolved
@@ -3,7 +3,6 @@
 //! **This module is experimental and likely to change significantly.**
 #![cfg(feature = "unstable-validate")]
 #![cfg_attr(docsrs, doc(cfg(feature = "unstable-validate")))]
-<<<<<<< HEAD
 use std::boxed::Box;
 use std::vec::Vec;
 use std::{error, fmt};
@@ -16,11 +15,6 @@
 
 use crate::base::cmp::CanonicalOrd;
 use crate::base::iana::{Class, DigestAlg, Nsec3HashAlg, SecAlg};
-=======
-
-use crate::base::cmp::CanonicalOrd;
-use crate::base::iana::{Class, DigestAlg, SecAlg};
->>>>>>> a23a5fd2
 use crate::base::name::Name;
 use crate::base::name::ToName;
 use crate::base::rdata::{ComposeRecordData, RecordData};
@@ -29,781 +23,8 @@
 use crate::base::wire::{Compose, Composer};
 use crate::base::zonefile_fmt::ZonefileFmt;
 use crate::base::Rtype;
-<<<<<<< HEAD
 use crate::rdata::nsec3::{Nsec3Salt, OwnerHash};
 use crate::rdata::{Dnskey, Ds, Nsec3param, Rrsig};
-
-//----------- Key ------------------------------------------------------------
-
-/// A DNSSEC key for a particular zone.
-///
-/// # Serialization
-///
-/// Keys can be parsed from or written in the conventional format used by the
-/// BIND name server.  This is a simplified version of the zonefile format.
-///
-/// In this format, a public key is a line-oriented text file.  Each line is
-/// either blank (having only whitespace) or a single DNSKEY record in the
-/// presentation format.  In either case, the line may end with a comment (an
-/// ASCII semicolon followed by arbitrary content until the end of the line).
-/// The file must contain a single DNSKEY record line.
-///
-/// The DNSKEY record line contains the following fields, separated by ASCII
-/// whitespace:
-///
-/// - The owner name.  This is an absolute name ending with a dot.
-/// - Optionally, the class of the record (usually `IN`).
-/// - The record type (which must be `DNSKEY`).
-/// - The DNSKEY record data, which has the following sub-fields:
-///   - The key flags, which describe the key's uses.
-///   - The protocol used (expected to be `3`).
-///   - The key algorithm (see [`SecAlg`]).
-///   - The public key encoded as a Base64 string.
-#[derive(Clone)]
-pub struct Key<Octs> {
-    /// The owner of the key.
-    owner: Name<Octs>,
-
-    /// The flags associated with the key.
-    ///
-    /// These flags are stored in the DNSKEY record.
-    flags: u16,
-
-    /// The public key, in bytes.
-    ///
-    /// This identifies the key and can be used for signatures.
-    key: PublicKeyBytes,
-}
-
-//--- Construction
-
-impl<Octs> Key<Octs> {
-    /// Construct a new DNSSEC key manually.
-    pub fn new(owner: Name<Octs>, flags: u16, key: PublicKeyBytes) -> Self {
-        Self { owner, flags, key }
-    }
-}
-
-//--- Inspection
-
-impl<Octs> Key<Octs> {
-    /// The owner name attached to the key.
-    pub fn owner(&self) -> &Name<Octs> {
-        &self.owner
-    }
-
-    /// The flags attached to the key.
-    pub fn flags(&self) -> u16 {
-        self.flags
-    }
-
-    /// The raw public key.
-    pub fn raw_public_key(&self) -> &PublicKeyBytes {
-        &self.key
-    }
-
-    /// The signing algorithm used.
-    pub fn algorithm(&self) -> SecAlg {
-        self.key.algorithm()
-    }
-
-    /// Whether this is a zone signing key.
-    ///
-    /// From [RFC 4034, section 2.1.1]:
-    ///
-    /// > Bit 7 of the Flags field is the Zone Key flag.  If bit 7 has value
-    /// > 1, then the DNSKEY record holds a DNS zone key, and the DNSKEY RR's
-    /// > owner name MUST be the name of a zone.  If bit 7 has value 0, then
-    /// > the DNSKEY record holds some other type of DNS public key and MUST
-    /// > NOT be used to verify RRSIGs that cover RRsets.
-    ///
-    /// [RFC 4034, section 2.1.1]: https://datatracker.ietf.org/doc/html/rfc4034#section-2.1.1
-    pub fn is_zone_signing_key(&self) -> bool {
-        self.flags & (1 << 8) != 0
-    }
-
-    /// Whether this key has been revoked.
-    ///
-    /// From [RFC 5011, section 3]:
-    ///
-    /// > Bit 8 of the DNSKEY Flags field is designated as the 'REVOKE' flag.
-    /// > If this bit is set to '1', AND the resolver sees an RRSIG(DNSKEY)
-    /// > signed by the associated key, then the resolver MUST consider this
-    /// > key permanently invalid for all purposes except for validating the
-    /// > revocation.
-    ///
-    /// [RFC 5011, section 3]: https://datatracker.ietf.org/doc/html/rfc5011#section-3
-    pub fn is_revoked(&self) -> bool {
-        self.flags & (1 << 7) != 0
-    }
-
-    /// Whether this is a secure entry point.
-    ///
-    /// From [RFC 4034, section 2.1.1]:
-    ///
-    /// > Bit 15 of the Flags field is the Secure Entry Point flag, described
-    /// > in [RFC3757].  If bit 15 has value 1, then the DNSKEY record holds a
-    /// > key intended for use as a secure entry point.  This flag is only
-    /// > intended to be a hint to zone signing or debugging software as to
-    /// > the intended use of this DNSKEY record; validators MUST NOT alter
-    /// > their behavior during the signature validation process in any way
-    /// > based on the setting of this bit.  This also means that a DNSKEY RR
-    /// > with the SEP bit set would also need the Zone Key flag set in order
-    /// > to be able to generate signatures legally.  A DNSKEY RR with the SEP
-    /// > set and the Zone Key flag not set MUST NOT be used to verify RRSIGs
-    /// > that cover RRsets.
-    ///
-    /// [RFC 4034, section 2.1.1]: https://datatracker.ietf.org/doc/html/rfc4034#section-2.1.1
-    /// [RFC3757]: https://datatracker.ietf.org/doc/html/rfc3757
-    pub fn is_secure_entry_point(&self) -> bool {
-        self.flags & 1 != 0
-    }
-
-    /// The key tag.
-    pub fn key_tag(&self) -> u16 {
-        // NOTE: RSA/MD5 uses a different algorithm.
-
-        // NOTE: A u32 can fit the sum of 65537 u16s without overflowing.  A
-        //   key can never exceed 64KiB anyway, so we won't even get close to
-        //   the limit.  Let's just add into a u32 and normalize it after.
-        let mut res = 0u32;
-
-        // Add basic DNSKEY fields.
-        res += self.flags as u32;
-        res += u16::from_be_bytes([3, self.algorithm().to_int()]) as u32;
-
-        // Add the raw key tag from the public key.
-        res += self.key.raw_key_tag();
-
-        // Normalize and return the result.
-        (res as u16).wrapping_add((res >> 16) as u16)
-    }
-
-    /// The digest of this key.
-    pub fn digest(
-        &self,
-        algorithm: DigestAlg,
-    ) -> Result<Ds<Box<[u8]>>, DigestError>
-    where
-        Octs: AsRef<[u8]>,
-    {
-        let mut context = ring::digest::Context::new(match algorithm {
-            DigestAlg::SHA1 => &ring::digest::SHA1_FOR_LEGACY_USE_ONLY,
-            DigestAlg::SHA256 => &ring::digest::SHA256,
-            DigestAlg::SHA384 => &ring::digest::SHA384,
-            _ => return Err(DigestError::UnsupportedAlgorithm),
-        });
-
-        // Add the owner name.
-        if self
-            .owner
-            .as_slice()
-            .iter()
-            .any(|&b| b.is_ascii_uppercase())
-        {
-            let mut owner = [0u8; 256];
-            owner[..self.owner.len()].copy_from_slice(self.owner.as_slice());
-            owner.make_ascii_lowercase();
-            context.update(&owner[..self.owner.len()]);
-        } else {
-            context.update(self.owner.as_slice());
-        }
-
-        // Add basic DNSKEY fields.
-        context.update(&self.flags.to_be_bytes());
-        context.update(&[3, self.algorithm().to_int()]);
-
-        // Add the public key.
-        self.key.digest(&mut context);
-
-        // Finalize the digest.
-        let digest = context.finish().as_ref().into();
-        Ok(Ds::new(self.key_tag(), self.algorithm(), algorithm, digest)
-            .unwrap())
-    }
-}
-
-//--- Conversion to and from DNSKEYs
-
-impl<Octs: AsRef<[u8]>> Key<Octs> {
-    /// Deserialize a key from DNSKEY record data.
-    ///
-    /// # Errors
-    ///
-    /// Fails if the DNSKEY uses an unknown protocol or contains an invalid
-    /// public key (e.g. one of the wrong size for the signature algorithm).
-    pub fn from_dnskey(
-        owner: Name<Octs>,
-        dnskey: Dnskey<Octs>,
-    ) -> Result<Self, FromDnskeyError> {
-        if dnskey.protocol() != 3 {
-            return Err(FromDnskeyError::UnsupportedProtocol);
-        }
-
-        let flags = dnskey.flags();
-        let algorithm = dnskey.algorithm();
-        let key = dnskey.public_key().as_ref();
-        let key = PublicKeyBytes::from_dnskey_format(algorithm, key)?;
-        Ok(Self { owner, flags, key })
-    }
-
-    /// Serialize the key into DNSKEY record data.
-    ///
-    /// The owner name can be combined with the returned record to serialize a
-    /// complete DNS record if necessary.
-    pub fn to_dnskey(&self) -> Dnskey<Box<[u8]>> {
-        Dnskey::new(
-            self.flags,
-            3,
-            self.key.algorithm(),
-            self.key.to_dnskey_format(),
-        )
-        .expect("long public key")
-    }
-
-    /// Parse a DNSSEC key from the conventional format used by BIND.
-    ///
-    /// See the type-level documentation for a description of this format.
-    pub fn parse_from_bind(data: &str) -> Result<Self, ParseDnskeyTextError>
-    where
-        Octs: FromBuilder,
-        Octs::Builder: EmptyBuilder + Composer,
-    {
-        /// Find the next non-blank line in the file.
-        fn next_line(mut data: &str) -> Option<(&str, &str)> {
-            let mut line;
-            while !data.is_empty() {
-                (line, data) =
-                    data.trim_start().split_once('\n').unwrap_or((data, ""));
-                if !line.is_empty() && !line.starts_with(';') {
-                    // We found a line that does not start with a comment.
-                    line = line
-                        .split_once(';')
-                        .map_or(line, |(line, _)| line)
-                        .trim_end();
-                    return Some((line, data));
-                }
-            }
-
-            None
-        }
-
-        // Ensure there is a single DNSKEY record line in the input.
-        let (line, rest) =
-            next_line(data).ok_or(ParseDnskeyTextError::Misformatted)?;
-        if next_line(rest).is_some() {
-            return Err(ParseDnskeyTextError::Misformatted);
-        }
-
-        // Parse the entire record.
-        let mut scanner = IterScanner::new(line.split_ascii_whitespace());
-
-        let name = scanner
-            .scan_name()
-            .map_err(|_| ParseDnskeyTextError::Misformatted)?;
-
-        let _ = Class::scan(&mut scanner)
-            .map_err(|_| ParseDnskeyTextError::Misformatted)?;
-
-        if Rtype::scan(&mut scanner).map_or(true, |t| t != Rtype::DNSKEY) {
-            return Err(ParseDnskeyTextError::Misformatted);
-        }
-
-        let data = Dnskey::scan(&mut scanner)
-            .map_err(|_| ParseDnskeyTextError::Misformatted)?;
-
-        Self::from_dnskey(name, data)
-            .map_err(ParseDnskeyTextError::FromDnskey)
-    }
-
-    /// Serialize this key in the conventional format used by BIND.
-    ///
-    /// See the type-level documentation for a description of this format.
-    pub fn format_as_bind(&self, mut w: impl fmt::Write) -> fmt::Result {
-        writeln!(
-            w,
-            "{} IN DNSKEY {}",
-            self.owner().fmt_with_dot(),
-            self.to_dnskey().display_zonefile(false),
-        )
-    }
-
-    /// Display this key in the conventional format used by BIND.
-    ///
-    /// See the type-level documentation for a description of this format.
-    pub fn display_as_bind(&self) -> impl fmt::Display + '_ {
-        struct Display<'a, Octs>(&'a Key<Octs>);
-        impl<'a, Octs: AsRef<[u8]>> fmt::Display for Display<'a, Octs> {
-            fn fmt(&self, f: &mut fmt::Formatter<'_>) -> fmt::Result {
-                self.0.format_as_bind(f)
-            }
-        }
-        Display(self)
-    }
-}
-
-//--- Comparison
-
-impl<Octs: AsRef<[u8]>> PartialEq for Key<Octs> {
-    fn eq(&self, other: &Self) -> bool {
-        self.owner() == other.owner()
-            && self.flags() == other.flags()
-            && self.raw_public_key() == other.raw_public_key()
-    }
-}
-
-//--- Debug
-
-impl<Octs: AsRef<[u8]>> fmt::Debug for Key<Octs> {
-    fn fmt(&self, f: &mut fmt::Formatter<'_>) -> fmt::Result {
-        f.debug_struct("Key")
-            .field("owner", self.owner())
-            .field("flags", &self.flags())
-            .field("raw_public_key", self.raw_public_key())
-            .finish()
-    }
-}
-
-//----------- RsaPublicKeyBytes ----------------------------------------------
-
-/// A low-level public key.
-#[derive(Clone, Debug)]
-pub enum PublicKeyBytes {
-    /// An RSA/SHA-1 public key.
-    RsaSha1(RsaPublicKeyBytes),
-
-    /// An RSA/SHA-1 with NSEC3 public key.
-    RsaSha1Nsec3Sha1(RsaPublicKeyBytes),
-
-    /// An RSA/SHA-256 public key.
-    RsaSha256(RsaPublicKeyBytes),
-
-    /// An RSA/SHA-512 public key.
-    RsaSha512(RsaPublicKeyBytes),
-
-    /// An ECDSA P-256/SHA-256 public key.
-    ///
-    /// The public key is stored in uncompressed format:
-    ///
-    /// - A single byte containing the value 0x04.
-    /// - The encoding of the `x` coordinate (32 bytes).
-    /// - The encoding of the `y` coordinate (32 bytes).
-    EcdsaP256Sha256(Box<[u8; 65]>),
-
-    /// An ECDSA P-384/SHA-384 public key.
-    ///
-    /// The public key is stored in uncompressed format:
-    ///
-    /// - A single byte containing the value 0x04.
-    /// - The encoding of the `x` coordinate (48 bytes).
-    /// - The encoding of the `y` coordinate (48 bytes).
-    EcdsaP384Sha384(Box<[u8; 97]>),
-
-    /// An Ed25519 public key.
-    ///
-    /// The public key is a 32-byte encoding of the public point.
-    Ed25519(Box<[u8; 32]>),
-
-    /// An Ed448 public key.
-    ///
-    /// The public key is a 57-byte encoding of the public point.
-    Ed448(Box<[u8; 57]>),
-}
-
-//--- Inspection
-
-impl PublicKeyBytes {
-    /// The algorithm used by this key.
-    pub fn algorithm(&self) -> SecAlg {
-        match self {
-            Self::RsaSha1(_) => SecAlg::RSASHA1,
-            Self::RsaSha1Nsec3Sha1(_) => SecAlg::RSASHA1_NSEC3_SHA1,
-            Self::RsaSha256(_) => SecAlg::RSASHA256,
-            Self::RsaSha512(_) => SecAlg::RSASHA512,
-            Self::EcdsaP256Sha256(_) => SecAlg::ECDSAP256SHA256,
-            Self::EcdsaP384Sha384(_) => SecAlg::ECDSAP384SHA384,
-            Self::Ed25519(_) => SecAlg::ED25519,
-            Self::Ed448(_) => SecAlg::ED448,
-        }
-    }
-
-    /// The raw key tag computation for this value.
-    fn raw_key_tag(&self) -> u32 {
-        fn compute(data: &[u8]) -> u32 {
-            data.chunks(2)
-                .map(|chunk| {
-                    let mut buf = [0u8; 2];
-                    // A 0 byte is appended for an incomplete chunk.
-                    buf[..chunk.len()].copy_from_slice(chunk);
-                    u16::from_be_bytes(buf) as u32
-                })
-                .sum()
-        }
-
-        match self {
-            Self::RsaSha1(k)
-            | Self::RsaSha1Nsec3Sha1(k)
-            | Self::RsaSha256(k)
-            | Self::RsaSha512(k) => k.raw_key_tag(),
-
-            Self::EcdsaP256Sha256(k) => compute(&k[1..]),
-            Self::EcdsaP384Sha384(k) => compute(&k[1..]),
-            Self::Ed25519(k) => compute(&**k),
-            Self::Ed448(k) => compute(&**k),
-        }
-    }
-
-    /// Compute a digest of this public key.
-    fn digest(&self, context: &mut ring::digest::Context) {
-        match self {
-            Self::RsaSha1(k)
-            | Self::RsaSha1Nsec3Sha1(k)
-            | Self::RsaSha256(k)
-            | Self::RsaSha512(k) => k.digest(context),
-
-            Self::EcdsaP256Sha256(k) => context.update(&k[1..]),
-            Self::EcdsaP384Sha384(k) => context.update(&k[1..]),
-            Self::Ed25519(k) => context.update(&**k),
-            Self::Ed448(k) => context.update(&**k),
-        }
-    }
-}
-
-//--- Conversion to and from DNSKEYs
-
-impl PublicKeyBytes {
-    /// Parse a public key as stored in a DNSKEY record.
-    pub fn from_dnskey_format(
-        algorithm: SecAlg,
-        data: &[u8],
-    ) -> Result<Self, FromDnskeyError> {
-        match algorithm {
-            SecAlg::RSASHA1 => {
-                RsaPublicKeyBytes::from_dnskey_format(data).map(Self::RsaSha1)
-            }
-            SecAlg::RSASHA1_NSEC3_SHA1 => {
-                RsaPublicKeyBytes::from_dnskey_format(data)
-                    .map(Self::RsaSha1Nsec3Sha1)
-            }
-            SecAlg::RSASHA256 => RsaPublicKeyBytes::from_dnskey_format(data)
-                .map(Self::RsaSha256),
-            SecAlg::RSASHA512 => RsaPublicKeyBytes::from_dnskey_format(data)
-                .map(Self::RsaSha512),
-
-            SecAlg::ECDSAP256SHA256 => {
-                let mut key = Box::new([0u8; 65]);
-                if key.len() == 1 + data.len() {
-                    key[0] = 0x04;
-                    key[1..].copy_from_slice(data);
-                    Ok(Self::EcdsaP256Sha256(key))
-                } else {
-                    Err(FromDnskeyError::InvalidKey)
-                }
-            }
-            SecAlg::ECDSAP384SHA384 => {
-                let mut key = Box::new([0u8; 97]);
-                if key.len() == 1 + data.len() {
-                    key[0] = 0x04;
-                    key[1..].copy_from_slice(data);
-                    Ok(Self::EcdsaP384Sha384(key))
-                } else {
-                    Err(FromDnskeyError::InvalidKey)
-                }
-            }
-
-            SecAlg::ED25519 => Box::<[u8]>::from(data)
-                .try_into()
-                .map(Self::Ed25519)
-                .map_err(|_| FromDnskeyError::InvalidKey),
-            SecAlg::ED448 => Box::<[u8]>::from(data)
-                .try_into()
-                .map(Self::Ed448)
-                .map_err(|_| FromDnskeyError::InvalidKey),
-
-            _ => Err(FromDnskeyError::UnsupportedAlgorithm),
-        }
-    }
-
-    /// Serialize this public key as stored in a DNSKEY record.
-    pub fn to_dnskey_format(&self) -> Box<[u8]> {
-        match self {
-            Self::RsaSha1(k)
-            | Self::RsaSha1Nsec3Sha1(k)
-            | Self::RsaSha256(k)
-            | Self::RsaSha512(k) => k.to_dnskey_format(),
-
-            // From my reading of RFC 6605, the marker byte is not included.
-            Self::EcdsaP256Sha256(k) => k[1..].into(),
-            Self::EcdsaP384Sha384(k) => k[1..].into(),
-
-            Self::Ed25519(k) => k.as_slice().into(),
-            Self::Ed448(k) => k.as_slice().into(),
-        }
-    }
-}
-
-//--- Comparison
-
-impl PartialEq for PublicKeyBytes {
-    fn eq(&self, other: &Self) -> bool {
-        use ring::constant_time::verify_slices_are_equal;
-
-        match (self, other) {
-            (Self::RsaSha1(a), Self::RsaSha1(b)) => a == b,
-            (Self::RsaSha1Nsec3Sha1(a), Self::RsaSha1Nsec3Sha1(b)) => a == b,
-            (Self::RsaSha256(a), Self::RsaSha256(b)) => a == b,
-            (Self::RsaSha512(a), Self::RsaSha512(b)) => a == b,
-            (Self::EcdsaP256Sha256(a), Self::EcdsaP256Sha256(b)) => {
-                verify_slices_are_equal(&**a, &**b).is_ok()
-            }
-            (Self::EcdsaP384Sha384(a), Self::EcdsaP384Sha384(b)) => {
-                verify_slices_are_equal(&**a, &**b).is_ok()
-            }
-            (Self::Ed25519(a), Self::Ed25519(b)) => {
-                verify_slices_are_equal(&**a, &**b).is_ok()
-            }
-            (Self::Ed448(a), Self::Ed448(b)) => {
-                verify_slices_are_equal(&**a, &**b).is_ok()
-            }
-            _ => false,
-        }
-    }
-}
-
-impl Eq for PublicKeyBytes {}
-
-//----------- RsaPublicKeyBytes ---------------------------------------------------
-
-/// A generic RSA public key.
-///
-/// All fields here are arbitrary-precision integers in big-endian format,
-/// without any leading zero bytes.
-#[derive(Clone, Debug)]
-pub struct RsaPublicKeyBytes {
-    /// The public modulus.
-    pub n: Box<[u8]>,
-
-    /// The public exponent.
-    pub e: Box<[u8]>,
-}
-
-//--- Inspection
-
-impl RsaPublicKeyBytes {
-    /// The raw key tag computation for this value.
-    fn raw_key_tag(&self) -> u32 {
-        let mut res = 0u32;
-
-        // Extended exponent lengths start with '00 (exp_len >> 8)', which is
-        // just zero for shorter exponents.  That doesn't affect the result,
-        // so let's just do it unconditionally.
-        res += (self.e.len() >> 8) as u32;
-        res += u16::from_be_bytes([self.e.len() as u8, self.e[0]]) as u32;
-
-        let mut chunks = self.e[1..].chunks_exact(2);
-        res += chunks
-            .by_ref()
-            .map(|chunk| u16::from_be_bytes(chunk.try_into().unwrap()) as u32)
-            .sum::<u32>();
-
-        let n = if !chunks.remainder().is_empty() {
-            res +=
-                u16::from_be_bytes([chunks.remainder()[0], self.n[0]]) as u32;
-            &self.n[1..]
-        } else {
-            &self.n
-        };
-
-        res += n
-            .chunks(2)
-            .map(|chunk| {
-                let mut buf = [0u8; 2];
-                buf[..chunk.len()].copy_from_slice(chunk);
-                u16::from_be_bytes(buf) as u32
-            })
-            .sum::<u32>();
-
-        res
-    }
-
-    /// Compute a digest of this public key.
-    fn digest(&self, context: &mut ring::digest::Context) {
-        // Encode the exponent length.
-        if let Ok(exp_len) = u8::try_from(self.e.len()) {
-            context.update(&[exp_len]);
-        } else if let Ok(exp_len) = u16::try_from(self.e.len()) {
-            context.update(&[0u8, (exp_len >> 8) as u8, exp_len as u8]);
-        } else {
-            unreachable!("RSA exponents are (much) shorter than 64KiB")
-        }
-
-        context.update(&self.e);
-        context.update(&self.n);
-    }
-}
-
-//--- Conversion to and from DNSKEYs
-
-impl RsaPublicKeyBytes {
-    /// Parse an RSA public key as stored in a DNSKEY record.
-    pub fn from_dnskey_format(data: &[u8]) -> Result<Self, FromDnskeyError> {
-        if data.len() < 3 {
-            return Err(FromDnskeyError::InvalidKey);
-        }
-
-        // The exponent length is encoded as 1 or 3 bytes.
-        let (exp_len, off) = if data[0] != 0 {
-            (data[0] as usize, 1)
-        } else if data[1..3] != [0, 0] {
-            // NOTE: Even though this is the extended encoding of the length,
-            // a user could choose to put a length less than 256 over here.
-            let exp_len = u16::from_be_bytes(data[1..3].try_into().unwrap());
-            (exp_len as usize, 3)
-        } else {
-            // The extended encoding of the length just held a zero value.
-            return Err(FromDnskeyError::InvalidKey);
-        };
-
-        // NOTE: off <= 3 so is safe to index up to.
-        let e = data[off..]
-            .get(..exp_len)
-            .ok_or(FromDnskeyError::InvalidKey)?
-            .into();
-
-        // NOTE: The previous statement indexed up to 'exp_len'.
-        let n = data[off + exp_len..].into();
-
-        Ok(Self { n, e })
-    }
-
-    /// Serialize this public key as stored in a DNSKEY record.
-    pub fn to_dnskey_format(&self) -> Box<[u8]> {
-        let mut key = Vec::new();
-
-        // Encode the exponent length.
-        if let Ok(exp_len) = u8::try_from(self.e.len()) {
-            key.reserve_exact(1 + self.e.len() + self.n.len());
-            key.push(exp_len);
-        } else if let Ok(exp_len) = u16::try_from(self.e.len()) {
-            key.reserve_exact(3 + self.e.len() + self.n.len());
-            key.push(0u8);
-            key.extend(&exp_len.to_be_bytes());
-        } else {
-            unreachable!("RSA exponents are (much) shorter than 64KiB")
-        }
-
-        key.extend(&*self.e);
-        key.extend(&*self.n);
-        key.into_boxed_slice()
-    }
-}
-
-//--- Comparison
-
-impl PartialEq for RsaPublicKeyBytes {
-    fn eq(&self, other: &Self) -> bool {
-        use ring::constant_time::verify_slices_are_equal;
-
-        verify_slices_are_equal(&self.n, &other.n).is_ok()
-            && verify_slices_are_equal(&self.e, &other.e).is_ok()
-    }
-}
-
-impl Eq for RsaPublicKeyBytes {}
-
-//----------- Signature ------------------------------------------------------
-
-/// A cryptographic signature.
-///
-/// The format of the signature varies depending on the underlying algorithm:
-///
-/// - RSA: the signature is a single integer `s`, which is less than the key's
-///   public modulus `n`.  `s` is encoded as bytes and ordered from most
-///   significant to least significant digits.  It must be at least 64 bytes
-///   long and at most 512 bytes long.  Leading zero bytes can be inserted for
-///   padding.
-///
-///   See [RFC 3110](https://datatracker.ietf.org/doc/html/rfc3110).
-///
-/// - ECDSA: the signature has a fixed length (64 bytes for P-256, 96 for
-///   P-384).  It is the concatenation of two fixed-length integers (`r` and
-///   `s`, each of equal size).
-///
-///   See [RFC 6605](https://datatracker.ietf.org/doc/html/rfc6605) and [SEC 1
-///   v2.0](https://www.secg.org/sec1-v2.pdf).
-///
-/// - EdDSA: the signature has a fixed length (64 bytes for ED25519, 114 bytes
-///   for ED448).  It is the concatenation of two curve points (`R` and `S`)
-///   that are encoded into bytes.
-///
-/// Signatures are too big to pass by value, so they are placed on the heap.
-#[derive(Clone, Debug, PartialEq, Eq)]
-pub enum Signature {
-    RsaSha1(Box<[u8]>),
-    RsaSha1Nsec3Sha1(Box<[u8]>),
-    RsaSha256(Box<[u8]>),
-    RsaSha512(Box<[u8]>),
-    EcdsaP256Sha256(Box<[u8; 64]>),
-    EcdsaP384Sha384(Box<[u8; 96]>),
-    Ed25519(Box<[u8; 64]>),
-    Ed448(Box<[u8; 114]>),
-}
-
-impl Signature {
-    /// The algorithm used to make the signature.
-    pub fn algorithm(&self) -> SecAlg {
-        match self {
-            Self::RsaSha1(_) => SecAlg::RSASHA1,
-            Self::RsaSha1Nsec3Sha1(_) => SecAlg::RSASHA1_NSEC3_SHA1,
-            Self::RsaSha256(_) => SecAlg::RSASHA256,
-            Self::RsaSha512(_) => SecAlg::RSASHA512,
-            Self::EcdsaP256Sha256(_) => SecAlg::ECDSAP256SHA256,
-            Self::EcdsaP384Sha384(_) => SecAlg::ECDSAP384SHA384,
-            Self::Ed25519(_) => SecAlg::ED25519,
-            Self::Ed448(_) => SecAlg::ED448,
-        }
-    }
-}
-
-impl AsRef<[u8]> for Signature {
-    fn as_ref(&self) -> &[u8] {
-        match self {
-            Self::RsaSha1(s)
-            | Self::RsaSha1Nsec3Sha1(s)
-            | Self::RsaSha256(s)
-            | Self::RsaSha512(s) => s,
-            Self::EcdsaP256Sha256(s) => &**s,
-            Self::EcdsaP384Sha384(s) => &**s,
-            Self::Ed25519(s) => &**s,
-            Self::Ed448(s) => &**s,
-        }
-    }
-}
-
-impl From<Signature> for Box<[u8]> {
-    fn from(value: Signature) -> Self {
-        match value {
-            Signature::RsaSha1(s)
-            | Signature::RsaSha1Nsec3Sha1(s)
-            | Signature::RsaSha256(s)
-            | Signature::RsaSha512(s) => s,
-            Signature::EcdsaP256Sha256(s) => s as _,
-            Signature::EcdsaP384Sha384(s) => s as _,
-            Signature::Ed25519(s) => s as _,
-            Signature::Ed448(s) => s as _,
-        }
-    }
-}
-=======
-use crate::rdata::{Dnskey, Ds, Rrsig};
-use bytes::Bytes;
-use octseq::builder::with_infallible;
-use octseq::{EmptyBuilder, FromBuilder};
-use ring::{digest, signature};
-use std::boxed::Box;
-use std::vec::Vec;
-use std::{error, fmt};
->>>>>>> a23a5fd2
 
 //----------- Key ------------------------------------------------------------
 
@@ -2071,16 +1292,6 @@
     type Dnskey = crate::rdata::Dnskey<Vec<u8>>;
     type Rrsig = crate::rdata::Rrsig<Vec<u8>, Name>;
 
-<<<<<<< HEAD
-    const KEYS: &[(SecAlg, u16)] = &[
-        (SecAlg::RSASHA1, 439),
-        (SecAlg::RSASHA1_NSEC3_SHA1, 22204),
-        (SecAlg::RSASHA256, 60616),
-        (SecAlg::ECDSAP256SHA256, 42253),
-        (SecAlg::ECDSAP384SHA384, 33566),
-        (SecAlg::ED25519, 56037),
-        (SecAlg::ED448, 7379),
-=======
     const KEYS: &[(SecAlg, u16, usize)] = &[
         (SecAlg::RSASHA1, 439, 2048),
         (SecAlg::RSASHA1_NSEC3_SHA1, 22204, 2048),
@@ -2089,7 +1300,6 @@
         (SecAlg::ECDSAP384SHA384, 33566, 384),
         (SecAlg::ED25519, 56037, 256),
         (SecAlg::ED448, 7379, 456),
->>>>>>> a23a5fd2
     ];
 
     // Returns current root KSK/ZSK for testing (2048b)
@@ -2138,11 +1348,7 @@
 
     #[test]
     fn parse_from_bind() {
-<<<<<<< HEAD
-        for &(algorithm, key_tag) in KEYS {
-=======
         for &(algorithm, key_tag, _) in KEYS {
->>>>>>> a23a5fd2
             let name =
                 format!("test.+{:03}+{:05}", algorithm.to_int(), key_tag);
 
@@ -2153,10 +1359,6 @@
     }
 
     #[test]
-<<<<<<< HEAD
-    fn key_tag() {
-        for &(algorithm, key_tag) in KEYS {
-=======
     fn key_size() {
         for &(algorithm, key_tag, key_size) in KEYS {
             let name =
@@ -2172,7 +1374,6 @@
     #[test]
     fn key_tag() {
         for &(algorithm, key_tag, _) in KEYS {
->>>>>>> a23a5fd2
             let name =
                 format!("test.+{:03}+{:05}", algorithm.to_int(), key_tag);
 
@@ -2186,11 +1387,7 @@
 
     #[test]
     fn digest() {
-<<<<<<< HEAD
-        for &(algorithm, key_tag) in KEYS {
-=======
         for &(algorithm, key_tag, _) in KEYS {
->>>>>>> a23a5fd2
             let name =
                 format!("test.+{:03}+{:05}", algorithm.to_int(), key_tag);
 
@@ -2213,11 +1410,7 @@
 
     #[test]
     fn dnskey_roundtrip() {
-<<<<<<< HEAD
-        for &(algorithm, key_tag) in KEYS {
-=======
         for &(algorithm, key_tag, _) in KEYS {
->>>>>>> a23a5fd2
             let name =
                 format!("test.+{:03}+{:05}", algorithm.to_int(), key_tag);
 
@@ -2232,11 +1425,7 @@
 
     #[test]
     fn bind_format_roundtrip() {
-<<<<<<< HEAD
-        for &(algorithm, key_tag) in KEYS {
-=======
         for &(algorithm, key_tag, _) in KEYS {
->>>>>>> a23a5fd2
             let name =
                 format!("test.+{:03}+{:05}", algorithm.to_int(), key_tag);
 
