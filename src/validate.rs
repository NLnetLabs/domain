--- conflicted
+++ resolved
@@ -1761,12 +1761,8 @@
     CollisionDetected,
 }
 
-<<<<<<< HEAD
-///--- Display
-=======
 //--- Display
 
->>>>>>> ae940564
 impl std::fmt::Display for Nsec3HashError {
     fn fmt(&self, f: &mut core::fmt::Formatter<'_>) -> core::fmt::Result {
         match self {
