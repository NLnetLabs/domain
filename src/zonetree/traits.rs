//! Traits for abstracting away the backing store of a [`ZoneTree`].
//!
//! <div class="warning">
//!
//! These interfaces are unstable and are likely to change in future.
//!
//! </div>
<<<<<<< HEAD
=======
//!
//! [`ZoneTree`]: super::ZoneTree
use bytes::Bytes;
>>>>>>> 7b765ddc
use core::future::ready;
use core::pin::Pin;

use std::boxed::Box;
use std::fmt::Debug;
use std::future::Future;
use std::io;
use std::sync::Arc;

use bytes::Bytes;

use crate::base::iana::Class;
use crate::base::name::Label;
use crate::base::{Name, Rtype};

use super::answer::Answer;
use super::error::OutOfZone;
<<<<<<< HEAD
use super::types::{ZoneCut, ZoneDiff};
use super::{SharedRr, SharedRrset, StoredName, WalkOp};
use core::any::Any;
=======
use super::types::{StoredName, ZoneCut};
use super::{SharedRr, SharedRrset, WalkOp};
>>>>>>> 7b765ddc

//------------ ZoneStore -----------------------------------------------------

/// A [`Zone`] storage interface.
///
/// A [`ZoneStore`] provides a way to read [`Zone`]s from and write `Zone`s to
/// a particular backing store implementation.
///
/// [`Zone`]: super::Zone
pub trait ZoneStore: Debug + Sync + Send + Any {
    /// Returns the class of the zone.
    fn class(&self) -> Class;

    /// Returns the apex name of the zone.
    fn apex_name(&self) -> &StoredName;

    /// Get a read interface to this store.
    fn read(self: Arc<Self>) -> Box<dyn ReadableZone>;

    /// Get a write interface to this store.
    fn write(
        self: Arc<Self>,
    ) -> Pin<Box<dyn Future<Output = Box<dyn WritableZone>> + Send>>;

    /// TODO
    fn as_any(&self) -> &dyn Any;
}

//------------ ReadableZone --------------------------------------------------

/// A read interface to a [`Zone`].
///
/// A [`ReadableZone`] mplementation provides (a)synchronous read access to
/// the [`ZoneStore`] backing storage for a [`Zone`].
///
/// [`Zone`]: super::Zone
pub trait ReadableZone: Send + Sync {
    /// Returns true if ths `_async` variants of the functions offered by this
    /// trait should be used by callers instead of the non-`_async`
    /// equivalents.
    fn is_async(&self) -> bool {
        true
    }

    //--- Sync variants

    /// Lookup an [`Answer`] in the zone for a given QNAME and QTYPE.
    ///
    /// This function performs a synchronous query against the zone it
    /// provides access to, for a given QNAME and QTYPE. In combination with
    /// having first looked the zone up by CLASS this function enables a
    /// caller to obtain an [`Answer`] for an [RFC 1034 section 3.7.1]
    /// "Standard query".
    ///
    /// [RFC 1034 section 3.7.1]:
    ///     https://www.rfc-editor.org/rfc/rfc1034#section-3.7.1
    fn query(
        &self,
        _qname: Name<Bytes>,
        _qtype: Rtype,
    ) -> Result<Answer, OutOfZone>;

    /// Iterate over the entire contents of the zone.
    ///
    /// This function visits every node in the tree, synchronously, invoking
    /// the given callback function at every leaf node found.
    fn walk(&self, _op: WalkOp);

    //--- Async variants

    /// Asynchronous variant of [`query`][ReadableZone::query].
    fn query_async(
        &self,
        qname: Name<Bytes>,
        qtype: Rtype,
    ) -> Pin<Box<dyn Future<Output = Result<Answer, OutOfZone>> + Send + Sync>>
    {
        Box::pin(ready(self.query(qname, qtype)))
    }

    /// Asynchronous variant of [`walk`][ReadableZone::walk].
    fn walk_async(
        &self,
        op: WalkOp,
    ) -> Pin<Box<dyn Future<Output = ()> + Send + Sync>> {
        self.walk(op);
        Box::pin(ready(()))
    }
}

//------------ WritableZone --------------------------------------------------

/// An asynchronous write interface to a [`Zone`].
///
/// [`Zone`]: super::Zone
pub trait WritableZone: Send {
    /// Start a write operation for the zone.
    #[allow(clippy::type_complexity)]
    fn open(
        &self,
        create_diff: bool,
    ) -> Pin<
        Box<
            dyn Future<Output = Result<Box<dyn WritableZoneNode>, io::Error>>
                + Send,
        >,
    >;

    /// Complete a write operation for the zone.
    ///
    /// This function commits the changes accumulated since [`open`] was
    /// invoked. Clients who obtain a [`ReadableZone`] interface to this zone
    /// _before_ this function has been called will not see any of the changes
    /// made since the last commit. Only clients who obtain a [`ReadableZone`]
    /// _after_ invoking this function will be able to see the changes made
    /// since [`open`] was called.
    fn commit(
        &mut self,
        bump_soa_serial: bool,
    ) -> Pin<
        Box<dyn Future<Output = Result<Option<ZoneDiff>, io::Error>> + Send>,
    >;
}

//------------ WritableZoneNode ----------------------------------------------

/// An asynchronous write interface to a particular node in a [`ZoneTree`].
///
/// [`ZoneTree`]: super::ZoneTree
pub trait WritableZoneNode: Send {
    /// Get a write interface to a child node of this node.
    #[allow(clippy::type_complexity)]
    fn update_child(
        &self,
        label: &Label,
    ) -> Pin<
        Box<
            dyn Future<Output = Result<Box<dyn WritableZoneNode>, io::Error>>
                + Send,
        >,
    >;

    /// Replace the RRset at this node with the given RRset.
    fn update_rrset(
        &self,
        rrset: SharedRrset,
    ) -> Pin<Box<dyn Future<Output = Result<(), io::Error>> + Send>>;

    /// Remove an RRset of the given type at this node, if any.
    fn remove_rrset(
        &self,
        rtype: Rtype,
    ) -> Pin<Box<dyn Future<Output = Result<(), io::Error>> + Send>>;

    /// Mark this node as a regular node.
    ///
    /// If this node has zone cut or CNAME data, calling this
    /// function will erase that data.
    fn make_regular(
        &self,
    ) -> Pin<Box<dyn Future<Output = Result<(), io::Error>> + Send>>;

    /// Mark this node as a zone cut.
    ///
    /// Any "regular" or CNAME data at this node will be lost.
    fn make_zone_cut(
        &self,
        cut: ZoneCut,
    ) -> Pin<Box<dyn Future<Output = Result<(), io::Error>> + Send>>;

    /// Mark this node as a CNAME.
    ///
    /// Any "regular" or zone cut data at this node will be lost.
    fn make_cname(
        &self,
        cname: SharedRr,
    ) -> Pin<Box<dyn Future<Output = Result<(), io::Error>> + Send>>;
}<|MERGE_RESOLUTION|>--- conflicted
+++ resolved
@@ -5,12 +5,9 @@
 //! These interfaces are unstable and are likely to change in future.
 //!
 //! </div>
-<<<<<<< HEAD
-=======
 //!
 //! [`ZoneTree`]: super::ZoneTree
-use bytes::Bytes;
->>>>>>> 7b765ddc
+use core::any::Any;
 use core::future::ready;
 use core::pin::Pin;
 
@@ -28,14 +25,8 @@
 
 use super::answer::Answer;
 use super::error::OutOfZone;
-<<<<<<< HEAD
 use super::types::{ZoneCut, ZoneDiff};
 use super::{SharedRr, SharedRrset, StoredName, WalkOp};
-use core::any::Any;
-=======
-use super::types::{StoredName, ZoneCut};
-use super::{SharedRr, SharedRrset, WalkOp};
->>>>>>> 7b765ddc
 
 //------------ ZoneStore -----------------------------------------------------
 
