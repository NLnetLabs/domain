#![cfg(feature = "unstable-zonetree")]
#![cfg_attr(docsrs, doc(cfg(feature = "unstable-zonetree")))]
#![warn(missing_docs)]
//! Experimental storing and querying of zone trees.
//!
//! A [`ZoneTree`] is a multi-rooted hierarchy of [`Zone`]s, each root being
//! the apex of a subtree for a distinct [`Class`].
//!
//! Individual `Zone`s within the tree can be looked up by containing or exact
//! name, and then one can [`query`] the found `Zone` by [`Class`], [`Rtype`] and
//! [`Name`] to produce an [`Answer`], which in turn can be used to produce a
//! response [`Message`] for serving to a DNS client.
//!
//! Trees can also be iterated over to inspect or export their content.
//!
//! The `Zone`s that a tree is comprised of can be created by feeding
//! zonefiles or individual resource records into [`ZoneBuilder`] and then
//! inserted into a `ZoneTree`.
//!
//! By default `Zone`s are stored in memory only. Zones with other types of
//! backing store can be created by implementing the [`ZoneStore`] trait and
//! passing an instance of the implementing struct to [`Zone::new`]. Zones
//! with different backing store types can be mixed and matched within the
//! same tree.
//!
//! The example below shows how to populate a `ZoneTree` from a zonefile. For
//! more examples of using `Zone`s and `ZoneTree`s including implementing an
//! alternate zone backing store for your `Zone`s, see the [examples in the
//! GitHub
//! repository](https://github.com/NLnetLabs/domain/tree/main/examples).
//!
//! # Usage
//!
//! The following example builds and queries a [`ZoneTree`] containing a
//! single in-memory [`Zone`].
//!
//! ```
//! use domain::base::iana::{Class, Rcode, Rtype};
<<<<<<< HEAD
//! use domain::base::name::Dname;
//! use domain::zonefile::inplace;
//! use domain::zonetree::parsed;
=======
//! use domain::base::name::Name;
//! use domain::zonefile::{inplace, parsed};
>>>>>>> a76a56fb
//! use domain::zonetree::{Answer, Zone, ZoneBuilder, ZoneTree};
//!
//! // Prepare some zone file bytes to demonstrate with.
//! let zone_file = include_bytes!("../../test-data/zonefiles/nsd-example.txt");
//! let mut zone_bytes = std::io::BufReader::new(&zone_file[..]);
//!
//! // Read, parse and build a zone.
//! let reader = inplace::Zonefile::load(&mut zone_bytes).unwrap();
//! let parsed = parsed::Zonefile::try_from(reader).unwrap();
//! let builder = ZoneBuilder::try_from(parsed).unwrap();
//!
//! // Turn the builder into a zone.
//! let zone = Zone::from(builder);
//!
//! // Equivalent but shorter:
//! let mut zone_bytes = std::io::BufReader::new(&zone_file[..]);
//! let reader = inplace::Zonefile::load(&mut zone_bytes).unwrap();
//! let zone = Zone::try_from(reader).unwrap();
//!
//! // Insert the zone into a zone tree.
//! let mut tree = ZoneTree::new();
//! tree.insert_zone(zone).unwrap();
//!
//! // Query the zone tree.
//! let qname = Name::bytes_from_str("example.com").unwrap();
//! let qtype = Rtype::A;
//! let found_zone = tree.find_zone(&qname, Class::IN).unwrap();
//! let res: Answer = found_zone.read().query(qname, qtype).unwrap();
//!
//! // Verify that we found a result.
//! assert_eq!(res.rcode(), Rcode::NOERROR);
//! ```
//!
//! [`query`]: crate::zonetree::ReadableZone::query
//! [`Class`]: crate::base::iana::Class
//! [`Rtype`]: crate::base::iana::Rtype
//! [`Name`]: crate::base::name::Name
//! [`Message`]: crate::base::Message
//! [`NoError`]: crate::base::iana::code::Rcode::NOERROR
//! [`NxDomain`]: crate::base::iana::code::Rcode::NXDOMAIN
//! [`ZoneBuilder`]: in_memory::ZoneBuilder

mod answer;
pub mod error;
mod in_memory;
pub mod parsed;
mod traits;
mod tree;
pub mod types;
mod walk;
mod zone;

pub use self::answer::{Answer, AnswerAuthority, AnswerContent};
pub use self::in_memory::ZoneBuilder;
pub use self::traits::{
    ReadableZone, WritableZone, WritableZoneNode, ZoneStore,
};
pub use self::tree::ZoneTree;
pub use self::types::{Rrset, SharedRr, SharedRrset};
pub use self::walk::WalkOp;
pub use self::zone::Zone;<|MERGE_RESOLUTION|>--- conflicted
+++ resolved
@@ -36,14 +36,9 @@
 //!
 //! ```
 //! use domain::base::iana::{Class, Rcode, Rtype};
-<<<<<<< HEAD
-//! use domain::base::name::Dname;
+//! use domain::base::name::Name;
 //! use domain::zonefile::inplace;
 //! use domain::zonetree::parsed;
-=======
-//! use domain::base::name::Name;
-//! use domain::zonefile::{inplace, parsed};
->>>>>>> a76a56fb
 //! use domain::zonetree::{Answer, Zone, ZoneBuilder, ZoneTree};
 //!
 //! // Prepare some zone file bytes to demonstrate with.
