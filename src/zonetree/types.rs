--- conflicted
+++ resolved
@@ -13,10 +13,6 @@
 use crate::base::record::Record;
 use crate::base::Serial;
 use crate::base::{iana::Rtype, Ttl};
-<<<<<<< HEAD
-=======
-use crate::base::{Name, Record, Serial};
->>>>>>> fb3ed861
 use crate::rdata::ZoneRecordData;
 
 //------------ Type Aliases --------------------------------------------------
@@ -255,7 +251,6 @@
     pub glue: Vec<StoredRecord>,
 }
 
-<<<<<<< HEAD
 //------------ ZoneDiff ------------------------------------------------------
 
 /// The differences between one serial and another for a Zone.
@@ -282,7 +277,9 @@
     /// Creates a new empty diff.
     pub fn new() -> Self {
         Self::default()
-=======
+    }
+}
+
 //------------ ZoneUpdate -----------------------------------------------------
 
 /// An update to be applied to a [`Zone`].
@@ -366,6 +363,5 @@
             ZoneUpdate::Finished(_) => f.write_str("Finished"),
             ZoneUpdate::Corrupt => f.write_str("Corrupt"),
         }
->>>>>>> fb3ed861
     }
 }