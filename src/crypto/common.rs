//! DNSSEC message digests and signature verification using built-in backends.
//!
//! This backend supports all the algorithms supported by Ring and OpenSSL,
//! depending on whether the respective crate features are enabled.  See the
//! documentation for each backend for more information.

#![cfg(any(feature = "ring", feature = "openssl"))]
#![cfg_attr(docsrs, doc(cfg(any(feature = "ring", feature = "openssl"))))]

use core::fmt;
use std::error;
use std::vec::Vec;

use crate::rdata::Dnskey;

#[cfg(feature = "openssl")]
use super::openssl;

#[cfg(feature = "ring")]
use super::ring;

//----------- DigestType -----------------------------------------------------

/// Type of message digest to compute.
pub enum DigestType {
    /// [FIPS Secure Hash Standard] Section 6.1.
    ///
    /// [FIPS Secure Hash Standard]: http://nvlpubs.nist.gov/nistpubs/FIPS/NIST.FIPS.180-4.pdf
    Sha1,

    /// [FIPS Secure Hash Standard] Section 6.2.
    ///
    /// [FIPS Secure Hash Standard]: http://nvlpubs.nist.gov/nistpubs/FIPS/NIST.FIPS.180-4.pdf
    Sha256,

    /// [FIPS Secure Hash Standard] Section 6.5.
    ///
    /// [FIPS Secure Hash Standard]: http://nvlpubs.nist.gov/nistpubs/FIPS/NIST.FIPS.180-4.pdf
    Sha384,
}

//----------- DigestBuilder --------------------------------------------------

/// Builder for computing a message digest.
pub enum DigestBuilder {
    /// Use ring to compute the message digest.
    #[cfg(feature = "ring")]
    Ring(ring::DigestBuilder),
    /// Use openssl to compute the message digest.
    #[cfg(feature = "openssl")]
    Openssl(openssl::DigestBuilder),
}

impl DigestBuilder {
    /// Create a new context for a specified digest type.
    #[allow(unreachable_code)]
    pub fn new(digest_type: DigestType) -> Self {
        #[cfg(feature = "ring")]
        return Self::Ring(ring::DigestBuilder::new(digest_type));

        #[cfg(feature = "openssl")]
        return Self::Openssl(openssl::DigestBuilder::new(digest_type));
    }

    /// Add input to the digest computation.
    pub fn update(&mut self, data: &[u8]) {
        match self {
            #[cfg(feature = "ring")]
            DigestBuilder::Ring(digest_context) => {
                digest_context.update(data)
            }
            #[cfg(feature = "openssl")]
            DigestBuilder::Openssl(digest_context) => {
                digest_context.update(data)
            }
        }
    }

    /// Finish computing the digest.
    pub fn finish(self) -> Digest {
        match self {
            #[cfg(feature = "ring")]
            DigestBuilder::Ring(digest_context) => {
                Digest::Ring(digest_context.finish())
            }
            #[cfg(feature = "openssl")]
            DigestBuilder::Openssl(digest_context) => {
                Digest::Openssl(digest_context.finish())
            }
        }
    }
}

//----------- Digest ---------------------------------------------------------

/// A message digest.
pub enum Digest {
    /// A message digest computed using ring.
    #[cfg(feature = "ring")]
    Ring(ring::Digest),
    /// A message digest computed using openssl.
    #[cfg(feature = "openssl")]
    Openssl(openssl::Digest),
}

impl AsRef<[u8]> for Digest {
    fn as_ref(&self) -> &[u8] {
        match self {
            #[cfg(feature = "ring")]
            Digest::Ring(digest) => digest.as_ref(),
            #[cfg(feature = "openssl")]
            Digest::Openssl(digest) => digest.as_ref(),
        }
    }
}

//----------- PublicKey ------------------------------------------------------

/// A public key for verifying a signature.
pub enum PublicKey {
    /// A public key implemented using ring.
    #[cfg(feature = "ring")]
    Ring(ring::PublicKey),

    /// A public key implemented using openssl.
    #[cfg(feature = "openssl")]
    Openssl(openssl::PublicKey),
}

impl PublicKey {
    /// Create a public key from a [`Dnskey`].
    #[allow(unreachable_code)]
    pub fn from_dnskey(
        dnskey: &Dnskey<impl AsRef<[u8]>>,
    ) -> Result<Self, AlgorithmError> {
        #[cfg(feature = "ring")]
        return Ok(Self::Ring(ring::PublicKey::from_dnskey(dnskey)?));

        #[cfg(feature = "openssl")]
        return Ok(Self::Openssl(openssl::PublicKey::from_dnskey(dnskey)?));

        #[cfg(not(any(feature = "ring", feature = "openssl")))]
        compile_error!("Either feature \"ring\" or \"openssl\" must be enabled for this crate.");
    }

    /// Verify a signature.
    pub fn verify(
        &self,
        signed_data: &[u8],
        signature: &[u8],
    ) -> Result<(), AlgorithmError> {
        match self {
            #[cfg(feature = "ring")]
            PublicKey::Ring(public_key) => {
                public_key.verify(signed_data, signature)
            }
            #[cfg(feature = "openssl")]
            PublicKey::Openssl(public_key) => {
                public_key.verify(signed_data, signature)
            }
        }
    }
}

/// Return the RSA exponent and modulus components from DNSKEY record data.
pub fn rsa_exponent_modulus(
    dnskey: &Dnskey<impl AsRef<[u8]>>,
    min_len: usize,
) -> Result<(Vec<u8>, Vec<u8>), AlgorithmError> {
    let public_key: &[u8] = dnskey.public_key().as_ref();

    // Determine the exponent length.
    let (exp_len, rest) = match *public_key {
        [exp_len @ 1..=255, ref rest @ ..] => (exp_len as usize, rest),

        [0, hi @ 1..=255, lo, ref rest @ ..] => {
            let exp_len = u16::from_be_bytes([hi, lo]);
            (exp_len as usize, rest)
        }

        _ => return Err(AlgorithmError::InvalidData),
    };

    // Split the exponent and the modulus.
    if rest.len() < exp_len {
        return Err(AlgorithmError::InvalidData);
    }
    let (exp, num) = rest.split_at(exp_len);

    // Validate the exponent and modulus.
    for i in [exp, num] {
        // [RFC 3110, section 2](https://www.rfc-editor.org/rfc/rfc3110#section-2):
        //
        // > For interoperability, the exponent and modulus are each limited
        // > to 4096 bits in length.
        //
        // > Leading zero octets are prohibited in the exponent and modulus.
        if !(1..=512).contains(&i.len()) || i[0] == 0 {
            return Err(AlgorithmError::InvalidData);
        }
    }

    // Check that the modulus is big enough for the caller.
    if num.len() < min_len {
        return Err(AlgorithmError::Unsupported);
    }

    Ok((exp.to_vec(), num.to_vec()))
}

/// Encode the RSA exponent and modulus components in DNSKEY record data
/// format. Leading zeroes will be ignored per RFC 3110 section 2.
pub fn rsa_encode(mut e: &[u8], mut n: &[u8]) -> Vec<u8> {
<<<<<<< HEAD
=======
    fn trim_leading_zeroes(bytes: &[u8]) -> &[u8] {
        bytes
            .iter()
            .position(|&v| v != 0)
            .map(|idx| &bytes[idx..])
            .unwrap_or_default()
    }

>>>>>>> ce5501f3
    let mut key = Vec::new();

    // Trim leading zeroes.
    e = trim_leading_zeroes(e);
    n = trim_leading_zeroes(n);

    // Encode the exponent length.
    if let Ok(exp_len) = u8::try_from(e.len()) {
        key.reserve_exact(1 + e.len() + n.len());
        key.push(exp_len);
    } else if let Ok(exp_len) = u16::try_from(e.len()) {
        key.reserve_exact(3 + e.len() + n.len());
        key.push(0u8);
        key.extend(&exp_len.to_be_bytes());
    } else {
        unreachable!("RSA exponents are (much) shorter than 64KiB")
    }

    key.extend(e);
    key.extend(n);

    key
}

pub fn trim_leading_zeroes(bytes: &[u8]) -> &[u8] {
    bytes
        .iter()
        .position(|&v| v != 0)
        .map(|idx| &bytes[idx..])
        .unwrap_or_default()
}

//------------ AlgorithmError ------------------------------------------------

/// An algorithm error during verification.
#[derive(Clone, Copy, Debug, Eq, PartialEq)]
pub enum AlgorithmError {
    /// Unsupported algorithm.
    Unsupported,

    /// Bad signature.
    BadSig,

    /// Invalid data.
    InvalidData,
}

//--- Display, Error

impl fmt::Display for AlgorithmError {
    fn fmt(&self, f: &mut fmt::Formatter<'_>) -> fmt::Result {
        f.write_str(match self {
            AlgorithmError::Unsupported => "unsupported algorithm",
            AlgorithmError::BadSig => "bad signature",
            AlgorithmError::InvalidData => "invalid data",
        })
    }
}

impl error::Error for AlgorithmError {}

//----------- FromDnskeyError ------------------------------------------------

/// An error in reading a DNSKEY record.
#[derive(Clone, Debug)]
pub enum FromDnskeyError {
    /// The key's algorithm is not supported.
    UnsupportedAlgorithm,

    /// The key's protocol is not supported.
    UnsupportedProtocol,

    /// The key is not valid.
    InvalidKey,
}

//--- Display, Error

impl fmt::Display for FromDnskeyError {
    fn fmt(&self, f: &mut fmt::Formatter<'_>) -> fmt::Result {
        f.write_str(match self {
            Self::UnsupportedAlgorithm => "unsupported algorithm",
            Self::UnsupportedProtocol => "unsupported protocol",
            Self::InvalidKey => "malformed key",
        })
    }
}

impl error::Error for FromDnskeyError {}

//----------- Tests ----------------------------------------------------------

#[cfg(test)]
mod tests {
    use crate::crypto::common::rsa_encode;

    #[test]
    fn test_rsa_encode() {
        assert_eq!(rsa_encode(&[], &[]), &[0]);

        assert_eq!(rsa_encode(&[1], &[]), &[1, 1]);
        assert_eq!(rsa_encode(&[], &[1]), &[0, 1]);
        assert_eq!(rsa_encode(&[1], &[1]), &[1, 1, 1]);

        assert_eq!(rsa_encode(&[0, 1], &[1]), &[1, 1, 1]);
        assert_eq!(rsa_encode(&[1], &[0, 1]), &[1, 1, 1]);
        assert_eq!(rsa_encode(&[0, 1], &[0, 1]), &[1, 1, 1]);

        assert_eq!(rsa_encode(&[0, 0, 1], &[0, 1]), &[1, 1, 1]);
        assert_eq!(rsa_encode(&[0, 1], &[0, 0, 1]), &[1, 1, 1]);
        assert_eq!(rsa_encode(&[0, 1, 1], &[0, 0, 1]), &[2, 1, 1, 1]);

        assert_eq!(rsa_encode(&[1, 2], &[]), &[2, 1, 2]);
        assert_eq!(rsa_encode(&[], &[1, 2]), &[0, 1, 2]);
        assert_eq!(rsa_encode(&[1, 2], &[1, 2]), &[2, 1, 2, 1, 2]);

        assert_eq!(rsa_encode(&[0, 1, 2], &[1]), &[2, 1, 2, 1]);
        assert_eq!(rsa_encode(&[1], &[0, 1, 2]), &[1, 1, 1, 2]);
        assert_eq!(rsa_encode(&[0, 1, 2], &[0, 1, 2]), &[2, 1, 2, 1, 2]);
    }
}<|MERGE_RESOLUTION|>--- conflicted
+++ resolved
@@ -211,8 +211,6 @@
 /// Encode the RSA exponent and modulus components in DNSKEY record data
 /// format. Leading zeroes will be ignored per RFC 3110 section 2.
 pub fn rsa_encode(mut e: &[u8], mut n: &[u8]) -> Vec<u8> {
-<<<<<<< HEAD
-=======
     fn trim_leading_zeroes(bytes: &[u8]) -> &[u8] {
         bytes
             .iter()
@@ -221,7 +219,6 @@
             .unwrap_or_default()
     }
 
->>>>>>> ce5501f3
     let mut key = Vec::new();
 
     // Trim leading zeroes.
