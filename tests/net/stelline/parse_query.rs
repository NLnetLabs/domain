--- conflicted
+++ resolved
@@ -197,12 +197,8 @@
         path: ScannedString,
 
         /// The initial origin name of the included file, if provided.
-<<<<<<< HEAD
+        #[allow(dead_code)]
         origin: Option<Name<Bytes>>,
-=======
-        #[allow(dead_code)]
-        origin: Option<Dname<Bytes>>,
->>>>>>> cf237ee2
     },
 }
 
