use crate::net::deckard::matches::match_msg;
use crate::net::deckard::parse_deckard::{Deckard, Entry, Reply, StepType};
use crate::net::deckard::parse_query;
use bytes::Bytes;

use domain::base::iana::Opcode;
use domain::base::{Message, MessageBuilder};
<<<<<<< HEAD
=======
use domain::net::client::clock::FakeClock;
>>>>>>> fe401dde
use domain::net::client::request::{
    ComposeRequest, RequestMessage, SendRequest,
};
use std::sync::Mutex;
use std::time::Duration;

pub async fn do_client<R: SendRequest<RequestMessage<Vec<u8>>>>(
    deckard: &Deckard,
    request: R,
    step_value: &CurrStepValue,
    clock: &FakeClock,
) {
    let mut resp: Option<Message<Bytes>> = None;

    // Assume steps are in order. Maybe we need to define that.
    for step in &deckard.scenario.steps {
        step_value.set(step.step_value);
        match step.step_type {
            StepType::Query => {
                let reqmsg = entry2reqmsg(step.entry.as_ref().unwrap());
                let mut req = request.send_request(reqmsg);
                resp = Some(req.get_response().await.unwrap());
            }
            StepType::CheckAnswer => {
                let answer = resp.take().unwrap();
                if !match_msg(step.entry.as_ref().unwrap(), &answer, true) {
                    println!(
                        "Reply message does not match at step {}",
                        step_value.get()
                    );
                    panic!("reply failed");
                }
            }
            StepType::TimePasses => {
<<<<<<< HEAD
                tokio::time::advance(Duration::from_secs(
                    step.time_passes.unwrap(),
                ))
                .await;
=======
                clock.adjust_time(Duration::from_secs(
                    step.time_passes.unwrap(),
                ));
>>>>>>> fe401dde
            }
            StepType::Traffic
            | StepType::CheckTempfile
            | StepType::Assign => todo!(),
        }
    }
    println!("Done");
}

fn entry2reqmsg(entry: &Entry) -> RequestMessage<Vec<u8>> {
    let sections = entry.sections.as_ref().unwrap();
    let mut msg = MessageBuilder::new_vec().question();
    for q in &sections.question {
        let question = match q {
            parse_query::Entry::QueryRecord(question) => question,
            _ => todo!(),
        };
        msg.push(question).unwrap();
    }
    let msg = msg.answer();
    for _a in &sections.answer {
        todo!();
    }
    let msg = msg.authority();
    for _a in &sections.authority {
        todo!();
    }
    let mut msg = msg.additional();
    for _a in &sections.additional {
        todo!();
    }
    let reply: Reply = match &entry.reply {
        Some(reply) => reply.clone(),
        None => Default::default(),
    };
    let header = msg.header_mut();
    header.set_rd(reply.rd);
    header.set_ad(reply.ad);
    header.set_cd(reply.cd);
    let msg = msg.into_message();
    let mut msg = RequestMessage::new(msg);
    msg.set_dnssec_ok(reply.fl_do);
    if reply.notify {
        msg.header_mut().set_opcode(Opcode::Notify);
    }
    msg
}

#[derive(Debug)]
pub struct CurrStepValue {
    v: Mutex<u64>,
}

impl CurrStepValue {
    pub fn new() -> Self {
        Self { v: 0.into() }
    }
    fn set(&self, v: u64) {
        let mut self_v = self.v.lock().unwrap();
        *self_v = v;
    }
    pub fn get(&self) -> u64 {
        *(self.v.lock().unwrap())
    }
}<|MERGE_RESOLUTION|>--- conflicted
+++ resolved
@@ -5,10 +5,6 @@
 
 use domain::base::iana::Opcode;
 use domain::base::{Message, MessageBuilder};
-<<<<<<< HEAD
-=======
-use domain::net::client::clock::FakeClock;
->>>>>>> fe401dde
 use domain::net::client::request::{
     ComposeRequest, RequestMessage, SendRequest,
 };
@@ -43,16 +39,10 @@
                 }
             }
             StepType::TimePasses => {
-<<<<<<< HEAD
                 tokio::time::advance(Duration::from_secs(
                     step.time_passes.unwrap(),
                 ))
                 .await;
-=======
-                clock.adjust_time(Duration::from_secs(
-                    step.time_passes.unwrap(),
-                ));
->>>>>>> fe401dde
             }
             StepType::Traffic
             | StepType::CheckTempfile
