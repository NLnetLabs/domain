use std::default::Default;
use std::fmt::Debug;
use std::io::{self, BufRead, Read};
use std::net::IpAddr;

use crate::net::deckard::parse_query;
use crate::net::deckard::parse_query::Zonefile as QueryZonefile;
use domain::zonefile::inplace::Entry as ZonefileEntry;
use domain::zonefile::inplace::Zonefile;

const CONFIG_END: &str = "CONFIG_END";
const SCENARIO_BEGIN: &str = "SCENARIO_BEGIN";
const SCENARIO_END: &str = "SCENARIO_END";
const RANGE_BEGIN: &str = "RANGE_BEGIN";
const RANGE_END: &str = "RANGE_END";
const ADDRESS: &str = "ADDRESS";
const ENTRY_BEGIN: &str = "ENTRY_BEGIN";
const ENTRY_END: &str = "ENTRY_END";
const MATCH: &str = "MATCH";
const ADJUST: &str = "ADJUST";
const REPLY: &str = "REPLY";
const SECTION: &str = "SECTION";
const QUESTION: &str = "QUESTION";
const ANSWER: &str = "ANSWER";
const AUTHORITY: &str = "AUTHORITY";
const ADDITIONAL: &str = "ADDITIONAL";
const STEP: &str = "STEP";
const STEP_TYPE_QUERY: &str = "QUERY";
const STEP_TYPE_CHECK_ANSWER: &str = "CHECK_ANSWER";
const STEP_TYPE_TIME_PASSES: &str = "TIME_PASSES";
const STEP_TYPE_TIME_PASSES_ELAPSE: &str = "ELAPSE";
const STEP_TYPE_TRAFFIC: &str = "TRAFFIC";
const STEP_TYPE_TIME_PASSES_ELAPSE: &str = "ELAPSE";
const STEP_TYPE_CHECK_TEMPFILE: &str = "CHECK_TEMPFILE";
const STEP_TYPE_ASSIGN: &str = "ASSIGN";
const HEX_EDNSDATA_BEGIN: &str = "HEX_EDNSDATA_BEGIN";
const HEX_EDNSDATA_END: &str = "HEX_EDNSDATA_END";

enum Section {
    Question,
    Answer,
    Authority,
    Additional,
}

#[derive(Clone, Debug)]
pub enum StepType {
    Query,
    CheckAnswer,
    TimePasses,
    Traffic,
    CheckTempfile,
    Assign,
}

impl std::fmt::Display for StepType {
    fn fmt(&self, f: &mut std::fmt::Formatter<'_>) -> std::fmt::Result {
        match self {
            StepType::Query => f.write_str("Query"),
            StepType::CheckAnswer => f.write_str("CheckAnswer"),
            StepType::TimePasses => f.write_str("TimePasses"),
            StepType::Traffic => f.write_str("Traffic"),
            StepType::CheckTempfile => f.write_str("CheckTempfile"),
            StepType::Assign => f.write_str("Assign"),
        }
    }
}

#[derive(Clone, Debug, Default)]
pub struct Config {
    lines: Vec<String>,
}

impl Config {
    #[allow(dead_code)]
    pub fn lines(&self) -> &[String] {
        self.lines.as_ref()
    }
}

#[derive(Clone, Debug)]
pub struct Deckard {
    pub config: Config,
    pub scenario: Scenario,
}

pub fn parse_file<F: Debug + Read>(file: F) -> Deckard {
    let mut lines = io::BufReader::new(file).lines();
    Deckard {
        config: parse_config(&mut lines),
        scenario: parse_scenario(&mut lines),
    }
}

fn parse_config<Lines: Iterator<Item = Result<String, std::io::Error>>>(
    l: &mut Lines,
) -> Config {
    let mut config: Config = Default::default();
    loop {
        let line = l.next().unwrap().unwrap();
        let clean_line = get_clean_line(line.as_ref());
        if clean_line.is_none() {
            continue;
        }
        let clean_line = clean_line.unwrap();
        if clean_line == CONFIG_END {
            break;
        }
        config.lines.push(line.to_string());
    }
    config
}

#[derive(Clone, Debug, Default)]
pub struct Scenario {
    pub ranges: Vec<Range>,
    pub steps: Vec<Step>,
}

pub fn parse_scenario<
    Lines: Iterator<Item = Result<String, std::io::Error>>,
>(
    l: &mut Lines,
) -> Scenario {
    let mut scenario: Scenario = Default::default();
    // Find SCENARIO_BEGIN
    loop {
        let line = l.next().unwrap().unwrap();
        let clean_line = get_clean_line(line.as_ref());
        if clean_line.is_none() {
            continue;
        }
        let clean_line = clean_line.unwrap();
        let mut tokens = LineTokens::new(clean_line);
        let token = tokens.next().unwrap();
        if token == SCENARIO_BEGIN {
            break;
        }
        println!("parse_scenario: garbage line {clean_line:?}");
        panic!("bad line");
    }

    // Find RANGE_BEGIN, STEP, or SCENARIO_END
    loop {
        let line = l.next().unwrap().unwrap();
        let clean_line = get_clean_line(line.as_ref());
        if clean_line.is_none() {
            continue;
        }
        let clean_line = clean_line.unwrap();
        let mut tokens = LineTokens::new(clean_line);
        let token = tokens.next().unwrap();
        if token == RANGE_BEGIN {
            scenario.ranges.push(parse_range(tokens, l));
            continue;
        }
        if token == STEP {
            scenario.steps.push(parse_step(tokens, l));
            continue;
        }
        if token == SCENARIO_END {
            break;
        }
        todo!();
    }
    scenario
}

#[derive(Clone, Debug, Default)]
pub struct Range {
    pub start_value: u64,
    pub end_value: u64,
    addr: Option<IpAddr>,
    pub entry: Vec<Entry>,
}

fn parse_range<Lines: Iterator<Item = Result<String, std::io::Error>>>(
    mut tokens: LineTokens<'_>,
    l: &mut Lines,
) -> Range {
    let mut range: Range = Range {
        start_value: tokens.next().unwrap().parse::<u64>().unwrap(),
        end_value: tokens.next().unwrap().parse::<u64>().unwrap(),
        ..Default::default()
    };
    loop {
        let line = l.next().unwrap().unwrap();
        let clean_line = get_clean_line(line.as_ref());
        if clean_line.is_none() {
            continue;
        }
        let clean_line = clean_line.unwrap();
        let mut tokens = LineTokens::new(clean_line);
        let token = tokens.next().unwrap();
        if token == ADDRESS {
            let addr_str = tokens.next().unwrap();
            range.addr = Some(addr_str.parse().unwrap());
            continue;
        }
        if token == ENTRY_BEGIN {
            range.entry.push(parse_entry(l));
            continue;
        }
        if token == RANGE_END {
            break;
        }
        todo!();
    }
    //println!("parse_range: {:?}", range);
    range
}

#[derive(Clone, Debug)]
pub struct Step {
    pub step_value: u64,
    pub step_type: StepType,
    pub time_passes: Option<u64>,
    pub entry: Option<Entry>,
    pub time_passes: Option<u64>,
}

fn parse_step<Lines: Iterator<Item = Result<String, std::io::Error>>>(
    mut tokens: LineTokens<'_>,
    l: &mut Lines,
) -> Step {
    let mut step_client_address = None;
    let step_value = tokens.next().unwrap().parse::<u64>().unwrap();
    let step_type_str = tokens.next().unwrap();
    let step_type = if step_type_str == STEP_TYPE_QUERY {
        StepType::Query
    } else if step_type_str == STEP_TYPE_CHECK_ANSWER {
        StepType::CheckAnswer
    } else if step_type_str == STEP_TYPE_TIME_PASSES {
        StepType::TimePasses
    } else if step_type_str == STEP_TYPE_TRAFFIC {
        StepType::Traffic
    } else if step_type_str == STEP_TYPE_CHECK_TEMPFILE {
        StepType::CheckTempfile
    } else if step_type_str == STEP_TYPE_ASSIGN {
        StepType::Assign
    } else {
        todo!();
    };
    let mut step = Step {
        step_value,
        step_type,
        time_passes: None,
        entry: None,
        time_passes: None,
    };

    match step.step_type {
        StepType::Query => {
            // Extract possible query settings
            loop {
                let (param, value) = (tokens.next(), tokens.next());
                match (param, value) {
                    (Some(ADDRESS), Some(addr)) => {
                        step_client_address = Some(addr.parse().unwrap());
                    }
                    (Some(param), Some(value)) => {
                        eprintln!("Ignoring unknown query parameter '{param}' with value '{value}'");
                    }
                    (Some(param), None) => {
                        eprintln!(
                            "Ignoring unknown query parameter '{param}'"
                        );
                    }
                    (None, _) => {
                        // No additional settings specified
                        break;
                    }
                }
            }

            // Continue with entry
        }
        StepType::CheckAnswer => (), // Continue with entry
        StepType::TimePasses => {
            // The next token needs to be ELAPSE. Later we can add EVAL as
            // well.
            let elapsed_str = tokens.next().unwrap();
            if elapsed_str != STEP_TYPE_TIME_PASSES_ELAPSE {
                panic!("Expect ELAPSE after TIME_PASSES");
            }

            // Then we get the number of seconds that has passed.
            let seconds = tokens.next().unwrap().parse::<u64>().unwrap();
            step.time_passes = Some(seconds);
            return step;
        }
        StepType::Traffic => {
            println!("parse_step: should handle TRAFFIC");
            return step;
        }
        StepType::CheckTempfile => {
            println!("parse_step: should handle CHECK_TEMPFILE");
            return step;
        }
        StepType::Assign => {
            println!("parse_step: should handle ASSIGN");
            return step;
        }
    }

    loop {
        let line = l.next().unwrap().unwrap();
        let clean_line = get_clean_line(line.as_ref());
        if clean_line.is_none() {
            continue;
        }
        let clean_line = clean_line.unwrap();
        let mut tokens = LineTokens::new(clean_line);
        let token = tokens.next().unwrap();
        if token == ENTRY_BEGIN {
            step.entry = Some(parse_entry(l));
            step.entry.as_mut().unwrap().client_addr = step_client_address;
            //println!("parse_step: {:?}", step);
            return step;
        }
        todo!();
    }
}

#[derive(Clone, Debug, Default)]
pub struct Entry {
    pub client_addr: Option<IpAddr>,
    pub matches: Option<Matches>,
    pub adjust: Option<Adjust>,
    pub reply: Option<Reply>,
    pub sections: Option<Sections>,
}

fn parse_entry<Lines: Iterator<Item = Result<String, std::io::Error>>>(
    l: &mut Lines,
) -> Entry {
    let mut entry = Entry {
        client_addr: None,
        matches: None,
        adjust: None,
        reply: None,
        sections: None,
    };
    loop {
        let line = l.next().unwrap().unwrap();
        let clean_line = get_clean_line(line.as_ref());
        if clean_line.is_none() {
            continue;
        }
        let clean_line = clean_line.unwrap();
        let mut tokens = LineTokens::new(clean_line);
        let token = tokens.next().unwrap();
        if token == MATCH {
            entry.matches = Some(parse_match(tokens));
            continue;
        }
        if token == ADJUST {
            entry.adjust = Some(parse_adjust(tokens));
            continue;
        }
        if token == REPLY {
            entry.reply = Some(parse_reply(tokens));
            continue;
        }
        if token == SECTION {
            let (sections, line) = parse_section(tokens, l);
            //println!("parse_entry: sections {:?}", sections);
            entry.sections = Some(sections);
            let clean_line = get_clean_line(line.as_ref());
            let clean_line = clean_line.unwrap();
            let mut tokens = LineTokens::new(clean_line);
            let token = tokens.next().unwrap();
            if token == ENTRY_END {
                break;
            }
            todo!();
        }
        if token == ENTRY_END {
            break;
        }
        todo!();
    }
    entry
}

#[derive(Clone, Debug, Default)]
pub struct AdditionalSection {
    pub zone_entries: Vec<ZonefileEntry>,
    pub edns_bytes: Vec<u8>,
}

#[derive(Clone, Debug, Default)]
pub struct Sections {
    pub question: Vec<parse_query::Entry>,
    pub answer: Vec<ZonefileEntry>,
    pub authority: Vec<ZonefileEntry>,
    pub additional: AdditionalSection,
}

fn parse_section<Lines: Iterator<Item = Result<String, std::io::Error>>>(
    mut tokens: LineTokens<'_>,
    l: &mut Lines,
) -> (Sections, String) {
    let mut sections = Sections::default();
    let next = tokens.next().unwrap();
    let mut section = if next == QUESTION {
        Section::Question
    } else {
        panic!("Bad section {next}");
    };
    // Should extract which section
    loop {
        let line = l.next().unwrap().unwrap();
        let clean_line = get_clean_line(line.as_ref());
        if clean_line.is_none() {
            continue;
        }
        let clean_line = clean_line.unwrap();
        let mut tokens = LineTokens::new(clean_line);
        let token = tokens.next().unwrap();
        if token == SECTION {
            let next = tokens.next().unwrap();
            section = if next == QUESTION {
                Section::Question
            } else if next == ANSWER {
                Section::Answer
            } else if next == AUTHORITY {
                Section::Authority
            } else if next == ADDITIONAL {
                Section::Additional
            } else {
                panic!("Bad section {next}");
            };
            continue;
        }
        if token == ENTRY_END {
            return (sections, line);
        }

        match section {
            Section::Question => {
                let mut zonefile = QueryZonefile::new();
                zonefile.extend_from_slice(clean_line.as_ref());
                zonefile.extend_from_slice(b"\n");
                let e = zonefile.next_entry().unwrap();
                sections.question.push(e.unwrap());
            }
            Section::Answer | Section::Authority | Section::Additional => {
                if matches!(section, Section::Additional)
                    && clean_line == HEX_EDNSDATA_BEGIN
                {
                    loop {
                        let line = l.next().unwrap().unwrap();
                        let clean_line = get_clean_line(line.as_ref());
                        if clean_line.is_none() {
                            continue;
                        }
                        let clean_line = clean_line.unwrap();
                        if clean_line == HEX_EDNSDATA_END {
                            break;
                        }
                        let clean_line = clean_line
                            .replace(|c: char| c.is_whitespace(), "");
                        let edns_line_bytes = hex::decode(&clean_line)
                            .map_err(|err| format!("Hex decoding failure of HEX_EDNSDATA line '{clean_line}': {err}"))
                            .unwrap();
                        sections
                            .additional
                            .edns_bytes
                            .extend(edns_line_bytes);
                    }
                } else {
                    let mut zonefile = Zonefile::new();
                    zonefile.extend_from_slice(b"$ORIGIN .\n");
                    zonefile.extend_from_slice(b"ignore 3600 in ns ignore\n");
                    zonefile.extend_from_slice(clean_line.as_ref());
                    zonefile.extend_from_slice(b"\n");
                    let _e = zonefile.next_entry().unwrap();
                    let e = zonefile.next_entry().unwrap();

                    let e = e.unwrap();
                    match section {
                        Section::Question => unreachable!(),
                        Section::Answer => sections.answer.push(e),
                        Section::Authority => sections.authority.push(e),
                        Section::Additional => {
                            sections.additional.zone_entries.push(e)
                        }
                    }
                }
            }
        }
    }
}

#[derive(Clone, Debug, Default)]
pub struct Matches {
    pub additional: bool,
    pub all: bool,
    pub answer: bool,
    pub authority: bool,
    pub ad: bool,
    pub cd: bool,
    pub fl_do: bool,
    pub rd: bool,
    pub flags: bool,
    pub opcode: bool,
    pub qname: bool,
    pub qtype: bool,
    pub question: bool,
    pub rcode: bool,
    pub subdomain: bool,
    pub tcp: bool,
    pub ttl: bool,
    pub udp: bool,
    pub server_cookie: bool,
}

fn parse_match(mut tokens: LineTokens<'_>) -> Matches {
    let mut matches: Matches = Default::default();

    loop {
        let token = match tokens.next() {
            None => return matches,
            Some(token) => token,
        };

        if token == "all" {
            matches.all = true;
        } else if token == "AD" {
            matches.ad = true;
        } else if token == "CD" {
            matches.cd = true;
        } else if token == "DO" {
            matches.fl_do = true;
        } else if token == "RD" {
            matches.rd = true;
        } else if token == "opcode" {
            matches.opcode = true;
        } else if token == "flags" {
            matches.flags = true;
        } else if token == "qname" {
            matches.qname = true;
        } else if token == "question" {
            matches.question = true;
        } else if token == "qtype" {
            matches.qtype = true;
        } else if token == "subdomain" {
            matches.subdomain = true;
        } else if token == "TCP" {
            matches.tcp = true;
        } else if token == "ttl" {
            matches.ttl = true;
        } else if token == "UDP" {
            matches.tcp = true;
        } else if token == "server_cookie" {
            matches.server_cookie = true;
        } else {
            println!("should handle match {token:?}");
            todo!();
        }
    }
}

#[derive(Clone, Debug, Default)]
pub struct Adjust {
    pub copy_id: bool,
    pub copy_query: bool,
}

fn parse_adjust(mut tokens: LineTokens<'_>) -> Adjust {
    let mut adjust: Adjust = Default::default();

    loop {
        let token = match tokens.next() {
            None => return adjust,
            Some(token) => token,
        };

        if token == "copy_id" {
            adjust.copy_id = true;
        } else if token == "copy_query" {
            adjust.copy_query = true;
        } else {
            println!("should handle adjust {token:?}");
            todo!();
        }
    }
}

#[derive(Clone, Debug, Default)]
pub struct Reply {
    pub aa: bool,
    pub ad: bool,
    pub cd: bool,
    pub fl_do: bool,
    pub qr: bool,
    pub ra: bool,
    pub rd: bool,
    pub tc: bool,
    pub formerr: bool,
    pub noerror: bool,
    pub notimp: bool,
    pub nxdomain: bool,
    pub refused: bool,
    pub servfail: bool,
    pub yxdomain: bool,
<<<<<<< HEAD
    pub yxrrset: String,
=======
    pub notify: bool,
>>>>>>> d3c656a6
}

fn parse_reply(mut tokens: LineTokens<'_>) -> Reply {
    let mut reply: Reply = Default::default();

    loop {
        let token = match tokens.next() {
            None => return reply,
            Some(token) => token,
        };

        if token == "AA" {
            reply.aa = true;
        } else if token == "AD" {
            reply.ad = true;
        } else if token == "CD" {
            reply.cd = true;
        } else if token == "DO" {
            reply.fl_do = true;
        } else if token == "QR" {
            reply.qr = true;
        } else if token == "RA" {
            reply.ra = true;
        } else if token == "RD" {
            reply.rd = true;
        } else if token == "TC" {
            reply.tc = true;
        } else if token == "FORMERR" {
            reply.formerr = true;
        } else if token == "NOERROR" {
            reply.noerror = true;
        } else if token == "NOTIMP" {
            reply.notimp = true;
        } else if token == "NXDOMAIN" {
            reply.nxdomain = true;
        } else if token == "REFUSED" {
            reply.refused = true;
        } else if token == "SERVFAIL" {
            reply.servfail = true;
        } else if token == "YXDOMAIN" {
            reply.yxdomain = true;
<<<<<<< HEAD
        } else if token.starts_with("YXRRSET=") {
            reply.yxrrset = token.split_once('=').unwrap().1.to_string();
=======
        } else if token == "NOTIFY" {
            reply.notify = true;
>>>>>>> d3c656a6
        } else {
            println!("should handle reply {token:?}");
            todo!();
        }
    }
}

fn get_clean_line(line: &str) -> Option<&str> {
    //println!("get clean line for {:?}", line);
    let opt_comment = line.find(';');
    let line = if let Some(index) = opt_comment {
        &line[0..index]
    } else {
        line
    };
    let trimmed = line.trim();

    //println!("line after trim() {:?}", trimmed);

    if trimmed.is_empty() {
        None
    } else {
        Some(trimmed)
    }
}

struct LineTokens<'a> {
    str: &'a str,
    curr_index: usize,
}

impl<'a> LineTokens<'a> {
    fn new(str: &'a str) -> Self {
        Self { str, curr_index: 0 }
    }
}

impl<'a> Iterator for LineTokens<'a> {
    type Item = &'a str;
    fn next(&mut self) -> Option<Self::Item> {
        let cur_str = &self.str[self.curr_index..];

        if cur_str.is_empty() {
            return None;
        }

        // Assume cur_str starts with a token
        for (index, char) in cur_str.char_indices() {
            if !char.is_whitespace() {
                continue;
            }
            let start_index = self.curr_index;
            let end_index = start_index + index;

            let space_str = &self.str[end_index..];

            for (index, char) in space_str.char_indices() {
                if char.is_whitespace() {
                    continue;
                }

                self.curr_index = end_index + index;
                return Some(&self.str[start_index..end_index]);
            }

            todo!();
        }
        self.curr_index = self.str.len();
        Some(cur_str)
    }
}<|MERGE_RESOLUTION|>--- conflicted
+++ resolved
@@ -30,7 +30,6 @@
 const STEP_TYPE_TIME_PASSES: &str = "TIME_PASSES";
 const STEP_TYPE_TIME_PASSES_ELAPSE: &str = "ELAPSE";
 const STEP_TYPE_TRAFFIC: &str = "TRAFFIC";
-const STEP_TYPE_TIME_PASSES_ELAPSE: &str = "ELAPSE";
 const STEP_TYPE_CHECK_TEMPFILE: &str = "CHECK_TEMPFILE";
 const STEP_TYPE_ASSIGN: &str = "ASSIGN";
 const HEX_EDNSDATA_BEGIN: &str = "HEX_EDNSDATA_BEGIN";
@@ -214,7 +213,6 @@
 pub struct Step {
     pub step_value: u64,
     pub step_type: StepType,
-    pub time_passes: Option<u64>,
     pub entry: Option<Entry>,
     pub time_passes: Option<u64>,
 }
@@ -244,7 +242,6 @@
     let mut step = Step {
         step_value,
         step_type,
-        time_passes: None,
         entry: None,
         time_passes: None,
     };
@@ -605,11 +602,8 @@
     pub refused: bool,
     pub servfail: bool,
     pub yxdomain: bool,
-<<<<<<< HEAD
     pub yxrrset: String,
-=======
     pub notify: bool,
->>>>>>> d3c656a6
 }
 
 fn parse_reply(mut tokens: LineTokens<'_>) -> Reply {
@@ -651,13 +645,10 @@
             reply.servfail = true;
         } else if token == "YXDOMAIN" {
             reply.yxdomain = true;
-<<<<<<< HEAD
         } else if token.starts_with("YXRRSET=") {
             reply.yxrrset = token.split_once('=').unwrap().1.to_string();
-=======
         } else if token == "NOTIFY" {
             reply.notify = true;
->>>>>>> d3c656a6
         } else {
             println!("should handle reply {token:?}");
             todo!();
