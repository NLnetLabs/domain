#![cfg(feature = "net")]
mod net;

use crate::net::stelline::client::do_client;
use crate::net::stelline::client::CurrStepValue;
use crate::net::stelline::connect::Connect;
use crate::net::stelline::parse_stelline::parse_file;
use domain::base::{Dname, MessageBuilder, Rtype::Aaaa};
use domain::net::client::cache;
use domain::net::client::clock::{Clock, FakeClock};
use domain::net::client::multi_stream;
use domain::net::client::redundant;
use domain::net::client::request::{
    Error::NoTransportAvailable, RequestMessage, SendRequest,
};
use rstest::rstest;
use std::fs::File;
use std::path::PathBuf;
use std::sync::Arc;
use tracing::instrument;

const TEST_FILE_AD: &str = "test-data/client-cache/cache_ad.rpl";
const TEST_FILE_TRANSPORT_ERROR: &str =
    "test-data/client-cache/cache_transport_error.rpl";
<<<<<<< HEAD
const TEST_FILE_TTL: &str = "test-data/client-cache/cache_ttl.rpl";
const TEST_FILE_TTL_SECTIONS: &str =
    "test-data/client-cache/cache_ttl_sections.rpl";
const TEST_FILE_CHAOS: &str = "test-data/client-cache/cache_chaos.rpl";
const TEST_FILE_NOTIFY: &str = "test-data/client-cache/cache_notify.rpl";

/*
fn test_cache(filename: &str) {
    tokio_test::block_on(async {
        let file = File::open(filename).unwrap();
        let stelline = parse_file(file);

        let step_value = Arc::new(CurrStepValue::new());
        let multi_conn = Connect::new(stelline.clone(), step_value.clone());
        let (ms, ms_tran) = multi_stream::Connection::new(multi_conn);
        tokio::spawn(async move {
            ms_tran.run().await;
            println!("multi conn run terminated");
        });
        let cached = cache::Connection::<_, FakeTime>::new_with_time(ms);

        do_client(&stelline, cached, &step_value).await;
    });
}
*/
=======
>>>>>>> d3c656a6

async fn async_test_cache(filename: &str) {
    let file = File::open(filename).unwrap();
    let stelline = parse_file(file);

    let step_value = Arc::new(CurrStepValue::new());
    let multi_conn = Connect::new(stelline.clone(), step_value.clone());
    let (ms, ms_tran) = multi_stream::Connection::new(multi_conn);
    tokio::spawn(async move {
        ms_tran.run().await;
        println!("multi conn run terminated");
    });
    let clock = FakeClock::new();
    let cached = cache::Connection::new_with_time(ms, clock.clone());

    do_client(&stelline, cached, &step_value, &clock).await;
}

<<<<<<< HEAD
/*
fn test_no_cache(filename: &str) {
    tokio_test::block_on(async {
        let file = File::open(filename).unwrap();
        let stelline = parse_file(file);

        let step_value = Arc::new(CurrStepValue::new());
        let multi_conn = Connect::new(stelline.clone(), step_value.clone());
        let (ms, ms_tran) = multi_stream::Connection::new(multi_conn);
        tokio::spawn(async move {
            ms_tran.run().await;
            println!("multi conn run terminated");
        });

        do_client(&stelline, ms, &step_value).await;
    });
}
*/

=======
>>>>>>> d3c656a6
async fn async_test_no_cache(filename: &str) {
    let file = File::open(filename).unwrap();
    let stelline = parse_file(file);

    let step_value = Arc::new(CurrStepValue::new());
    let multi_conn = Connect::new(stelline.clone(), step_value.clone());
    let (ms, ms_tran) = multi_stream::Connection::new(multi_conn);
    tokio::spawn(async move {
        ms_tran.run().await;
        println!("multi conn run terminated");
    });

    let clock = FakeClock::new();
    do_client(&stelline, ms, &step_value, &clock).await;
}

#[tokio::test]
#[should_panic]
async fn test_ad_no_cache() {
    async_test_no_cache(TEST_FILE_AD).await;
}

#[tokio::test]
<<<<<<< HEAD
async fn test_ad_rev() {
    async_test_cache(TEST_FILE_AD_REV).await;
}

#[tokio::test]
async fn test_do_nsec() {
    async_test_cache(TEST_FILE_DO_NSEC).await;
}

#[tokio::test]
async fn test_do_nsec3() {
    async_test_cache(TEST_FILE_DO_NSEC3).await;
}

#[tokio::test]
async fn test_do_q_rrsig() {
    async_test_cache(TEST_FILE_DO_Q_RRSIG).await;
}

#[tokio::test]
async fn test_do_q_nsec() {
    async_test_cache(TEST_FILE_DO_Q_NSEC).await;
}

#[tokio::test]
async fn test_rd() {
    async_test_cache(TEST_FILE_RD).await;
}

#[tokio::test]
async fn test_rd_rev() {
    async_test_cache(TEST_FILE_RD_REV).await;
}

#[tokio::test]
async fn test_cd() {
    async_test_cache(TEST_FILE_CD).await;
}

#[tokio::test]
async fn test_cd_rev() {
    async_test_cache(TEST_FILE_CD_REV).await;
}

#[tokio::test]
async fn test_aa() {
    async_test_cache(TEST_FILE_AA).await;
}

#[tokio::test]
async fn test_case() {
    async_test_cache(TEST_FILE_CASE).await;
}

#[tokio::test]
async fn test_nxdomain() {
    async_test_cache(TEST_FILE_NXDOMAIN).await;
}

#[tokio::test]
async fn test_nodata() {
    async_test_cache(TEST_FILE_NODATA).await;
}

#[tokio::test]
async fn test_delegation() {
    async_test_cache(TEST_FILE_DELEGATION).await;
}

#[tokio::test]
async fn test_broken_nodata() {
    async_test_cache(TEST_FILE_BROKEN_NODATA).await;
}

#[tokio::test]
async fn test_refused() {
    async_test_cache(TEST_FILE_REFUSED).await;
}

/*
#[test]
fn test_transport_error() {
    // Transport errors should be cached. Create an empty redundant transport
    // and manually issue a query to trigger a transport error. Then add a
    // transport and issue a new query.
    tokio_test::block_on(async {
        let file = File::open(TEST_FILE_TRANSPORT_ERROR).unwrap();
        let stelline = parse_file(file);

        let step_value = Arc::new(CurrStepValue::new());
        let (redun, redun_tran) = redundant::Connection::new();
        tokio::spawn(async move {
            redun_tran.run().await;
            println!("redundant conn run terminated");
        });
        let cached =
            cache::Connection::<_, FakeTime>::new_with_time(redun.clone());

        let mut msg = MessageBuilder::new_vec();
        msg.header_mut().set_rd(true);
        let mut msg = msg.question();
        msg.push((Dname::vec_from_str("example.com").unwrap(), Aaaa))
            .unwrap();
        let req = RequestMessage::new(msg);

        let mut request = cached.send_request(req.clone());
        let reply = request.get_response().await;

        println!("got {reply:?}");

        if let Err(NoTransportAvailable) = reply {
            // This is what we expect.
        } else {
            panic!("Bad result {reply:?}");
        }

        let multi_conn = Connect::new(stelline.clone(), step_value.clone());
        let (ms, ms_tran) = multi_stream::Connection::new(multi_conn);
        tokio::spawn(async move {
            ms_tran.run().await;
            println!("multi conn run terminated");
        });
        redun.add(Box::new(ms)).await.unwrap();

        let mut request = cached.send_request(req);
        let reply = request.get_response().await;

        if let Err(NoTransportAvailable) = reply {
            // This is what we expect.
        } else {
            panic!("Bad result {reply:?}");
        }

        do_client(&stelline, redun, &step_value).await;
    });
}
*/

#[tokio::test]
=======
>>>>>>> d3c656a6
async fn test_transport_error() {
    // Transport errors should be cached. Create an empty redundant transport
    // and manually issue a query to trigger a transport error. Then add a
    // transport and issue a new query.
    let file = File::open(TEST_FILE_TRANSPORT_ERROR).unwrap();
    let stelline = parse_file(file);

    let step_value = Arc::new(CurrStepValue::new());
    let (redun, redun_tran) = redundant::Connection::new();
    tokio::spawn(async move {
        redun_tran.run().await;
        println!("redundant conn run terminated");
    });
    let clock = FakeClock::new();
    let cached =
        cache::Connection::new_with_time(redun.clone(), clock.clone());

    let mut msg = MessageBuilder::new_vec();
    msg.header_mut().set_rd(true);
    let mut msg = msg.question();
    msg.push((Dname::vec_from_str("example.com").unwrap(), Aaaa))
        .unwrap();
    let req = RequestMessage::new(msg);

    let mut request = cached.send_request(req.clone());
    let reply = request.get_response().await;

    println!("got {reply:?}");

    if let Err(NoTransportAvailable) = reply {
        // This is what we expect.
    } else {
        panic!("Bad result {reply:?}");
    }

    let multi_conn = Connect::new(stelline.clone(), step_value.clone());
    let (ms, ms_tran) = multi_stream::Connection::new(multi_conn);
    tokio::spawn(async move {
        ms_tran.run().await;
        println!("multi conn run terminated");
    });
    redun.add(Box::new(ms)).await.unwrap();

    let mut request = cached.send_request(req);
    let reply = request.get_response().await;

    if let Err(NoTransportAvailable) = reply {
        // This is what we expect.
    } else {
        panic!("Bad result {reply:?}");
    }

    do_client(&stelline, redun, &step_value, &clock).await;
}

#[instrument(skip_all, fields(rpl = rpl_file.file_name().unwrap().to_str()))]
#[rstest]
#[tokio::test]
async fn test_all(
    #[files("test-data/client-cache/*.rpl")] rpl_file: PathBuf,
) {
    async_test_cache(rpl_file.to_str().unwrap()).await;
}<|MERGE_RESOLUTION|>--- conflicted
+++ resolved
@@ -22,34 +22,6 @@
 const TEST_FILE_AD: &str = "test-data/client-cache/cache_ad.rpl";
 const TEST_FILE_TRANSPORT_ERROR: &str =
     "test-data/client-cache/cache_transport_error.rpl";
-<<<<<<< HEAD
-const TEST_FILE_TTL: &str = "test-data/client-cache/cache_ttl.rpl";
-const TEST_FILE_TTL_SECTIONS: &str =
-    "test-data/client-cache/cache_ttl_sections.rpl";
-const TEST_FILE_CHAOS: &str = "test-data/client-cache/cache_chaos.rpl";
-const TEST_FILE_NOTIFY: &str = "test-data/client-cache/cache_notify.rpl";
-
-/*
-fn test_cache(filename: &str) {
-    tokio_test::block_on(async {
-        let file = File::open(filename).unwrap();
-        let stelline = parse_file(file);
-
-        let step_value = Arc::new(CurrStepValue::new());
-        let multi_conn = Connect::new(stelline.clone(), step_value.clone());
-        let (ms, ms_tran) = multi_stream::Connection::new(multi_conn);
-        tokio::spawn(async move {
-            ms_tran.run().await;
-            println!("multi conn run terminated");
-        });
-        let cached = cache::Connection::<_, FakeTime>::new_with_time(ms);
-
-        do_client(&stelline, cached, &step_value).await;
-    });
-}
-*/
-=======
->>>>>>> d3c656a6
 
 async fn async_test_cache(filename: &str) {
     let file = File::open(filename).unwrap();
@@ -68,28 +40,6 @@
     do_client(&stelline, cached, &step_value, &clock).await;
 }
 
-<<<<<<< HEAD
-/*
-fn test_no_cache(filename: &str) {
-    tokio_test::block_on(async {
-        let file = File::open(filename).unwrap();
-        let stelline = parse_file(file);
-
-        let step_value = Arc::new(CurrStepValue::new());
-        let multi_conn = Connect::new(stelline.clone(), step_value.clone());
-        let (ms, ms_tran) = multi_stream::Connection::new(multi_conn);
-        tokio::spawn(async move {
-            ms_tran.run().await;
-            println!("multi conn run terminated");
-        });
-
-        do_client(&stelline, ms, &step_value).await;
-    });
-}
-*/
-
-=======
->>>>>>> d3c656a6
 async fn async_test_no_cache(filename: &str) {
     let file = File::open(filename).unwrap();
     let stelline = parse_file(file);
@@ -113,148 +63,6 @@
 }
 
 #[tokio::test]
-<<<<<<< HEAD
-async fn test_ad_rev() {
-    async_test_cache(TEST_FILE_AD_REV).await;
-}
-
-#[tokio::test]
-async fn test_do_nsec() {
-    async_test_cache(TEST_FILE_DO_NSEC).await;
-}
-
-#[tokio::test]
-async fn test_do_nsec3() {
-    async_test_cache(TEST_FILE_DO_NSEC3).await;
-}
-
-#[tokio::test]
-async fn test_do_q_rrsig() {
-    async_test_cache(TEST_FILE_DO_Q_RRSIG).await;
-}
-
-#[tokio::test]
-async fn test_do_q_nsec() {
-    async_test_cache(TEST_FILE_DO_Q_NSEC).await;
-}
-
-#[tokio::test]
-async fn test_rd() {
-    async_test_cache(TEST_FILE_RD).await;
-}
-
-#[tokio::test]
-async fn test_rd_rev() {
-    async_test_cache(TEST_FILE_RD_REV).await;
-}
-
-#[tokio::test]
-async fn test_cd() {
-    async_test_cache(TEST_FILE_CD).await;
-}
-
-#[tokio::test]
-async fn test_cd_rev() {
-    async_test_cache(TEST_FILE_CD_REV).await;
-}
-
-#[tokio::test]
-async fn test_aa() {
-    async_test_cache(TEST_FILE_AA).await;
-}
-
-#[tokio::test]
-async fn test_case() {
-    async_test_cache(TEST_FILE_CASE).await;
-}
-
-#[tokio::test]
-async fn test_nxdomain() {
-    async_test_cache(TEST_FILE_NXDOMAIN).await;
-}
-
-#[tokio::test]
-async fn test_nodata() {
-    async_test_cache(TEST_FILE_NODATA).await;
-}
-
-#[tokio::test]
-async fn test_delegation() {
-    async_test_cache(TEST_FILE_DELEGATION).await;
-}
-
-#[tokio::test]
-async fn test_broken_nodata() {
-    async_test_cache(TEST_FILE_BROKEN_NODATA).await;
-}
-
-#[tokio::test]
-async fn test_refused() {
-    async_test_cache(TEST_FILE_REFUSED).await;
-}
-
-/*
-#[test]
-fn test_transport_error() {
-    // Transport errors should be cached. Create an empty redundant transport
-    // and manually issue a query to trigger a transport error. Then add a
-    // transport and issue a new query.
-    tokio_test::block_on(async {
-        let file = File::open(TEST_FILE_TRANSPORT_ERROR).unwrap();
-        let stelline = parse_file(file);
-
-        let step_value = Arc::new(CurrStepValue::new());
-        let (redun, redun_tran) = redundant::Connection::new();
-        tokio::spawn(async move {
-            redun_tran.run().await;
-            println!("redundant conn run terminated");
-        });
-        let cached =
-            cache::Connection::<_, FakeTime>::new_with_time(redun.clone());
-
-        let mut msg = MessageBuilder::new_vec();
-        msg.header_mut().set_rd(true);
-        let mut msg = msg.question();
-        msg.push((Dname::vec_from_str("example.com").unwrap(), Aaaa))
-            .unwrap();
-        let req = RequestMessage::new(msg);
-
-        let mut request = cached.send_request(req.clone());
-        let reply = request.get_response().await;
-
-        println!("got {reply:?}");
-
-        if let Err(NoTransportAvailable) = reply {
-            // This is what we expect.
-        } else {
-            panic!("Bad result {reply:?}");
-        }
-
-        let multi_conn = Connect::new(stelline.clone(), step_value.clone());
-        let (ms, ms_tran) = multi_stream::Connection::new(multi_conn);
-        tokio::spawn(async move {
-            ms_tran.run().await;
-            println!("multi conn run terminated");
-        });
-        redun.add(Box::new(ms)).await.unwrap();
-
-        let mut request = cached.send_request(req);
-        let reply = request.get_response().await;
-
-        if let Err(NoTransportAvailable) = reply {
-            // This is what we expect.
-        } else {
-            panic!("Bad result {reply:?}");
-        }
-
-        do_client(&stelline, redun, &step_value).await;
-    });
-}
-*/
-
-#[tokio::test]
-=======
->>>>>>> d3c656a6
 async fn test_transport_error() {
     // Transport errors should be cached. Create an empty redundant transport
     // and manually issue a query to trigger a transport error. Then add a
